/* Copyright (c) 2001-2004, Roger Dingledine.
 * Copyright (c) 2004-2006, Roger Dingledine, Nick Mathewson.
 * Copyright (c) 2007-2021, The Tor Project, Inc. */
/* See LICENSE for licensing information */

/**
 * \file test_stats.c
 * \brief Unit tests for the statistics (reputation history) module.
 **/

#include "orconfig.h"
#include "lib/crypt_ops/crypto_rand.h"
#include "app/config/or_state_st.h"
#include "test/rng_test_helpers.h"
#include "feature/hs/hs_cache.h"
#include "test/hs_test_helpers.h"

#include <stdio.h>

#ifdef _WIN32
/* For mkdir() */
#include <direct.h>
#else
#include <dirent.h>
#endif /* defined(_WIN32) */

#include <math.h>

/* These macros pull in declarations for some functions and structures that
 * are typically file-private. */
#define CIRCUITSTATS_PRIVATE
#define CIRCUITLIST_PRIVATE
#define MAINLOOP_PRIVATE
#define STATEFILE_PRIVATE
#define BWHIST_PRIVATE
#define REPHIST_PRIVATE
#define ROUTER_PRIVATE

#include "core/or/or.h"
#include "lib/err/backtrace.h"
#include "lib/buf/buffers.h"
#include "core/or/circuitstats.h"
#include "app/config/config.h"
#include "test/test.h"
#include "core/mainloop/mainloop.h"
#include "lib/memarea/memarea.h"
#include "feature/stats/connstats.h"
#include "feature/stats/rephist.h"
#include "app/config/statefile.h"
#include "feature/stats/bwhist.h"
#include "feature/stats/bw_array_st.h"
#include "feature/relay/router.h"

#include <event2/dns.h>

/** Run unit tests for some stats code. */
static void
test_stats(void *arg)
{
  time_t now = 1281533250; /* 2010-08-11 13:27:30 UTC */
  char *s = NULL;
  int i;

  /* Start with testing exit port statistics; we shouldn't collect exit
   * stats without initializing them. */
  (void)arg;
  rep_hist_note_exit_stream_opened(80);
  rep_hist_note_exit_bytes(80, 100, 10000);
  s = rep_hist_format_exit_stats(now + 86400);
  tt_ptr_op(s, OP_EQ, NULL);

  /* Initialize stats, note some streams and bytes, and generate history
   * string. */
  rep_hist_exit_stats_init(now);
  rep_hist_note_exit_stream_opened(80);
  rep_hist_note_exit_bytes(80, 100, 10000);
  rep_hist_note_exit_stream_opened(443);
  rep_hist_note_exit_bytes(443, 100, 10000);
  rep_hist_note_exit_bytes(443, 100, 10000);
  s = rep_hist_format_exit_stats(now + 86400);
  tt_str_op("exit-stats-end 2010-08-12 13:27:30 (86400 s)\n"
             "exit-kibibytes-written 80=1,443=1,other=0\n"
             "exit-kibibytes-read 80=10,443=20,other=0\n"
             "exit-streams-opened 80=4,443=4,other=0\n",OP_EQ, s);
  tor_free(s);

  /* Add a few bytes on 10 more ports and ensure that only the top 10
   * ports are contained in the history string. */
  for (i = 50; i < 60; i++) {
    rep_hist_note_exit_bytes(i, i, i);
    rep_hist_note_exit_stream_opened(i);
  }
  s = rep_hist_format_exit_stats(now + 86400);
  tt_str_op("exit-stats-end 2010-08-12 13:27:30 (86400 s)\n"
             "exit-kibibytes-written 52=1,53=1,54=1,55=1,56=1,57=1,58=1,"
             "59=1,80=1,443=1,other=1\n"
             "exit-kibibytes-read 52=1,53=1,54=1,55=1,56=1,57=1,58=1,"
             "59=1,80=10,443=20,other=1\n"
             "exit-streams-opened 52=4,53=4,54=4,55=4,56=4,57=4,58=4,"
             "59=4,80=4,443=4,other=4\n",OP_EQ, s);
  tor_free(s);

  /* Stop collecting stats, add some bytes, and ensure we don't generate
   * a history string. */
  rep_hist_exit_stats_term();
  rep_hist_note_exit_bytes(80, 100, 10000);
  s = rep_hist_format_exit_stats(now + 86400);
  tt_ptr_op(s, OP_EQ, NULL);

  /* Re-start stats, add some bytes, reset stats, and see what history we
   * get when observing no streams or bytes at all. */
  rep_hist_exit_stats_init(now);
  rep_hist_note_exit_stream_opened(80);
  rep_hist_note_exit_bytes(80, 100, 10000);
  rep_hist_reset_exit_stats(now);
  s = rep_hist_format_exit_stats(now + 86400);
  tt_str_op("exit-stats-end 2010-08-12 13:27:30 (86400 s)\n"
             "exit-kibibytes-written other=0\n"
             "exit-kibibytes-read other=0\n"
             "exit-streams-opened other=0\n",OP_EQ, s);
  tor_free(s);

  /* Continue with testing connection statistics; we shouldn't collect
   * conn stats without initializing them. */
  conn_stats_note_or_conn_bytes(1, 20, 400, now, false);
  s = conn_stats_format(now + 86400);
  tt_ptr_op(s, OP_EQ, NULL);

  /* Initialize stats, note bytes, and generate history string. */
  conn_stats_init(now);
  conn_stats_note_or_conn_bytes(1, 30000, 400000, now, false);
  conn_stats_note_or_conn_bytes(1, 30000, 400000, now + 5, false);
  conn_stats_note_or_conn_bytes(2, 400000, 30000, now + 10, true);
  conn_stats_note_or_conn_bytes(2, 400000, 30000, now + 15, true);
  s = conn_stats_format(now + 86400);
  tt_str_op("conn-bi-direct 2010-08-12 13:27:30 (86400 s) 0,0,1,0\n"
            "ipv6-conn-bi-direct 2010-08-12 13:27:30 (86400 s) 0,0,0,0\n",
            OP_EQ, s);
  tor_free(s);

  /* Stop collecting stats, add some bytes, and ensure we don't generate
   * a history string. */
  conn_stats_terminate();
  conn_stats_note_or_conn_bytes(2, 400000, 30000, now + 15, true);
  s = conn_stats_format(now + 86400);
  tt_ptr_op(s, OP_EQ, NULL);

  /* Re-start stats, add some bytes, reset stats, and see what history we
   * get when observing no bytes at all. */
  conn_stats_init(now);
  conn_stats_note_or_conn_bytes(1, 30000, 400000, now, false);
  conn_stats_note_or_conn_bytes(1, 30000, 400000, now + 5, false);
  conn_stats_note_or_conn_bytes(2, 400000, 30000, now + 10, true);
  conn_stats_note_or_conn_bytes(2, 400000, 30000, now + 15, true);
  conn_stats_reset(now);
  s = conn_stats_format(now + 86400);
  tt_str_op("conn-bi-direct 2010-08-12 13:27:30 (86400 s) 0,0,0,0\n"
            "ipv6-conn-bi-direct 2010-08-12 13:27:30 (86400 s) 0,0,0,0\n",
            OP_EQ, s);
  tor_free(s);

  /* Continue with testing buffer statistics; we shouldn't collect buffer
   * stats without initializing them. */
  rep_hist_add_buffer_stats(2.0, 2.0, 20);
  s = rep_hist_format_buffer_stats(now + 86400);
  tt_ptr_op(s, OP_EQ, NULL);

  /* Initialize stats, add statistics for a single circuit, and generate
   * the history string. */
  rep_hist_buffer_stats_init(now);
  rep_hist_add_buffer_stats(2.0, 2.0, 20);
  s = rep_hist_format_buffer_stats(now + 86400);
  tt_str_op("cell-stats-end 2010-08-12 13:27:30 (86400 s)\n"
             "cell-processed-cells 20,0,0,0,0,0,0,0,0,0\n"
             "cell-queued-cells 2.00,0.00,0.00,0.00,0.00,0.00,0.00,0.00,"
                               "0.00,0.00\n"
             "cell-time-in-queue 2,0,0,0,0,0,0,0,0,0\n"
             "cell-circuits-per-decile 1\n",OP_EQ, s);
  tor_free(s);

  /* Add nineteen more circuit statistics to the one that's already in the
   * history to see that the math works correctly. */
  for (i = 21; i < 30; i++)
    rep_hist_add_buffer_stats(2.0, 2.0, i);
  for (i = 20; i < 30; i++)
    rep_hist_add_buffer_stats(3.5, 3.5, i);
  s = rep_hist_format_buffer_stats(now + 86400);
  tt_str_op("cell-stats-end 2010-08-12 13:27:30 (86400 s)\n"
             "cell-processed-cells 29,28,27,26,25,24,23,22,21,20\n"
             "cell-queued-cells 2.75,2.75,2.75,2.75,2.75,2.75,2.75,2.75,"
                               "2.75,2.75\n"
             "cell-time-in-queue 3,3,3,3,3,3,3,3,3,3\n"
             "cell-circuits-per-decile 2\n",OP_EQ, s);
  tor_free(s);

  /* Stop collecting stats, add statistics for one circuit, and ensure we
   * don't generate a history string. */
  rep_hist_buffer_stats_term();
  rep_hist_add_buffer_stats(2.0, 2.0, 20);
  s = rep_hist_format_buffer_stats(now + 86400);
  tt_ptr_op(s, OP_EQ, NULL);

  /* Re-start stats, add statistics for one circuit, reset stats, and make
   * sure that the history has all zeros. */
  rep_hist_buffer_stats_init(now);
  rep_hist_add_buffer_stats(2.0, 2.0, 20);
  rep_hist_reset_buffer_stats(now);
  s = rep_hist_format_buffer_stats(now + 86400);
  tt_str_op("cell-stats-end 2010-08-12 13:27:30 (86400 s)\n"
             "cell-processed-cells 0,0,0,0,0,0,0,0,0,0\n"
             "cell-queued-cells 0.00,0.00,0.00,0.00,0.00,0.00,0.00,0.00,"
                               "0.00,0.00\n"
             "cell-time-in-queue 0,0,0,0,0,0,0,0,0,0\n"
             "cell-circuits-per-decile 0\n",OP_EQ, s);

 done:
  tor_free(s);
}

/** Run unit tests the mtbf stats code. */
static void
test_rephist_mtbf(void *arg)
{
  (void)arg;

  time_t now = 1572500000; /* 2010-10-31 05:33:20 UTC */
  time_t far_future = MAX(now, time(NULL)) + 365*24*60*60;
  int r;

  /* Make a temporary datadir for these tests */
  char *ddir_fname = tor_strdup(get_fname_rnd("datadir_mtbf"));
  tor_free(get_options_mutable()->DataDirectory);
  get_options_mutable()->DataDirectory = tor_strdup(ddir_fname);
  check_private_dir(ddir_fname, CPD_CREATE, NULL);

  rep_history_clean(far_future);

  /* No data */

  r = rep_hist_load_mtbf_data(now);
  tt_int_op(r, OP_EQ, -1);
  rep_history_clean(far_future);

  /* Blank data */

  r = rep_hist_record_mtbf_data(now, 0);
  tt_int_op(r, OP_EQ, 0);
  r = rep_hist_load_mtbf_data(now);
  tt_int_op(r, OP_EQ, 0);
  rep_history_clean(far_future);

  r = rep_hist_record_mtbf_data(now, 1);
  tt_int_op(r, OP_EQ, 0);
  r = rep_hist_load_mtbf_data(now);
  tt_int_op(r, OP_EQ, 0);
  rep_history_clean(far_future);

 done:
  rep_history_clean(far_future);
  tor_free(ddir_fname);
}

static void
test_commit_max(void *arg)
{
  (void) arg;
  bw_array_t *b = bw_array_new();
  time_t now = b->cur_obs_time;

  commit_max(b);
  tt_int_op(b->next_period, OP_EQ, now + 2*86400);

  b->total_in_period = 100;
  b->max_total = 10;
  commit_max(b);
  tor_assert(b->total_in_period == 0);
  tor_assert(b->max_total == 0);
  tt_int_op(b->totals[1], OP_EQ, 100);
  tt_int_op(b->maxima[1], OP_EQ, 10);
  tt_int_op(b->next_period, OP_EQ, now + 3*86400);

  commit_max(b);
  tt_int_op(b->next_period, OP_EQ, now + 4*86400);

  commit_max(b);
  tt_int_op(b->next_period, OP_EQ, now + 5*86400);

  b->total_in_period = 100;
  b->max_total = 10;
  commit_max(b);
  tor_assert(!b->next_max_idx);
  tt_int_op(b->cur_obs_idx, OP_EQ, 0);
  tt_int_op(b->totals[4], OP_EQ, 100);
  tt_int_op(b->maxima[4], OP_EQ, 10);
  tt_int_op(b->next_period, OP_EQ, now + 6*86400);
 done:
  bw_array_free(b);
}

#define test_obs(b, idx, time, tot, max) STMT_BEGIN \
    tt_int_op(b->cur_obs_idx, OP_EQ, idx); \
    tt_int_op(b->cur_obs_time, OP_EQ, time); \
    tt_int_op(b->total_obs, OP_EQ, tot); \
    tt_int_op(b->max_total, OP_EQ, max); \
  STMT_END;

static void
test_advance_obs(void *arg)
{
  (void) arg;
  int iter, tot = 0;
  bw_array_t *b = bw_array_new();
  time_t now = b->cur_obs_time;

  for (iter = 0; iter < 10; ++iter) {
    b->obs[b->cur_obs_idx] += 10;
    tot += 10;
    advance_obs(b);
    if (iter == 9) {
      /* The current value under cur_obs_idx was zeroed in last iterN. */
      test_obs(b, 0, now+iter+1, tot - 10, tot);
      break;
    }
    test_obs(b, iter+1, now+iter+1, tot, tot);
  }

  b->total_in_period = 100;
  b->cur_obs_time = now + NUM_SECS_BW_SUM_INTERVAL - 1;
  advance_obs(b);
  test_obs(b, 1, now+NUM_SECS_BW_SUM_INTERVAL, 80, 0);
  tt_int_op(b->maxima[0], OP_EQ, 100);
  tt_int_op(b->totals[0], OP_EQ, 100);
  tt_int_op(b->num_maxes_set, OP_EQ, 1);
 done:
  bw_array_free(b);
}

#define test_add_obs_(b, now, checknow, bw, tot) STMT_BEGIN \
    tot += bw; \
    add_obs(b, now, bw); \
    tt_int_op(b->cur_obs_time, OP_EQ, checknow); \
    tt_int_op(b->obs[b->cur_obs_idx], OP_EQ, bw); \
    tt_int_op(b->total_in_period, OP_EQ, tot); \
  STMT_END;

static void
test_add_obs(void *arg)
{
  (void) arg;
  bw_array_t *b = bw_array_new();
  time_t now = b->cur_obs_time;
  uint64_t bw = 0, tot = 0;
  /* Requests for the past should not be entertained. */
  test_add_obs_(b, now-1, now, bw, tot);
  /* Test the expected functionalities for random values. */
  now += 53;
  bw = 97;
  test_add_obs_(b, now, now, bw, tot);

  now += 60*60;
  bw = 90;
  test_add_obs_(b, now, now, bw, tot);

  now += 24*60*60;
  bw = 100;
  tot = 0;
  test_add_obs_(b, now, now, bw, tot);
 done:
  bw_array_free(b);
}

static or_options_t mock_options;

static const or_options_t *
mock_get_options(void)
{
  return &mock_options;
}

#define MAX_HIST_VALUE_LEN 21*NUM_TOTALS

#define set_test_case(b, max, idx, a1, a2, a3, a4, a5) STMT_BEGIN \
    b->num_maxes_set = max; \
    b->next_max_idx = idx; \
    b->totals[0] = a1; \
    b->totals[1] = a2; \
    b->totals[2] = a3; \
    b->totals[3] = a4; \
    b->totals[4] = a5; \
  STMT_END;

#define test_fill_bw(b, buf, rv, str, checkrv) STMT_BEGIN \
    buf = tor_malloc_zero(MAX_HIST_VALUE_LEN); \
    rv = bwhist_fill_bandwidth_history(buf, MAX_HIST_VALUE_LEN, b); \
    tt_str_op(buf, OP_EQ, str); \
    tt_int_op(rv, OP_EQ, checkrv); \
    tor_free(buf); \
  STMT_END;

static void
test_fill_bandwidth_history(void *arg)
{
  (void) arg;
  bw_array_t *b = bw_array_new();
  char *buf;
  size_t rv;
  /* Remember bandwidth is rounded down to the nearest 1K. */
  /* Day 1. */
  set_test_case(b, 0, 0, 0, 0, 0, 0, 0);
  buf = tor_malloc_zero(MAX_HIST_VALUE_LEN);
  rv = bwhist_fill_bandwidth_history(buf, MAX_HIST_VALUE_LEN, b);
  tt_int_op(rv, OP_EQ, 0);
  tor_free(buf);
  /* Day 2. */
  set_test_case(b, 1, 1, 1000, 0, 0, 0, 0);
  test_fill_bw(b, buf, rv, "0", 1);
  /* Day 3. */
  set_test_case(b, 2, 2, 1000, 1500, 0, 0, 0);
  test_fill_bw(b, buf, rv, "0,1024", 6);
  /* Day 4. */
  set_test_case(b, 3, 3, 1000, 1500, 3500, 0, 0);
  test_fill_bw(b, buf, rv, "0,1024,3072", 11);
  /* Day 5. */
  set_test_case(b, 4, 4, 1000, 1500, 3500, 8000, 0);
  test_fill_bw(b, buf, rv, "0,1024,3072,7168", 16);
  /* Day 6. */
  set_test_case(b, 5, 0, 1000, 1500, 3500, 8000, 6000);
  test_fill_bw(b, buf, rv, "0,1024,3072,7168,5120", 21);
  /* Day 7. */
  /* Remember oldest entry first. */
  set_test_case(b, 5, 1, 10000, 1500, 3500, 8000, 6000);
  test_fill_bw(b, buf, rv, "1024,3072,7168,5120,9216", 24);
  /* Mocking get_options to manipulate RelayBandwidthRate. */
  MOCK(get_options, mock_get_options);
  /* Limits bandwidth to 1 KBps. */
  /* Cutoff is set to 88473600. */
  mock_options.RelayBandwidthRate = 1024;
  set_test_case(b, 5, 2, 88573600, 88473600, 10000, 8000, 6000);
  test_fill_bw(b, buf, rv, "9216,7168,5120,88473600,88473600", 32);
 done:
  UNMOCK(get_options);
  bw_array_free(b);
}

#define set_test_bw_lines(r, w, dr, dw, when) STMT_BEGIN \
    bwhist_note_bytes_read(r, when, false); \
    bwhist_note_bytes_written(w, when, false); \
    bwhist_note_dir_bytes_read(dr, when); \
    bwhist_note_dir_bytes_written(dw, when); \
  STMT_END;

#define test_get_bw_lines(str, checkstr) STMT_BEGIN \
    str = bwhist_get_bandwidth_lines(); \
    tt_str_op(str, OP_EQ, checkstr); \
    tor_free(str); \
  STMT_END;

static void
test_get_bandwidth_lines(void *arg)
{
  (void) arg;
  char *str = NULL, *checkstr = NULL;
  char t[ISO_TIME_LEN+1];
  int len = (67+MAX_HIST_VALUE_LEN)*4;
  checkstr = tor_malloc_zero(len);
  time_t now = time(NULL);
  bwhist_init();

  /* Day 1. */
  now += 86400;
  set_test_bw_lines(5000, 5500, 3000, 3500, now - 6*60*60);
  /* Day 2. */
  now += 86400;
  set_test_bw_lines(50000, 55000, 30000, 35000, now - 6*60*60);
  /* Day 3. */
  now += 86400;
  set_test_bw_lines(25000, 27500, 15000, 17500, now - 6*60*60);
  /* Day 4. */
  now += 86400;
  set_test_bw_lines(90000, 76000, 60000, 45000, now - 6*60*60);
  /* Day 5. */
  now += 86400;
  set_test_bw_lines(500, 55000, 30000, 35000, now - 6*60*60);
  set_test_bw_lines(0, 0, 0, 0, now);
  format_iso_time(t, now);
  tor_snprintf(checkstr, len, "write-history %s (86400 s) "
                    "5120,54272,26624,75776,54272\n"
                    "read-history %s (86400 s) "
                    "4096,49152,24576,89088,0\n"
                    "dirreq-write-history %s (86400 s) "
                    "3072,34816,17408,44032,34816\n"
                    "dirreq-read-history %s (86400 s) "
                    "2048,29696,14336,59392,29696\n",
                    t, t, t, t);
  test_get_bw_lines(str, checkstr);

 done:
  tor_free(str);
  tor_free(checkstr);
  bwhist_free_all();
}

static bool
mock_should_collect_v3_stats(void)
{
  return true;
}

/* Test v3 metrics */
static void
test_rephist_v3_onions(void *arg)
{
  int ret;

  char *stats_string = NULL;
  char *desc1_str = NULL;
  ed25519_keypair_t signing_kp1;
  hs_descriptor_t *desc1 = NULL;

  const hs_v3_stats_t *hs_v3_stats = NULL;

  (void) arg;

  MOCK(should_collect_v3_stats, mock_should_collect_v3_stats);

  get_options_mutable()->HiddenServiceStatistics = 1;

  /* Initialize the subsystems */
  hs_cache_init();
  rep_hist_hs_stats_init(0);

  /* Change time to 03-01-2002 23:36 UTC */
  update_approx_time(1010101010);

  /* HS stats should be zero here */
  hs_v3_stats = rep_hist_get_hs_v3_stats();
  tt_int_op(digest256map_size(hs_v3_stats->v3_onions_seen_this_period),
            OP_EQ, 0);

  /* Generate a valid descriptor */
  ret = ed25519_keypair_generate(&signing_kp1, 0);
  tt_int_op(ret, OP_EQ, 0);
  desc1 = hs_helper_build_hs_desc_with_rev_counter(&signing_kp1, 42);
  tt_assert(desc1);
  ret = hs_desc_encode_descriptor(desc1, &signing_kp1, NULL, &desc1_str);
  tt_int_op(ret, OP_EQ, 0);

  /* Store descriptor and check that stats got updated */
  ret = hs_cache_store_as_dir(desc1_str);
  tt_int_op(ret, OP_EQ, 0);
  hs_v3_stats = rep_hist_get_hs_v3_stats();
  tt_int_op(digest256map_size(hs_v3_stats->v3_onions_seen_this_period),
            OP_EQ, 1);

  /* cleanup */
  hs_descriptor_free(desc1);
  tor_free(desc1_str);

  /* Generate another valid descriptor */
  ret = ed25519_keypair_generate(&signing_kp1, 0);
  tt_int_op(ret, OP_EQ, 0);
  desc1 = hs_helper_build_hs_desc_with_rev_counter(&signing_kp1, 42);
  tt_assert(desc1);
  ret = hs_desc_encode_descriptor(desc1, &signing_kp1, NULL, &desc1_str);
  tt_int_op(ret, OP_EQ, 0);

  /* Store descriptor and check that stats are updated */
  ret = hs_cache_store_as_dir(desc1_str);
  tt_int_op(ret, OP_EQ, 0);
  hs_v3_stats = rep_hist_get_hs_v3_stats();
  tt_int_op(digest256map_size(hs_v3_stats->v3_onions_seen_this_period),
            OP_EQ, 2);

  /* Check that storing the same descriptor twice does not work */
  ret = hs_cache_store_as_dir(desc1_str);
  tt_int_op(ret, OP_EQ, -1);

  /* cleanup */
  hs_descriptor_free(desc1);
  tor_free(desc1_str);

  /* Create a descriptor with the same identity key but diff rev counter and
     same blinded key */
  desc1 = hs_helper_build_hs_desc_with_rev_counter(&signing_kp1, 43);
  tt_assert(desc1);
  ret = hs_desc_encode_descriptor(desc1, &signing_kp1, NULL, &desc1_str);
  tt_int_op(ret, OP_EQ, 0);

  /* Store descriptor and check that stats are updated */
  ret = hs_cache_store_as_dir(desc1_str);
  tt_int_op(ret, OP_EQ, 0);
  tt_int_op(digest256map_size(hs_v3_stats->v3_onions_seen_this_period),
            OP_EQ, 2);

  /* cleanup */
  hs_descriptor_free(desc1);
  tor_free(desc1_str);

  /* Now let's skip to four days forward so that the blinded key rolls
     forward */
  update_approx_time(approx_time() + 345600);

  /* Now create a descriptor with the same identity key but diff rev counter
     and different blinded key */
  desc1 = hs_helper_build_hs_desc_with_rev_counter(&signing_kp1, 44);
  tt_assert(desc1);
  ret = hs_desc_encode_descriptor(desc1, &signing_kp1, NULL, &desc1_str);
  tt_int_op(ret, OP_EQ, 0);

  /* Store descriptor and check that stats are updated */
  ret = hs_cache_store_as_dir(desc1_str);
  tt_int_op(ret, OP_EQ, 0);
  tt_int_op(digest256map_size(hs_v3_stats->v3_onions_seen_this_period),
            OP_EQ, 3);

  /* cleanup */
  hs_descriptor_free(desc1);
  tor_free(desc1_str);

  /* Because of differential privacy we can't actually check the stat value,
     but let's just check that it's formatted correctly. */
  stats_string = rep_hist_format_hs_stats(approx_time(), true);
  tt_assert(strstr(stats_string, "hidserv-dir-v3-onions-seen"));

 done:
  UNMOCK(should_collect_v3_stats);
  tor_free(stats_string);
}

static void
test_load_stats_file(void *arg)
{
  int ret;
  char *content = NULL, *read_file_content = NULL, *fname = NULL;

  (void) arg;

  /* Load conn-stats. */
  fname = get_datadir_fname("conn-stats");
  tt_assert(fname);
  read_file_content = tor_strdup(
    "conn-bi-direct 2020-12-13 15:48:53 (86400 s) 12,34,56,78\n"
    "ipv6-conn-bi-direct 2020-12-14 15:48:53 (86400 s) 21,43,65,87\n");
  write_str_to_file(fname, read_file_content, 0);
  ret = load_stats_file("conn-stats", "conn-bi-direct", 1607874000, &content);
  tt_int_op(ret, OP_EQ, 1);
  tt_str_op(read_file_content, OP_EQ, content);

  /* Load hidserv-stats. */
  tor_free(fname);
  fname = get_datadir_fname("hidserv-stats");
  tt_assert(fname);
  tor_free(read_file_content);
  read_file_content = tor_strdup(
    "hidserv-stats-end 2020-12-13 15:48:53 (86400 s)\n"
    "hidserv-rend-relayed-cells 48754891 delta_f=2048 epsilon=0.30 "
      "bin_size=1024\n"
    "hidserv-dir-onions-seen 53 delta_f=8 epsilon=0.30 bin_size=8\n");
  write_str_to_file(fname, read_file_content, 0);
  tor_free(content);
  ret = load_stats_file("hidserv-stats", "hidserv-stats-end", 1607874000,
                        &content);
  tt_int_op(ret, OP_EQ, 1);
  tt_str_op(read_file_content, OP_EQ, content);

  /* Load dirreq-stats. */
  tor_free(fname);
  fname = get_datadir_fname("dirreq-stats");
  tt_assert(fname);
  tor_free(read_file_content);
  read_file_content = tor_strdup(
    "dirreq-stats-end 2020-12-13 15:48:53 (86400 s)\n"
    "dirreq-v3-ips ru=1728,us=1144,de=696,ir=432,gb=328,fr=304,in=296,ua=232\n"
    "dirreq-v3-reqs ru=3616,us=3576,de=1896,fr=800,gb=632,ir=616\n"
    "dirreq-v3-resp ok=18472,not-enough-sigs=0,unavailable=0,not-found=0,"
      "not-modified=3136,busy=0\n"
    "dirreq-v3-direct-dl complete=0,timeout=0,running=0\n"
    "dirreq-v3-tunneled-dl complete=18124,timeout=348,running=4,min=257,"
      "d1=133653,d2=221050,q1=261242,d3=300622,d4=399758,md=539051,d6=721322,"
      "d7=959866,q3=1103363,d8=1302035,d9=2046125,max=113404000\n");
  write_str_to_file(fname, read_file_content, 0);
  tor_free(content);
  ret = load_stats_file("dirreq-stats", "dirreq-stats-end", 1607874000,
                        &content);
  tt_int_op(ret, OP_EQ, 1);
  tt_str_op(read_file_content, OP_EQ, content);

  /* Attempt to load future-stats file not starting with timestamp tag. */
  tor_free(fname);
  fname = get_datadir_fname("future-stats");
  tt_assert(fname);
  tor_free(read_file_content);
  read_file_content = tor_strdup(
    "future-stuff-at-file-start\n"
    "future-stats 2020-12-13 15:48:53 (86400 s)\n");
  write_str_to_file(fname, read_file_content, 0);
  tor_free(content);
  ret = load_stats_file("future-stats", "future-stats", 1607874000, &content);
  tt_int_op(ret, OP_EQ, 1);
  tt_str_op(read_file_content, OP_EQ, content);

 done:
  tor_free(fname);
  tor_free(read_file_content);
  tor_free(content);
}

/** Test the overload stats logic. */
static void
test_overload_stats(void *arg)
{
  time_t current_time = 1010101010;
  char *stats_str = NULL;
  (void) arg;

  /* Change time to 03-01-2002 23:36 UTC */
  /* This should make the extrainfo timestamp be "2002-01-03 23:00:00" */
  update_approx_time(current_time);

  /* With an empty rephist we shouldn't get anything back */
  stats_str = rep_hist_get_overload_stats_lines();
  tt_assert(!stats_str);

  /* Note a overload */
  rep_hist_note_overload(OVERLOAD_GENERAL);

  /* Move the time forward one hour */
  current_time += 3600;
  update_approx_time(current_time);

  /* Now check the string */
  stats_str = rep_hist_get_overload_general_line();
  tt_str_op("overload-general 1 2002-01-03 23:00:00\n", OP_EQ, stats_str);
  tor_free(stats_str);

  /* Move the time forward 72 hours: see that the line has disappeared. */
  current_time += 3600*72;
  update_approx_time(current_time);

  stats_str = rep_hist_get_overload_general_line();
  tt_assert(!stats_str);

  /* Now the time should be 2002-01-07 00:00:00 */

  /* Note a overload */
  rep_hist_note_overload(OVERLOAD_GENERAL);

  stats_str = rep_hist_get_overload_general_line();
  tt_str_op("overload-general 1 2002-01-07 00:00:00\n", OP_EQ, stats_str);
  tor_free(stats_str);

  /* Also note an fd exhaustion event */
  rep_hist_note_overload(OVERLOAD_FD_EXHAUSTED);

  stats_str = rep_hist_get_overload_general_line();
  tt_str_op("overload-general 1 2002-01-07 00:00:00\n", OP_EQ, stats_str);
  tor_free(stats_str);

  stats_str = rep_hist_get_overload_stats_lines();
  tt_str_op("overload-fd-exhausted 1 2002-01-07 00:00:00\n", OP_EQ, stats_str);
  tor_free(stats_str);

  /* Move the time forward. Register overload. See that the time changed */
  current_time += 3600*2;
  update_approx_time(current_time);

  rep_hist_note_overload(OVERLOAD_GENERAL);

  stats_str = rep_hist_get_overload_general_line();
  tt_str_op("overload-general 1 2002-01-07 02:00:00\n", OP_EQ, stats_str);
  tor_free(stats_str);

  stats_str = rep_hist_get_overload_stats_lines();
  tt_str_op("overload-fd-exhausted 1 2002-01-07 00:00:00\n", OP_EQ, stats_str);
  tor_free(stats_str);

  /* Move the time forward. Register a bandwidth ratelimit event. See that the
     string is added */
  current_time += 3600*2;
  update_approx_time(current_time);

  /* Register the rate limit event */
  rep_hist_note_overload(OVERLOAD_READ);
  /* Also set some rate limiting values that should be reflected on the log */
  get_options_mutable()->BandwidthRate = 1000;
  get_options_mutable()->BandwidthBurst = 2000;

  stats_str = rep_hist_get_overload_general_line();
  tt_str_op("overload-general 1 2002-01-07 02:00:00\n", OP_EQ, stats_str);
  tor_free(stats_str);

  stats_str = rep_hist_get_overload_stats_lines();
  tt_str_op("overload-ratelimits 1 2002-01-07 04:00:00 1000 2000 1 0\n"
            "overload-fd-exhausted 1 2002-01-07 00:00:00\n", OP_EQ, stats_str);
  tor_free(stats_str);

  /* Move the time forward 24 hours: no rate limit line anymore. */
  current_time += 3600*24;
  update_approx_time(current_time);

  stats_str = rep_hist_get_overload_general_line();
  tt_str_op("overload-general 1 2002-01-07 02:00:00\n", OP_EQ, stats_str);
  tor_free(stats_str);

  stats_str = rep_hist_get_overload_stats_lines();
  tt_str_op("overload-fd-exhausted 1 2002-01-07 00:00:00\n", OP_EQ, stats_str);
  tor_free(stats_str);

  /* Move the time forward 44 hours: no fd exhausted line anymore. */
  current_time += 3600*44;
  update_approx_time(current_time);

  stats_str = rep_hist_get_overload_general_line();
  tt_str_op("overload-general 1 2002-01-07 02:00:00\n", OP_EQ, stats_str);
  tor_free(stats_str);

  /* Move the time forward 2 hours: there is nothing left. */
  current_time += 3600*2;
  update_approx_time(current_time);

  stats_str = rep_hist_get_overload_general_line();
  tt_assert(!stats_str);

  stats_str = rep_hist_get_overload_stats_lines();
  tt_assert(!stats_str);

  /* Now test the rate-limit rate-limiter ;) */
  for (int i = 0; i < 10; i++) {
    rep_hist_note_overload(OVERLOAD_READ);
  }
  /* We already have an event registered from the previous tests. We just
   * registered ten more overload events, but only one should have been counted
   * because of the rate limiter */
  stats_str = rep_hist_get_overload_stats_lines();
  tt_str_op("overload-ratelimits 1 2002-01-10 02:00:00 1000 2000 2 0\n",
            OP_EQ, stats_str);
  tor_free(stats_str);

  /* Increment time by 59 secs and try again. No additional events should
     register */
  current_time += 59;
  update_approx_time(current_time);

  for (int i = 0; i < 10; i++) {
    rep_hist_note_overload(OVERLOAD_READ);
  }
  stats_str = rep_hist_get_overload_stats_lines();
  tt_str_op("overload-ratelimits 1 2002-01-10 02:00:00 1000 2000 2 0\n",
            OP_EQ, stats_str);
  tor_free(stats_str);

  /* Now increment time by 2 secs -- taking it after the minute rate limiting
     and see that events will register again */
  current_time += 2;
  update_approx_time(current_time);

  for (int i = 0; i < 10; i++) {
    rep_hist_note_overload(OVERLOAD_READ);
    rep_hist_note_overload(OVERLOAD_WRITE);
  }
  stats_str = rep_hist_get_overload_stats_lines();
  tt_str_op("overload-ratelimits 1 2002-01-10 02:00:00 1000 2000 3 1\n",
            OP_EQ, stats_str);
  tor_free(stats_str);

 done:
  tor_free(stats_str);
}

<<<<<<< HEAD
/** Test the overload stats logic. */
static void
test_overload_dns_timeout(void *arg)
{
  char *stats_str = NULL;
  (void) arg;

  /* Lets simulate a series of timeouts but below our default 1% threshold. */

  for (int i = 0; i < 1000; i++) {
    /* This should trigger 9 timeouts which is just below 1% (10) */
    if (i > 0 && !(i % 100)) {
      rep_hist_note_dns_error(0, DNS_ERR_TIMEOUT);
    } else {
      rep_hist_note_dns_error(0, DNS_ERR_NONE);
    }
  }

  /* No overload yet. */
  stats_str = rep_hist_get_overload_general_line();
  tt_assert(!stats_str);

  /* Move it 10 minutes in the future and see if we get a general overload. */
  update_approx_time(approx_time() + (10 * 60));

  /* This query should NOT trigger the general overload because we are below
   * our default of 1%. */
  rep_hist_note_dns_error(0, DNS_ERR_NONE);
  stats_str = rep_hist_get_overload_general_line();
  tt_assert(!stats_str);

  /* We'll now go above our 1% threshold. */
  for (int i = 0; i < 1000; i++) {
    /* This should trigger 10 timeouts which is our threshold of 1% (10) */
    if (!(i % 10)) {
      rep_hist_note_dns_error(0, DNS_ERR_TIMEOUT);
    } else {
      rep_hist_note_dns_error(0, DNS_ERR_NONE);
    }
  }

  /* Move it 10 minutes in the future and see if we get a general overload. */
  update_approx_time(approx_time() + (10 * 60));

  /* This query should trigger the general overload because we are above 1%. */
  rep_hist_note_dns_error(0, DNS_ERR_NONE);
  stats_str = rep_hist_get_overload_general_line();
  tt_assert(stats_str);
  tor_free(stats_str);

  /* Move 72h in the future, we should NOT get an overload anymore. */
  update_approx_time(approx_time() + (72 * 3600));

  stats_str = rep_hist_get_overload_general_line();
  tt_assert(!stats_str);

  /* This query should NOT trigger the general overload. */
  rep_hist_note_dns_error(0, DNS_ERR_TIMEOUT);
  stats_str = rep_hist_get_overload_general_line();
  tt_assert(!stats_str);

  /* Move it 10 minutes in the future and see if we get a general overload. We
   * have now 100% of requests timing out. */
  update_approx_time(approx_time() + (10 * 60));

  /* This query should trigger the general overload with 50% of timeouts. */
  rep_hist_note_dns_error(0, DNS_ERR_NONE);
  stats_str = rep_hist_get_overload_general_line();
  tt_assert(stats_str);
  tor_free(stats_str);

 done:
  tor_free(stats_str);
}

=======
>>>>>>> cda7acb3
#define ENT(name)                                                       \
  { #name, test_ ## name , 0, NULL, NULL }
#define FORK(name)                                                      \
  { #name, test_ ## name , TT_FORK, NULL, NULL }

struct testcase_t stats_tests[] = {
  FORK(stats),
  ENT(rephist_mtbf),
  FORK(commit_max),
  FORK(advance_obs),
  FORK(add_obs),
  FORK(fill_bandwidth_history),
  FORK(get_bandwidth_lines),
  FORK(rephist_v3_onions),
  FORK(load_stats_file),
  FORK(overload_stats),

  END_OF_TESTCASES
};<|MERGE_RESOLUTION|>--- conflicted
+++ resolved
@@ -867,84 +867,6 @@
   tor_free(stats_str);
 }
 
-<<<<<<< HEAD
-/** Test the overload stats logic. */
-static void
-test_overload_dns_timeout(void *arg)
-{
-  char *stats_str = NULL;
-  (void) arg;
-
-  /* Lets simulate a series of timeouts but below our default 1% threshold. */
-
-  for (int i = 0; i < 1000; i++) {
-    /* This should trigger 9 timeouts which is just below 1% (10) */
-    if (i > 0 && !(i % 100)) {
-      rep_hist_note_dns_error(0, DNS_ERR_TIMEOUT);
-    } else {
-      rep_hist_note_dns_error(0, DNS_ERR_NONE);
-    }
-  }
-
-  /* No overload yet. */
-  stats_str = rep_hist_get_overload_general_line();
-  tt_assert(!stats_str);
-
-  /* Move it 10 minutes in the future and see if we get a general overload. */
-  update_approx_time(approx_time() + (10 * 60));
-
-  /* This query should NOT trigger the general overload because we are below
-   * our default of 1%. */
-  rep_hist_note_dns_error(0, DNS_ERR_NONE);
-  stats_str = rep_hist_get_overload_general_line();
-  tt_assert(!stats_str);
-
-  /* We'll now go above our 1% threshold. */
-  for (int i = 0; i < 1000; i++) {
-    /* This should trigger 10 timeouts which is our threshold of 1% (10) */
-    if (!(i % 10)) {
-      rep_hist_note_dns_error(0, DNS_ERR_TIMEOUT);
-    } else {
-      rep_hist_note_dns_error(0, DNS_ERR_NONE);
-    }
-  }
-
-  /* Move it 10 minutes in the future and see if we get a general overload. */
-  update_approx_time(approx_time() + (10 * 60));
-
-  /* This query should trigger the general overload because we are above 1%. */
-  rep_hist_note_dns_error(0, DNS_ERR_NONE);
-  stats_str = rep_hist_get_overload_general_line();
-  tt_assert(stats_str);
-  tor_free(stats_str);
-
-  /* Move 72h in the future, we should NOT get an overload anymore. */
-  update_approx_time(approx_time() + (72 * 3600));
-
-  stats_str = rep_hist_get_overload_general_line();
-  tt_assert(!stats_str);
-
-  /* This query should NOT trigger the general overload. */
-  rep_hist_note_dns_error(0, DNS_ERR_TIMEOUT);
-  stats_str = rep_hist_get_overload_general_line();
-  tt_assert(!stats_str);
-
-  /* Move it 10 minutes in the future and see if we get a general overload. We
-   * have now 100% of requests timing out. */
-  update_approx_time(approx_time() + (10 * 60));
-
-  /* This query should trigger the general overload with 50% of timeouts. */
-  rep_hist_note_dns_error(0, DNS_ERR_NONE);
-  stats_str = rep_hist_get_overload_general_line();
-  tt_assert(stats_str);
-  tor_free(stats_str);
-
- done:
-  tor_free(stats_str);
-}
-
-=======
->>>>>>> cda7acb3
 #define ENT(name)                                                       \
   { #name, test_ ## name , 0, NULL, NULL }
 #define FORK(name)                                                      \
