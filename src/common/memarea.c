--- conflicted
+++ resolved
@@ -211,11 +211,8 @@
   memarea_chunk_t *chunk = area->first;
   char *result;
   tor_assert(chunk);
-<<<<<<< HEAD
   CHECK_SENTINEL(chunk);
-=======
   tor_assert(sz < SIZE_T_CEILING);
->>>>>>> b0def605
   if (sz == 0)
     sz = 1;
   if (chunk->next_mem+sz > chunk->u.mem+chunk->mem_size) {
