--- conflicted
+++ resolved
@@ -57,13 +57,7 @@
                                   const char *service_id,
                                   const char *secret_id_part);
 int hid_serv_get_responsible_directories(smartlist_t *responsible_dirs,
-<<<<<<< HEAD
                                          const char *id);
-int hid_serv_acting_as_directory(void);
-MOCK_DECL(int, hid_serv_responsible_for_desc_id, (const char *id));
-=======
-				                                         const char *id);
->>>>>>> e28448a2
 
 rend_data_t *rend_data_dup(const rend_data_t *data);
 rend_data_t *rend_data_client_create(const char *onion_address,
