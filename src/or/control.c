/* Copyright (c) 2004-2006, Roger Dingledine, Nick Mathewson.
 * Copyright (c) 2007-2011, The Tor Project, Inc. */
/* See LICENSE for licensing information */

/**
 * \file control.c
 * \brief Implementation for Tor's control-socket interface.
 *   See doc/spec/control-spec.txt for full details on protocol.
 **/

#define CONTROL_PRIVATE

#include "or.h"
#include "buffers.h"
#include "circuitbuild.h"
#include "circuitlist.h"
#include "circuituse.h"
#include "config.h"
#include "connection.h"
#include "connection_edge.h"
#include "connection_or.h"
#include "control.h"
#include "directory.h"
#include "dirserv.h"
#include "dnsserv.h"
#include "geoip.h"
#include "hibernate.h"
#include "main.h"
#include "networkstatus.h"
#include "nodelist.h"
#include "policies.h"
#include "reasons.h"
#include "router.h"
#include "routerlist.h"
#include "routerparse.h"

#ifndef MS_WINDOWS
#include <pwd.h>
#include <sys/resource.h>
#endif

#include "procmon.h"

/** Yield true iff <b>s</b> is the state of a control_connection_t that has
 * finished authentication and is accepting commands. */
#define STATE_IS_OPEN(s) ((s) == CONTROL_CONN_STATE_OPEN)

/* Recognized asynchronous event types.  It's okay to expand this list
 * because it is used both as a list of v0 event types, and as indices
 * into the bitfield to determine which controllers want which events.
 */
#define _EVENT_MIN             0x0001
#define EVENT_CIRCUIT_STATUS   0x0001
#define EVENT_STREAM_STATUS    0x0002
#define EVENT_OR_CONN_STATUS   0x0003
#define EVENT_BANDWIDTH_USED   0x0004
#define EVENT_LOG_OBSOLETE     0x0005 /* Can reclaim this. */
#define EVENT_NEW_DESC         0x0006
#define EVENT_DEBUG_MSG        0x0007
#define EVENT_INFO_MSG         0x0008
#define EVENT_NOTICE_MSG       0x0009
#define EVENT_WARN_MSG         0x000A
#define EVENT_ERR_MSG          0x000B
#define EVENT_ADDRMAP          0x000C
// #define EVENT_AUTHDIR_NEWDESCS 0x000D
#define EVENT_DESCCHANGED      0x000E
// #define EVENT_NS               0x000F
#define EVENT_STATUS_CLIENT    0x0010
#define EVENT_STATUS_SERVER    0x0011
#define EVENT_STATUS_GENERAL   0x0012
#define EVENT_GUARD            0x0013
#define EVENT_STREAM_BANDWIDTH_USED   0x0014
#define EVENT_CLIENTS_SEEN     0x0015
#define EVENT_NEWCONSENSUS     0x0016
#define EVENT_BUILDTIMEOUT_SET     0x0017
#define EVENT_SIGNAL           0x0018
#define _EVENT_MAX             0x0018
/* If _EVENT_MAX ever hits 0x0020, we need to make the mask wider. */

/** Bitfield: The bit 1&lt;&lt;e is set if <b>any</b> open control
 * connection is interested in events of type <b>e</b>.  We use this
 * so that we can decide to skip generating event messages that nobody
 * has interest in without having to walk over the global connection
 * list to find out.
 **/
typedef uint32_t event_mask_t;

/** An event mask of all the events that any controller is interested in
 * receiving. */
static event_mask_t global_event_mask = 0;

/** True iff we have disabled log messages from being sent to the controller */
static int disable_log_messages = 0;

/** Macro: true if any control connection is interested in events of type
 * <b>e</b>. */
#define EVENT_IS_INTERESTING(e) \
  (global_event_mask & (1<<(e)))

/** If we're using cookie-type authentication, how long should our cookies be?
 */
#define AUTHENTICATION_COOKIE_LEN 32

/** If true, we've set authentication_cookie to a secret code and
 * stored it to disk. */
static int authentication_cookie_is_set = 0;
/** If authentication_cookie_is_set, a secret cookie that we've stored to disk
 * and which we're using to authenticate controllers.  (If the controller can
 * read it off disk, it has permission to connect.) */
static char authentication_cookie[AUTHENTICATION_COOKIE_LEN];

/** A sufficiently large size to record the last bootstrap phase string. */
#define BOOTSTRAP_MSG_LEN 1024

/** What was the last bootstrap phase message we sent? We keep track
 * of this so we can respond to getinfo status/bootstrap-phase queries. */
static char last_sent_bootstrap_message[BOOTSTRAP_MSG_LEN];

/** Flag for event_format_t.  Indicates that we should use the one standard
    format.
 */
#define ALL_FORMATS 1

/** Bit field of flags to select how to format a controller event.  Recognized
 * flag is ALL_FORMATS. */
typedef int event_format_t;

static void connection_printf_to_buf(control_connection_t *conn,
                                     const char *format, ...)
  CHECK_PRINTF(2,3);
static void send_control_done(control_connection_t *conn);
static void send_control_event(uint16_t event, event_format_t which,
                               const char *format, ...)
  CHECK_PRINTF(3,4);
static int handle_control_setconf(control_connection_t *conn, uint32_t len,
                                  char *body);
static int handle_control_resetconf(control_connection_t *conn, uint32_t len,
                                    char *body);
static int handle_control_getconf(control_connection_t *conn, uint32_t len,
                                  const char *body);
static int handle_control_loadconf(control_connection_t *conn, uint32_t len,
                                  const char *body);
static int handle_control_setevents(control_connection_t *conn, uint32_t len,
                                    const char *body);
static int handle_control_authenticate(control_connection_t *conn,
                                       uint32_t len,
                                       const char *body);
static int handle_control_signal(control_connection_t *conn, uint32_t len,
                                 const char *body);
static int handle_control_mapaddress(control_connection_t *conn, uint32_t len,
                                     const char *body);
static char *list_getinfo_options(void);
static int handle_control_getinfo(control_connection_t *conn, uint32_t len,
                                  const char *body);
static int handle_control_extendcircuit(control_connection_t *conn,
                                        uint32_t len,
                                        const char *body);
static int handle_control_setcircuitpurpose(control_connection_t *conn,
                                            uint32_t len, const char *body);
static int handle_control_attachstream(control_connection_t *conn,
                                       uint32_t len,
                                        const char *body);
static int handle_control_postdescriptor(control_connection_t *conn,
                                         uint32_t len,
                                         const char *body);
static int handle_control_redirectstream(control_connection_t *conn,
                                         uint32_t len,
                                         const char *body);
static int handle_control_closestream(control_connection_t *conn, uint32_t len,
                                      const char *body);
static int handle_control_closecircuit(control_connection_t *conn,
                                       uint32_t len,
                                       const char *body);
static int handle_control_resolve(control_connection_t *conn, uint32_t len,
                                  const char *body);
static int handle_control_usefeature(control_connection_t *conn,
                                     uint32_t len,
                                     const char *body);
static int write_stream_target_to_buf(edge_connection_t *conn, char *buf,
                                      size_t len);
static void orconn_target_get_name(char *buf, size_t len,
                                   or_connection_t *conn);
static char *get_cookie_file(void);

/** Given a control event code for a message event, return the corresponding
 * log severity. */
static INLINE int
event_to_log_severity(int event)
{
  switch (event) {
    case EVENT_DEBUG_MSG: return LOG_DEBUG;
    case EVENT_INFO_MSG: return LOG_INFO;
    case EVENT_NOTICE_MSG: return LOG_NOTICE;
    case EVENT_WARN_MSG: return LOG_WARN;
    case EVENT_ERR_MSG: return LOG_ERR;
    default: return -1;
  }
}

/** Given a log severity, return the corresponding control event code. */
static INLINE int
log_severity_to_event(int severity)
{
  switch (severity) {
    case LOG_DEBUG: return EVENT_DEBUG_MSG;
    case LOG_INFO: return EVENT_INFO_MSG;
    case LOG_NOTICE: return EVENT_NOTICE_MSG;
    case LOG_WARN: return EVENT_WARN_MSG;
    case LOG_ERR: return EVENT_ERR_MSG;
    default: return -1;
  }
}

/** Set <b>global_event_mask*</b> to the bitwise OR of each live control
 * connection's event_mask field. */
void
control_update_global_event_mask(void)
{
  smartlist_t *conns = get_connection_array();
  event_mask_t old_mask, new_mask;
  old_mask = global_event_mask;

  global_event_mask = 0;
  SMARTLIST_FOREACH(conns, connection_t *, _conn,
  {
    if (_conn->type == CONN_TYPE_CONTROL &&
        STATE_IS_OPEN(_conn->state)) {
      control_connection_t *conn = TO_CONTROL_CONN(_conn);
      global_event_mask |= conn->event_mask;
    }
  });

  new_mask = global_event_mask;

  /* Handle the aftermath.  Set up the log callback to tell us only what
   * we want to hear...*/
  control_adjust_event_log_severity();

  /* ...then, if we've started logging stream bw, clear the appropriate
   * fields. */
  if (! (old_mask & EVENT_STREAM_BANDWIDTH_USED) &&
      (new_mask & EVENT_STREAM_BANDWIDTH_USED)) {
    SMARTLIST_FOREACH(conns, connection_t *, conn,
    {
      if (conn->type == CONN_TYPE_AP) {
        edge_connection_t *edge_conn = TO_EDGE_CONN(conn);
        edge_conn->n_written = edge_conn->n_read = 0;
      }
    });
  }
}

/** Adjust the log severities that result in control_event_logmsg being called
 * to match the severity of log messages that any controllers are interested
 * in. */
void
control_adjust_event_log_severity(void)
{
  int i;
  int min_log_event=EVENT_ERR_MSG, max_log_event=EVENT_DEBUG_MSG;

  for (i = EVENT_DEBUG_MSG; i <= EVENT_ERR_MSG; ++i) {
    if (EVENT_IS_INTERESTING(i)) {
      min_log_event = i;
      break;
    }
  }
  for (i = EVENT_ERR_MSG; i >= EVENT_DEBUG_MSG; --i) {
    if (EVENT_IS_INTERESTING(i)) {
      max_log_event = i;
      break;
    }
  }
  if (EVENT_IS_INTERESTING(EVENT_LOG_OBSOLETE) ||
      EVENT_IS_INTERESTING(EVENT_STATUS_GENERAL)) {
    if (min_log_event > EVENT_NOTICE_MSG)
      min_log_event = EVENT_NOTICE_MSG;
    if (max_log_event < EVENT_ERR_MSG)
      max_log_event = EVENT_ERR_MSG;
  }
  if (min_log_event <= max_log_event)
    change_callback_log_severity(event_to_log_severity(min_log_event),
                                 event_to_log_severity(max_log_event),
                                 control_event_logmsg);
  else
    change_callback_log_severity(LOG_ERR, LOG_ERR,
                                 control_event_logmsg);
}

/** Return true iff the event with code <b>c</b> is being sent to any current
 * control connection.  This is useful if the amount of work needed to prepare
 * to call the appropriate control_event_...() function is high.
 */
int
control_event_is_interesting(int event)
{
  return EVENT_IS_INTERESTING(event);
}

/** Append a NUL-terminated string <b>s</b> to the end of
 * <b>conn</b>-\>outbuf.
 */
static INLINE void
connection_write_str_to_buf(const char *s, control_connection_t *conn)
{
  size_t len = strlen(s);
  connection_write_to_buf(s, len, TO_CONN(conn));
}

/** Given a <b>len</b>-character string in <b>data</b>, made of lines
 * terminated by CRLF, allocate a new string in *<b>out</b>, and copy the
 * contents of <b>data</b> into *<b>out</b>, adding a period before any period
 * that appears at the start of a line, and adding a period-CRLF line at
 * the end. Replace all LF characters sequences with CRLF.  Return the number
 * of bytes in *<b>out</b>.
 */
/* static */ size_t
write_escaped_data(const char *data, size_t len, char **out)
{
  size_t sz_out = len+8;
  char *outp;
  const char *start = data, *end;
  int i;
  int start_of_line;
  for (i=0; i<(int)len; ++i) {
    if (data[i]== '\n')
      sz_out += 2; /* Maybe add a CR; maybe add a dot. */
  }
  *out = outp = tor_malloc(sz_out+1);
  end = data+len;
  start_of_line = 1;
  while (data < end) {
    if (*data == '\n') {
      if (data > start && data[-1] != '\r')
        *outp++ = '\r';
      start_of_line = 1;
    } else if (*data == '.') {
      if (start_of_line) {
        start_of_line = 0;
        *outp++ = '.';
      }
    } else {
      start_of_line = 0;
    }
    *outp++ = *data++;
  }
  if (outp < *out+2 || fast_memcmp(outp-2, "\r\n", 2)) {
    *outp++ = '\r';
    *outp++ = '\n';
  }
  *outp++ = '.';
  *outp++ = '\r';
  *outp++ = '\n';
  *outp = '\0'; /* NUL-terminate just in case. */
  tor_assert((outp - *out) <= (int)sz_out);
  return outp - *out;
}

/** Given a <b>len</b>-character string in <b>data</b>, made of lines
 * terminated by CRLF, allocate a new string in *<b>out</b>, and copy
 * the contents of <b>data</b> into *<b>out</b>, removing any period
 * that appears at the start of a line, and replacing all CRLF sequences
 * with LF.   Return the number of
 * bytes in *<b>out</b>. */
/* static */ size_t
read_escaped_data(const char *data, size_t len, char **out)
{
  char *outp;
  const char *next;
  const char *end;

  *out = outp = tor_malloc(len+1);

  end = data+len;

  while (data < end) {
    /* we're at the start of a line. */
    if (*data == '.')
      ++data;
    next = memchr(data, '\n', end-data);
    if (next) {
      size_t n_to_copy = next-data;
      /* Don't copy a CR that precedes this LF. */
      if (n_to_copy && *(next-1) == '\r')
        --n_to_copy;
      memcpy(outp, data, n_to_copy);
      outp += n_to_copy;
      data = next+1; /* This will point at the start of the next line,
                      * or the end of the string, or a period. */
    } else {
      memcpy(outp, data, end-data);
      outp += (end-data);
      *outp = '\0';
      return outp - *out;
    }
    *outp++ = '\n';
  }

  *outp = '\0';
  return outp - *out;
}

/** If the first <b>in_len_max</b> characters in <b>start</b> contain a
 * double-quoted string with escaped characters, return the length of that
 * string (as encoded, including quotes).  Otherwise return -1. */
static INLINE int
get_escaped_string_length(const char *start, size_t in_len_max,
                          int *chars_out)
{
  const char *cp, *end;
  int chars = 0;

  if (*start != '\"')
    return -1;

  cp = start+1;
  end = start+in_len_max;

  /* Calculate length. */
  while (1) {
    if (cp >= end) {
      return -1; /* Too long. */
    } else if (*cp == '\\') {
      if (++cp == end)
        return -1; /* Can't escape EOS. */
      ++cp;
      ++chars;
    } else if (*cp == '\"') {
      break;
    } else {
      ++cp;
      ++chars;
    }
  }
  if (chars_out)
    *chars_out = chars;
  return (int)(cp - start+1);
}

/** As decode_escaped_string, but does not decode the string: copies the
 * entire thing, including quotation marks. */
static const char *
extract_escaped_string(const char *start, size_t in_len_max,
                       char **out, size_t *out_len)
{
  int length = get_escaped_string_length(start, in_len_max, NULL);
  if (length<0)
    return NULL;
  *out_len = length;
  *out = tor_strndup(start, *out_len);
  return start+length;
}

/** Given a pointer to a string starting at <b>start</b> containing
 * <b>in_len_max</b> characters, decode a string beginning with one double
 * quote, containing any number of non-quote characters or characters escaped
 * with a backslash, and ending with a final double quote.  Place the resulting
 * string (unquoted, unescaped) into a newly allocated string in *<b>out</b>;
 * store its length in <b>out_len</b>.  On success, return a pointer to the
 * character immediately following the escaped string.  On failure, return
 * NULL. */
static const char *
decode_escaped_string(const char *start, size_t in_len_max,
                   char **out, size_t *out_len)
{
  const char *cp, *end;
  char *outp;
  int len, n_chars = 0;

  len = get_escaped_string_length(start, in_len_max, &n_chars);
  if (len<0)
    return NULL;

  end = start+len-1; /* Index of last quote. */
  tor_assert(*end == '\"');
  outp = *out = tor_malloc(len+1);
  *out_len = n_chars;

  cp = start+1;
  while (cp < end) {
    if (*cp == '\\')
      ++cp;
    *outp++ = *cp++;
  }
  *outp = '\0';
  tor_assert((outp - *out) == (int)*out_len);

  return end+1;
}

/** Acts like sprintf, but writes its formatted string to the end of
 * <b>conn</b>-\>outbuf. */
static void
connection_printf_to_buf(control_connection_t *conn, const char *format, ...)
{
  va_list ap;
  char *buf = NULL;
  int len;

  va_start(ap,format);
  len = tor_vasprintf(&buf, format, ap);
  va_end(ap);

  if (len < 0) {
    log_warn(LD_BUG, "Unable to format string for controller.");
    return;
  }

  connection_write_to_buf(buf, (size_t)len, TO_CONN(conn));

  tor_free(buf);
}

/** Write all of the open control ports to ControlPortWriteToFile */
void
control_ports_write_to_file(void)
{
  smartlist_t *lines;
  char *joined = NULL;
  const or_options_t *options = get_options();

  if (!options->ControlPortWriteToFile)
    return;

  lines = smartlist_create();

  SMARTLIST_FOREACH_BEGIN(get_connection_array(), const connection_t *, conn) {
    char *port_str = NULL;
    if (conn->type != CONN_TYPE_CONTROL_LISTENER || conn->marked_for_close)
      continue;
#ifdef AF_UNIX
    if (conn->socket_family == AF_UNIX) {
      tor_asprintf(&port_str, "UNIX_PORT=%s\n", conn->address);
      smartlist_add(lines, port_str);
      continue;
    }
#endif
    tor_asprintf(&port_str, "PORT=%s:%d\n", conn->address, conn->port);
    smartlist_add(lines, port_str);
  } SMARTLIST_FOREACH_END(conn);

  joined = smartlist_join_strings(lines, "", 0, NULL);

  if (write_str_to_file(options->ControlPortWriteToFile, joined, 0) < 0) {
    log_warn(LD_CONTROL, "Writing %s failed: %s",
             options->ControlPortWriteToFile, strerror(errno));
  }
#ifndef MS_WINDOWS
  if (options->ControlPortFileGroupReadable) {
    if (chmod(options->ControlPortWriteToFile, 0640)) {
      log_warn(LD_FS,"Unable to make %s group-readable.",
               options->ControlPortWriteToFile);
    }
  }
#endif
  tor_free(joined);
  SMARTLIST_FOREACH(lines, char *, cp, tor_free(cp));
  smartlist_free(lines);
}

/** Send a "DONE" message down the control connection <b>conn</b>. */
static void
send_control_done(control_connection_t *conn)
{
  connection_write_str_to_buf("250 OK\r\n", conn);
}

/** Send an event to all v1 controllers that are listening for code
 * <b>event</b>.  The event's body is given by <b>msg</b>.
 *
 * If <b>which</b> & SHORT_NAMES, the event contains short-format names: send
 * it to controllers that haven't enabled the VERBOSE_NAMES feature.  If
 * <b>which</b> & LONG_NAMES, the event contains long-format names: send it
 * to controllers that <em>have</em> enabled VERBOSE_NAMES.
 *
 * The EXTENDED_FORMAT and NONEXTENDED_FORMAT flags behave similarly with
 * respect to the EXTENDED_EVENTS feature. */
static void
send_control_event_string(uint16_t event, event_format_t which,
                          const char *msg)
{
  smartlist_t *conns = get_connection_array();
  (void)which;
  tor_assert(event >= _EVENT_MIN && event <= _EVENT_MAX);

  SMARTLIST_FOREACH_BEGIN(conns, connection_t *, conn) {
    if (conn->type == CONN_TYPE_CONTROL &&
        !conn->marked_for_close &&
        conn->state == CONTROL_CONN_STATE_OPEN) {
      control_connection_t *control_conn = TO_CONTROL_CONN(conn);

      if (control_conn->event_mask & (1<<event)) {
        int is_err = 0;
        connection_write_to_buf(msg, strlen(msg), TO_CONN(control_conn));
        if (event == EVENT_ERR_MSG)
          is_err = 1;
        else if (event == EVENT_STATUS_GENERAL)
          is_err = !strcmpstart(msg, "STATUS_GENERAL ERR ");
        else if (event == EVENT_STATUS_CLIENT)
          is_err = !strcmpstart(msg, "STATUS_CLIENT ERR ");
        else if (event == EVENT_STATUS_SERVER)
          is_err = !strcmpstart(msg, "STATUS_SERVER ERR ");
        if (is_err)
          connection_flush(TO_CONN(control_conn));
      }
    }
  } SMARTLIST_FOREACH_END(conn);
}

/** Helper for send_control_event and control_event_status:
 * Send an event to all v1 controllers that are listening for code
 * <b>event</b>.  The event's body is created by the printf-style format in
 * <b>format</b>, and other arguments as provided. */
static void
send_control_event_impl(uint16_t event, event_format_t which,
                         const char *format, va_list ap)
{
  char *buf = NULL;
  int len;

  len = tor_vasprintf(&buf, format, ap);
  if (len < 0) {
    log_warn(LD_BUG, "Unable to format event for controller.");
    return;
  }

  send_control_event_string(event, which|ALL_FORMATS, buf);

  tor_free(buf);
}

/** Send an event to all v1 controllers that are listening for code
 * <b>event</b>.  The event's body is created by the printf-style format in
 * <b>format</b>, and other arguments as provided. */
static void
send_control_event(uint16_t event, event_format_t which,
                   const char *format, ...)
{
  va_list ap;
  va_start(ap, format);
  send_control_event_impl(event, which, format, ap);
  va_end(ap);
}

/** Given a text circuit <b>id</b>, return the corresponding circuit. */
static origin_circuit_t *
get_circ(const char *id)
{
  uint32_t n_id;
  int ok;
  n_id = (uint32_t) tor_parse_ulong(id, 10, 0, UINT32_MAX, &ok, NULL);
  if (!ok)
    return NULL;
  return circuit_get_by_global_id(n_id);
}

/** Given a text stream <b>id</b>, return the corresponding AP connection. */
static edge_connection_t *
get_stream(const char *id)
{
  uint64_t n_id;
  int ok;
  connection_t *conn;
  n_id = tor_parse_uint64(id, 10, 0, UINT64_MAX, &ok, NULL);
  if (!ok)
    return NULL;
  conn = connection_get_by_global_id(n_id);
  if (!conn || conn->type != CONN_TYPE_AP || conn->marked_for_close)
    return NULL;
  return TO_EDGE_CONN(conn);
}

/** Helper for setconf and resetconf. Acts like setconf, except
 * it passes <b>use_defaults</b> on to options_trial_assign().  Modifies the
 * contents of body.
 */
static int
control_setconf_helper(control_connection_t *conn, uint32_t len, char *body,
                       int use_defaults)
{
  setopt_err_t opt_err;
  config_line_t *lines=NULL;
  char *start = body;
  char *errstring = NULL;
  const int clear_first = 1;

  char *config;
  smartlist_t *entries = smartlist_create();

  /* We have a string, "body", of the format '(key(=val|="val")?)' entries
   * separated by space.  break it into a list of configuration entries. */
  while (*body) {
    char *eq = body;
    char *key;
    char *entry;
    while (!TOR_ISSPACE(*eq) && *eq != '=')
      ++eq;
    key = tor_strndup(body, eq-body);
    body = eq+1;
    if (*eq == '=') {
      char *val=NULL;
      size_t val_len=0;
      size_t ent_len;
      if (*body != '\"') {
        char *val_start = body;
        while (!TOR_ISSPACE(*body))
          body++;
        val = tor_strndup(val_start, body-val_start);
        val_len = strlen(val);
      } else {
        body = (char*)extract_escaped_string(body, (len - (body-start)),
                                             &val, &val_len);
        if (!body) {
          connection_write_str_to_buf("551 Couldn't parse string\r\n", conn);
          SMARTLIST_FOREACH(entries, char *, cp, tor_free(cp));
          smartlist_free(entries);
          tor_free(key);
          return 0;
        }
      }
      ent_len = strlen(key)+val_len+3;
      entry = tor_malloc(ent_len+1);
      tor_snprintf(entry, ent_len, "%s %s", key, val);
      tor_free(key);
      tor_free(val);
    } else {
      entry = key;
    }
    smartlist_add(entries, entry);
    while (TOR_ISSPACE(*body))
      ++body;
  }

  smartlist_add(entries, tor_strdup(""));
  config = smartlist_join_strings(entries, "\n", 0, NULL);
  SMARTLIST_FOREACH(entries, char *, cp, tor_free(cp));
  smartlist_free(entries);

  if (config_get_lines(config, &lines) < 0) {
    log_warn(LD_CONTROL,"Controller gave us config lines we can't parse.");
    connection_write_str_to_buf("551 Couldn't parse configuration\r\n",
                                conn);
    tor_free(config);
    return 0;
  }
  tor_free(config);

  opt_err = options_trial_assign(lines, use_defaults, clear_first, &errstring);
  {
    const char *msg;
    switch (opt_err) {
      case SETOPT_ERR_MISC:
        msg = "552 Unrecognized option";
        break;
      case SETOPT_ERR_PARSE:
        msg = "513 Unacceptable option value";
        break;
      case SETOPT_ERR_TRANSITION:
        msg = "553 Transition not allowed";
        break;
      case SETOPT_ERR_SETTING:
      default:
        msg = "553 Unable to set option";
        break;
      case SETOPT_OK:
        config_free_lines(lines);
        send_control_done(conn);
        return 0;
    }
    log_warn(LD_CONTROL,
             "Controller gave us config lines that didn't validate: %s",
             errstring);
    connection_printf_to_buf(conn, "%s: %s\r\n", msg, errstring);
    config_free_lines(lines);
    tor_free(errstring);
    return 0;
  }
}

/** Called when we receive a SETCONF message: parse the body and try
 * to update our configuration.  Reply with a DONE or ERROR message.
 * Modifies the contents of body.*/
static int
handle_control_setconf(control_connection_t *conn, uint32_t len, char *body)
{
  return control_setconf_helper(conn, len, body, 0);
}

/** Called when we receive a RESETCONF message: parse the body and try
 * to update our configuration.  Reply with a DONE or ERROR message.
 * Modifies the contents of body. */
static int
handle_control_resetconf(control_connection_t *conn, uint32_t len, char *body)
{
  return control_setconf_helper(conn, len, body, 1);
}

/** Called when we receive a GETCONF message.  Parse the request, and
 * reply with a CONFVALUE or an ERROR message */
static int
handle_control_getconf(control_connection_t *conn, uint32_t body_len,
                       const char *body)
{
  smartlist_t *questions = smartlist_create();
  smartlist_t *answers = smartlist_create();
  smartlist_t *unrecognized = smartlist_create();
  char *msg = NULL;
  size_t msg_len;
  const or_options_t *options = get_options();
  int i, len;

  (void) body_len; /* body is NUL-terminated; so we can ignore len. */
  smartlist_split_string(questions, body, " ",
                         SPLIT_SKIP_SPACE|SPLIT_IGNORE_BLANK, 0);
  SMARTLIST_FOREACH(questions, const char *, q,
  {
    if (!option_is_recognized(q)) {
      smartlist_add(unrecognized, (char*) q);
    } else {
      config_line_t *answer = option_get_assignment(options,q);
      if (!answer) {
        const char *name = option_get_canonical_name(q);
        size_t alen = strlen(name)+8;
        char *astr = tor_malloc(alen);
        tor_snprintf(astr, alen, "250-%s\r\n", name);
        smartlist_add(answers, astr);
      }

      while (answer) {
        config_line_t *next;
        size_t alen = strlen(answer->key)+strlen(answer->value)+8;
        char *astr = tor_malloc(alen);
        tor_snprintf(astr, alen, "250-%s=%s\r\n",
                     answer->key, answer->value);
        smartlist_add(answers, astr);

        next = answer->next;
        tor_free(answer->key);
        tor_free(answer->value);
        tor_free(answer);
        answer = next;
      }
    }
  });

  if ((len = smartlist_len(unrecognized))) {
    for (i=0; i < len-1; ++i)
      connection_printf_to_buf(conn,
                               "552-Unrecognized configuration key \"%s\"\r\n",
                               (char*)smartlist_get(unrecognized, i));
    connection_printf_to_buf(conn,
                             "552 Unrecognized configuration key \"%s\"\r\n",
                             (char*)smartlist_get(unrecognized, len-1));
  } else if ((len = smartlist_len(answers))) {
    char *tmp = smartlist_get(answers, len-1);
    tor_assert(strlen(tmp)>4);
    tmp[3] = ' ';
    msg = smartlist_join_strings(answers, "", 0, &msg_len);
    connection_write_to_buf(msg, msg_len, TO_CONN(conn));
  } else {
    connection_write_str_to_buf("250 OK\r\n", conn);
  }

  SMARTLIST_FOREACH(answers, char *, cp, tor_free(cp));
  smartlist_free(answers);
  SMARTLIST_FOREACH(questions, char *, cp, tor_free(cp));
  smartlist_free(questions);
  smartlist_free(unrecognized);

  tor_free(msg);

  return 0;
}

/** Called when we get a +LOADCONF message. */
static int
handle_control_loadconf(control_connection_t *conn, uint32_t len,
                         const char *body)
{
  setopt_err_t retval;
  char *errstring = NULL;
  const char *msg = NULL;
  (void) len;

  retval = options_init_from_string(body, CMD_RUN_TOR, NULL, &errstring);

  if (retval != SETOPT_OK)
    log_warn(LD_CONTROL,
             "Controller gave us config file that didn't validate: %s",
             errstring);

  switch (retval) {
  case SETOPT_ERR_PARSE:
    msg = "552 Invalid config file";
    break;
  case SETOPT_ERR_TRANSITION:
    msg = "553 Transition not allowed";
    break;
  case SETOPT_ERR_SETTING:
    msg = "553 Unable to set option";
    break;
  case SETOPT_ERR_MISC:
  default:
    msg = "550 Unable to load config";
    break;
  case SETOPT_OK:
    break;
  }
  if (msg) {
    if (errstring)
      connection_printf_to_buf(conn, "%s: %s\r\n", msg, errstring);
    else
      connection_printf_to_buf(conn, "%s\r\n", msg);
  } else {
    send_control_done(conn);
  }
  tor_free(errstring);
  return 0;
}

struct control_event_t {
  uint16_t event_code;
  const char *event_name;
};
static const struct control_event_t control_event_table[] = {
  { EVENT_CIRCUIT_STATUS, "CIRC" },
  { EVENT_STREAM_STATUS, "STREAM" },
  { EVENT_OR_CONN_STATUS, "ORCONN" },
  { EVENT_BANDWIDTH_USED, "BW" },
  { EVENT_DEBUG_MSG, "DEBUG" },
  { EVENT_INFO_MSG, "INFO" },
  { EVENT_NOTICE_MSG, "NOTICE" },
  { EVENT_WARN_MSG, "WARN" },
  { EVENT_ERR_MSG, "ERR" },
  { EVENT_NEW_DESC, "NEWDESC" },
  { EVENT_ADDRMAP, "ADDRMAP" },
  { EVENT_AUTHDIR_NEWDESCS, "AUTHDIR_NEWDESCS" },
  { EVENT_DESCCHANGED, "DESCCHANGED" },
  { EVENT_NS, "NS" },
  { EVENT_STATUS_GENERAL, "STATUS_GENERAL" },
  { EVENT_STATUS_CLIENT, "STATUS_CLIENT" },
  { EVENT_STATUS_SERVER, "STATUS_SERVER" },
  { EVENT_GUARD, "GUARD" },
  { EVENT_STREAM_BANDWIDTH_USED, "STREAM_BW" },
  { EVENT_CLIENTS_SEEN, "CLIENTS_SEEN" },
  { EVENT_NEWCONSENSUS, "NEWCONSENSUS" },
  { EVENT_BUILDTIMEOUT_SET, "BUILDTIMEOUT_SET" },
  { EVENT_SIGNAL, "SIGNAL" },
  { 0, NULL },
};

/** Called when we get a SETEVENTS message: update conn->event_mask,
 * and reply with DONE or ERROR. */
static int
handle_control_setevents(control_connection_t *conn, uint32_t len,
                         const char *body)
{
  int event_code = -1;
  uint32_t event_mask = 0;
  smartlist_t *events = smartlist_create();

  (void) len;

  smartlist_split_string(events, body, " ",
                         SPLIT_SKIP_SPACE|SPLIT_IGNORE_BLANK, 0);
  SMARTLIST_FOREACH_BEGIN(events, const char *, ev)
    {
      if (!strcasecmp(ev, "EXTENDED")) {
        continue;
      } else {
        int i;
        for (i = 0; control_event_table[i].event_name != NULL; ++i) {
          if (!strcasecmp(ev, control_event_table[i].event_name)) {
            event_code = control_event_table[i].event_code;
            break;
          }
        }

        if (event_code == -1) {
          connection_printf_to_buf(conn, "552 Unrecognized event \"%s\"\r\n",
                                   ev);
          SMARTLIST_FOREACH(events, char *, e, tor_free(e));
          smartlist_free(events);
          return 0;
        }
      }
      event_mask |= (1 << event_code);
    }
  SMARTLIST_FOREACH_END(ev);
  SMARTLIST_FOREACH(events, char *, e, tor_free(e));
  smartlist_free(events);

  conn->event_mask = event_mask;

  control_update_global_event_mask();
  send_control_done(conn);
  return 0;
}

/** Decode the hashed, base64'd passwords stored in <b>passwords</b>.
 * Return a smartlist of acceptable passwords (unterminated strings of
 * length S2K_SPECIFIER_LEN+DIGEST_LEN) on success, or NULL on failure.
 */
smartlist_t *
decode_hashed_passwords(config_line_t *passwords)
{
  char decoded[64];
  config_line_t *cl;
  smartlist_t *sl = smartlist_create();

  tor_assert(passwords);

  for (cl = passwords; cl; cl = cl->next) {
    const char *hashed = cl->value;

    if (!strcmpstart(hashed, "16:")) {
      if (base16_decode(decoded, sizeof(decoded), hashed+3, strlen(hashed+3))<0
          || strlen(hashed+3) != (S2K_SPECIFIER_LEN+DIGEST_LEN)*2) {
        goto err;
      }
    } else {
        if (base64_decode(decoded, sizeof(decoded), hashed, strlen(hashed))
            != S2K_SPECIFIER_LEN+DIGEST_LEN) {
          goto err;
        }
    }
    smartlist_add(sl, tor_memdup(decoded, S2K_SPECIFIER_LEN+DIGEST_LEN));
  }

  return sl;

 err:
  SMARTLIST_FOREACH(sl, char*, cp, tor_free(cp));
  smartlist_free(sl);
  return NULL;
}

/** Called when we get an AUTHENTICATE message.  Check whether the
 * authentication is valid, and if so, update the connection's state to
 * OPEN.  Reply with DONE or ERROR.
 */
static int
handle_control_authenticate(control_connection_t *conn, uint32_t len,
                            const char *body)
{
  int used_quoted_string = 0;
  const or_options_t *options = get_options();
  const char *errstr = NULL;
  char *password;
  size_t password_len;
  const char *cp;
  int i;
  int bad_cookie=0, bad_password=0;
  smartlist_t *sl = NULL;

  if (TOR_ISXDIGIT(body[0])) {
    cp = body;
    while (TOR_ISXDIGIT(*cp))
      ++cp;
    i = (int)(cp - body);
    tor_assert(i>0);
    password_len = i/2;
    password = tor_malloc(password_len + 1);
    if (base16_decode(password, password_len+1, body, i)<0) {
      connection_write_str_to_buf(
            "551 Invalid hexadecimal encoding.  Maybe you tried a plain text "
            "password?  If so, the standard requires that you put it in "
            "double quotes.\r\n", conn);
      connection_mark_for_close(TO_CONN(conn));
      tor_free(password);
      return 0;
    }
  } else if (TOR_ISSPACE(body[0])) {
    password = tor_strdup("");
    password_len = 0;
  } else {
    if (!decode_escaped_string(body, len, &password, &password_len)) {
      connection_write_str_to_buf("551 Invalid quoted string.  You need "
            "to put the password in double quotes.\r\n", conn);
      connection_mark_for_close(TO_CONN(conn));
      return 0;
    }
    used_quoted_string = 1;
  }

  if (!options->CookieAuthentication && !options->HashedControlPassword &&
      !options->HashedControlSessionPassword) {
    /* if Tor doesn't demand any stronger authentication, then
     * the controller can get in with anything. */
    goto ok;
  }

  if (options->CookieAuthentication) {
    int also_password = options->HashedControlPassword != NULL ||
      options->HashedControlSessionPassword != NULL;
    if (password_len != AUTHENTICATION_COOKIE_LEN) {
      if (!also_password) {
        log_warn(LD_CONTROL, "Got authentication cookie with wrong length "
                 "(%d)", (int)password_len);
        errstr = "Wrong length on authentication cookie.";
        goto err;
      }
      bad_cookie = 1;
    } else if (tor_memneq(authentication_cookie, password, password_len)) {
      if (!also_password) {
        log_warn(LD_CONTROL, "Got mismatched authentication cookie");
        errstr = "Authentication cookie did not match expected value.";
        goto err;
      }
      bad_cookie = 1;
    } else {
      goto ok;
    }
  }

  if (options->HashedControlPassword ||
      options->HashedControlSessionPassword) {
    int bad = 0;
    smartlist_t *sl_tmp;
    char received[DIGEST_LEN];
    int also_cookie = options->CookieAuthentication;
    sl = smartlist_create();
    if (options->HashedControlPassword) {
      sl_tmp = decode_hashed_passwords(options->HashedControlPassword);
      if (!sl_tmp)
        bad = 1;
      else {
        smartlist_add_all(sl, sl_tmp);
        smartlist_free(sl_tmp);
      }
    }
    if (options->HashedControlSessionPassword) {
      sl_tmp = decode_hashed_passwords(options->HashedControlSessionPassword);
      if (!sl_tmp)
        bad = 1;
      else {
        smartlist_add_all(sl, sl_tmp);
        smartlist_free(sl_tmp);
      }
    }
    if (bad) {
      if (!also_cookie) {
        log_warn(LD_CONTROL,
                 "Couldn't decode HashedControlPassword: invalid base16");
        errstr="Couldn't decode HashedControlPassword value in configuration.";
      }
      bad_password = 1;
      SMARTLIST_FOREACH(sl, char *, cp, tor_free(cp));
      smartlist_free(sl);
    } else {
      SMARTLIST_FOREACH(sl, char *, expected,
      {
        secret_to_key(received,DIGEST_LEN,password,password_len,expected);
        if (tor_memeq(expected+S2K_SPECIFIER_LEN, received, DIGEST_LEN))
          goto ok;
      });
      SMARTLIST_FOREACH(sl, char *, cp, tor_free(cp));
      smartlist_free(sl);

      if (used_quoted_string)
        errstr = "Password did not match HashedControlPassword value from "
          "configuration";
      else
        errstr = "Password did not match HashedControlPassword value from "
          "configuration. Maybe you tried a plain text password? "
          "If so, the standard requires that you put it in double quotes.";
      bad_password = 1;
      if (!also_cookie)
        goto err;
    }
  }

  /** We only get here if both kinds of authentication failed. */
  tor_assert(bad_password && bad_cookie);
  log_warn(LD_CONTROL, "Bad password or authentication cookie on controller.");
  errstr = "Password did not match HashedControlPassword *or* authentication "
    "cookie.";

 err:
  tor_free(password);
  connection_printf_to_buf(conn, "515 Authentication failed: %s\r\n",
                           errstr ? errstr : "Unknown reason.");
  connection_mark_for_close(TO_CONN(conn));
  return 0;
 ok:
  log_info(LD_CONTROL, "Authenticated control connection (%d)", conn->_base.s);
  send_control_done(conn);
  conn->_base.state = CONTROL_CONN_STATE_OPEN;
  tor_free(password);
  if (sl) { /* clean up */
    SMARTLIST_FOREACH(sl, char *, cp, tor_free(cp));
    smartlist_free(sl);
  }
  return 0;
}

/** Called when we get a SAVECONF command. Try to flush the current options to
 * disk, and report success or failure. */
static int
handle_control_saveconf(control_connection_t *conn, uint32_t len,
                        const char *body)
{
  (void) len;
  (void) body;
  if (options_save_current()<0) {
    connection_write_str_to_buf(
      "551 Unable to write configuration to disk.\r\n", conn);
  } else {
    send_control_done(conn);
  }
  return 0;
}

/** Called when we get a SIGNAL command. React to the provided signal, and
 * report success or failure. (If the signal results in a shutdown, success
 * may not be reported.) */
static int
handle_control_signal(control_connection_t *conn, uint32_t len,
                      const char *body)
{
  int sig;
  int n = 0;
  char *s;

  (void) len;

  while (body[n] && ! TOR_ISSPACE(body[n]))
    ++n;
  s = tor_strndup(body, n);
  if (!strcasecmp(s, "RELOAD") || !strcasecmp(s, "HUP"))
    sig = SIGHUP;
  else if (!strcasecmp(s, "SHUTDOWN") || !strcasecmp(s, "INT"))
    sig = SIGINT;
  else if (!strcasecmp(s, "DUMP") || !strcasecmp(s, "USR1"))
    sig = SIGUSR1;
  else if (!strcasecmp(s, "DEBUG") || !strcasecmp(s, "USR2"))
    sig = SIGUSR2;
  else if (!strcasecmp(s, "HALT") || !strcasecmp(s, "TERM"))
    sig = SIGTERM;
  else if (!strcasecmp(s, "NEWNYM"))
    sig = SIGNEWNYM;
  else if (!strcasecmp(s, "CLEARDNSCACHE"))
    sig = SIGCLEARDNSCACHE;
  else {
    connection_printf_to_buf(conn, "552 Unrecognized signal code \"%s\"\r\n",
                             s);
    sig = -1;
  }
  tor_free(s);
  if (sig<0)
    return 0;

  send_control_done(conn);
  /* Flush the "done" first if the signal might make us shut down. */
  if (sig == SIGTERM || sig == SIGINT)
    connection_flush(TO_CONN(conn));

  process_signal(sig);

  return 0;
}

/** Called when we get a TAKEOWNERSHIP command.  Mark this connection
 * as an owning connection, so that we will exit if the connection
 * closes. */
static int
handle_control_takeownership(control_connection_t *conn, uint32_t len,
                             const char *body)
{
  (void)len;
  (void)body;

  conn->is_owning_control_connection = 1;

  log_info(LD_CONTROL, "Control connection %d has taken ownership of this "
           "Tor instance.",
           (int)(conn->_base.s));

  send_control_done(conn);
  return 0;
}

/** Called when we get a MAPADDRESS command; try to bind all listed addresses,
 * and report success or failure. */
static int
handle_control_mapaddress(control_connection_t *conn, uint32_t len,
                          const char *body)
{
  smartlist_t *elts;
  smartlist_t *lines;
  smartlist_t *reply;
  char *r;
  size_t sz;
  (void) len; /* body is NUL-terminated, so it's safe to ignore the length. */

  lines = smartlist_create();
  elts = smartlist_create();
  reply = smartlist_create();
  smartlist_split_string(lines, body, " ",
                         SPLIT_SKIP_SPACE|SPLIT_IGNORE_BLANK, 0);
  SMARTLIST_FOREACH(lines, char *, line,
  {
    tor_strlower(line);
    smartlist_split_string(elts, line, "=", 0, 2);
    if (smartlist_len(elts) == 2) {
      const char *from = smartlist_get(elts,0);
      const char *to = smartlist_get(elts,1);
      size_t anslen = strlen(line)+512;
      char *ans = tor_malloc(anslen);
      if (address_is_invalid_destination(to, 1)) {
        tor_snprintf(ans, anslen,
                     "512-syntax error: invalid address '%s'", to);
        smartlist_add(reply, ans);
        log_warn(LD_CONTROL,
                 "Skipping invalid argument '%s' in MapAddress msg", to);
      } else if (!strcmp(from, ".") || !strcmp(from, "0.0.0.0")) {
        const char *address = addressmap_register_virtual_address(
              !strcmp(from,".") ? RESOLVED_TYPE_HOSTNAME : RESOLVED_TYPE_IPV4,
               tor_strdup(to));
        if (!address) {
          tor_snprintf(ans, anslen,
                       "451-resource exhausted: skipping '%s'", line);
          smartlist_add(reply, ans);
          log_warn(LD_CONTROL,
                   "Unable to allocate address for '%s' in MapAddress msg",
                   safe_str_client(line));
        } else {
          tor_snprintf(ans, anslen, "250-%s=%s", address, to);
          smartlist_add(reply, ans);
        }
      } else {
        addressmap_register(from, tor_strdup(to), 1, ADDRMAPSRC_CONTROLLER);
        tor_snprintf(ans, anslen, "250-%s", line);
        smartlist_add(reply, ans);
      }
    } else {
      size_t anslen = strlen(line)+256;
      char *ans = tor_malloc(anslen);
      tor_snprintf(ans, anslen, "512-syntax error: mapping '%s' is "
                   "not of expected form 'foo=bar'.", line);
      smartlist_add(reply, ans);
      log_info(LD_CONTROL, "Skipping MapAddress '%s': wrong "
                           "number of items.",
                           safe_str_client(line));
    }
    SMARTLIST_FOREACH(elts, char *, cp, tor_free(cp));
    smartlist_clear(elts);
  });
  SMARTLIST_FOREACH(lines, char *, cp, tor_free(cp));
  smartlist_free(lines);
  smartlist_free(elts);

  if (smartlist_len(reply)) {
    ((char*)smartlist_get(reply,smartlist_len(reply)-1))[3] = ' ';
    r = smartlist_join_strings(reply, "\r\n", 1, &sz);
    connection_write_to_buf(r, sz, TO_CONN(conn));
    tor_free(r);
  } else {
    const char *response =
      "512 syntax error: not enough arguments to mapaddress.\r\n";
    connection_write_to_buf(response, strlen(response), TO_CONN(conn));
  }

  SMARTLIST_FOREACH(reply, char *, cp, tor_free(cp));
  smartlist_free(reply);
  return 0;
}

/** Implementation helper for GETINFO: knows the answers for various
 * trivial-to-implement questions. */
static int
getinfo_helper_misc(control_connection_t *conn, const char *question,
                    char **answer, const char **errmsg)
{
  (void) conn;
  if (!strcmp(question, "version")) {
    *answer = tor_strdup(get_version());
  } else if (!strcmp(question, "config-file")) {
    *answer = tor_strdup(get_torrc_fname());
  } else if (!strcmp(question, "config-text")) {
    *answer = options_dump(get_options(), 1);
  } else if (!strcmp(question, "info/names")) {
    *answer = list_getinfo_options();
  } else if (!strcmp(question, "events/names")) {
    int i;
    smartlist_t *event_names = smartlist_create();

    for (i = 0; control_event_table[i].event_name != NULL; ++i) {
      smartlist_add(event_names, (char *)control_event_table[i].event_name);
    }

    *answer = smartlist_join_strings(event_names, " ", 0, NULL);

    smartlist_free(event_names);
  } else if (!strcmp(question, "features/names")) {
    *answer = tor_strdup("VERBOSE_NAMES EXTENDED_EVENTS");
  } else if (!strcmp(question, "address")) {
    uint32_t addr;
    if (router_pick_published_address(get_options(), &addr) < 0) {
      *errmsg = "Address unknown";
      return -1;
    }
    *answer = tor_dup_ip(addr);
  } else if (!strcmp(question, "traffic/read")) {
    tor_asprintf(answer, U64_FORMAT, U64_PRINTF_ARG(get_bytes_read()));
  } else if (!strcmp(question, "traffic/written")) {
    tor_asprintf(answer, U64_FORMAT, U64_PRINTF_ARG(get_bytes_written()));
  } else if (!strcmp(question, "process/pid")) {
    int myPid = -1;

    #ifdef MS_WINDOWS
      myPid = _getpid();
    #else
      myPid = getpid();
    #endif

    tor_asprintf(answer, "%d", myPid);
  } else if (!strcmp(question, "process/uid")) {
    #ifdef MS_WINDOWS
      *answer = tor_strdup("-1");
    #else
      int myUid = geteuid();
      tor_asprintf(answer, "%d", myUid);
    #endif
  } else if (!strcmp(question, "process/user")) {
    #ifdef MS_WINDOWS
      *answer = tor_strdup("");
    #else
      int myUid = geteuid();
      struct passwd *myPwEntry = getpwuid(myUid);

      if (myPwEntry) {
        *answer = tor_strdup(myPwEntry->pw_name);
      } else {
        *answer = tor_strdup("");
      }
    #endif
  } else if (!strcmp(question, "process/descriptor-limit")) {
    /** platform specifc limits are from the set_max_file_descriptors function
      * of src/common/compat.c */
    /* XXXX023 This is duplicated code from compat.c; it should turn into a
     * function.  */
    #ifdef HAVE_GETRLIMIT
      struct rlimit descriptorLimit;

      if (getrlimit(RLIMIT_NOFILE, &descriptorLimit) == 0) {
        tor_asprintf(answer, U64_FORMAT,
                     U64_PRINTF_ARG(descriptorLimit.rlim_max));
      } else {
        *answer = tor_strdup("-1");
      }
    #elif defined(CYGWIN) || defined(__CYGWIN__)
      *answer = tor_strdup("3200");
    #elif defined(MS_WINDOWS)
      *answer = tor_strdup("15000");
    #else
      *answer = tor_strdup("15000");
    #endif
  } else if (!strcmp(question, "dir-usage")) {
    *answer = directory_dump_request_log();
  } else if (!strcmp(question, "fingerprint")) {
<<<<<<< HEAD
    const routerinfo_t *me = router_get_my_routerinfo();
    if (!me) {
      *errmsg = "No routerdesc known; am I really a server?";
=======
    crypto_pk_env_t *server_key;
    if (!server_mode(get_options())) {
      *errmsg = "Not running in server mode";
>>>>>>> 866a2828
      return -1;
    }
    server_key = get_server_identity_key();
    *answer = tor_malloc(HEX_DIGEST_LEN+1);
    crypto_pk_get_fingerprint(server_key, *answer, 0);
  }
  return 0;
}

/** Awful hack: return a newly allocated string based on a routerinfo and
 * (possibly) an extrainfo, sticking the read-history and write-history from
 * <b>ei</b> into the resulting string.  The thing you get back won't
 * necessarily have a valid signature.
 *
 * New code should never use this; it's for backward compatibility.
 *
 * NOTE: <b>ri_body</b> is as returned by signed_descriptor_get_body: it might
 * not be NUL-terminated. */
static char *
munge_extrainfo_into_routerinfo(const char *ri_body,
                                const signed_descriptor_t *ri,
                                const signed_descriptor_t *ei)
{
  char *out = NULL, *outp;
  int i;
  const char *router_sig;
  const char *ei_body = signed_descriptor_get_body(ei);
  size_t ri_len = ri->signed_descriptor_len;
  size_t ei_len = ei->signed_descriptor_len;
  if (!ei_body)
    goto bail;

  outp = out = tor_malloc(ri_len+ei_len+1);
  if (!(router_sig = tor_memstr(ri_body, ri_len, "\nrouter-signature")))
    goto bail;
  ++router_sig;
  memcpy(out, ri_body, router_sig-ri_body);
  outp += router_sig-ri_body;

  for (i=0; i < 2; ++i) {
    const char *kwd = i?"\nwrite-history ":"\nread-history ";
    const char *cp, *eol;
    if (!(cp = tor_memstr(ei_body, ei_len, kwd)))
      continue;
    ++cp;
    eol = memchr(cp, '\n', ei_len - (cp-ei_body));
    memcpy(outp, cp, eol-cp+1);
    outp += eol-cp+1;
  }
  memcpy(outp, router_sig, ri_len - (router_sig-ri_body));
  *outp++ = '\0';
  tor_assert(outp-out < (int)(ri_len+ei_len+1));

  return out;
 bail:
  tor_free(out);
  return tor_strndup(ri_body, ri->signed_descriptor_len);
}

/** Implementation helper for GETINFO: answers requests for information about
 * which ports are bound. */
static int
getinfo_helper_listeners(control_connection_t *control_conn,
                         const char *question,
                         char **answer, const char **errmsg)
{
  int type;
  smartlist_t *res;

  (void)control_conn;
  (void)errmsg;

  if (!strcmp(question, "net/listeners/or"))
    type = CONN_TYPE_OR_LISTENER;
  else if (!strcmp(question, "net/listeners/dir"))
    type = CONN_TYPE_DIR_LISTENER;
  else if (!strcmp(question, "net/listeners/socks"))
    type = CONN_TYPE_AP_LISTENER;
  else if (!strcmp(question, "net/listeners/trans"))
    type = CONN_TYPE_AP_TRANS_LISTENER;
  else if (!strcmp(question, "net/listeners/natd"))
    type = CONN_TYPE_AP_NATD_LISTENER;
  else if (!strcmp(question, "net/listeners/dns"))
    type = CONN_TYPE_AP_DNS_LISTENER;
  else if (!strcmp(question, "net/listeners/control"))
    type = CONN_TYPE_CONTROL_LISTENER;
  else
    return 0; /* unknown key */

  res = smartlist_create();
  SMARTLIST_FOREACH_BEGIN(get_connection_array(), connection_t *, conn) {
    char *addr;
    struct sockaddr_storage ss;
    socklen_t ss_len = sizeof(ss);

    if (conn->type != type || conn->marked_for_close || !SOCKET_OK(conn->s))
      continue;

    if (getsockname(conn->s, (struct sockaddr *)&ss, &ss_len) < 0) {
      tor_asprintf(&addr, "%s:%d", conn->address, (int)conn->port);
    } else {
      char *tmp = tor_sockaddr_to_str((struct sockaddr *)&ss);
      addr = esc_for_log(tmp);
      tor_free(tmp);
    }
    if (addr)
      smartlist_add(res, addr);
  } SMARTLIST_FOREACH_END(conn);

  *answer = smartlist_join_strings(res, " ", 0, NULL);

  SMARTLIST_FOREACH(res, char *, cp, tor_free(cp));
  smartlist_free(res);
  return 0;
}

/** Implementation helper for GETINFO: knows the answers for questions about
 * directory information. */
static int
getinfo_helper_dir(control_connection_t *control_conn,
                   const char *question, char **answer,
                   const char **errmsg)
{
  const routerinfo_t *ri;
  (void) control_conn;
  if (!strcmpstart(question, "desc/id/")) {
    ri = router_get_by_hexdigest(question+strlen("desc/id/"));
    if (ri) {
      const char *body = signed_descriptor_get_body(&ri->cache_info);
      if (body)
        *answer = tor_strndup(body, ri->cache_info.signed_descriptor_len);
    }
  } else if (!strcmpstart(question, "desc/name/")) {
    ri = router_get_by_nickname(question+strlen("desc/name/"),1);
    if (ri) {
      const char *body = signed_descriptor_get_body(&ri->cache_info);
      if (body)
        *answer = tor_strndup(body, ri->cache_info.signed_descriptor_len);
    }
  } else if (!strcmp(question, "desc/all-recent")) {
    routerlist_t *routerlist = router_get_routerlist();
    smartlist_t *sl = smartlist_create();
    if (routerlist && routerlist->routers) {
      SMARTLIST_FOREACH(routerlist->routers, const routerinfo_t *, ri,
      {
        const char *body = signed_descriptor_get_body(&ri->cache_info);
        if (body)
          smartlist_add(sl,
                  tor_strndup(body, ri->cache_info.signed_descriptor_len));
      });
    }
    *answer = smartlist_join_strings(sl, "", 0, NULL);
    SMARTLIST_FOREACH(sl, char *, c, tor_free(c));
    smartlist_free(sl);
  } else if (!strcmp(question, "desc/all-recent-extrainfo-hack")) {
    /* XXXX Remove this once Torstat asks for extrainfos. */
    routerlist_t *routerlist = router_get_routerlist();
    smartlist_t *sl = smartlist_create();
    if (routerlist && routerlist->routers) {
      SMARTLIST_FOREACH(routerlist->routers, const routerinfo_t *, ri,
      {
        const char *body = signed_descriptor_get_body(&ri->cache_info);
        signed_descriptor_t *ei = extrainfo_get_by_descriptor_digest(
                                     ri->cache_info.extra_info_digest);
        if (ei && body) {
          smartlist_add(sl, munge_extrainfo_into_routerinfo(body,
                                                        &ri->cache_info, ei));
        } else if (body) {
          smartlist_add(sl,
                  tor_strndup(body, ri->cache_info.signed_descriptor_len));
        }
      });
    }
    *answer = smartlist_join_strings(sl, "", 0, NULL);
    SMARTLIST_FOREACH(sl, char *, c, tor_free(c));
    smartlist_free(sl);
  } else if (!strcmpstart(question, "desc-annotations/id/")) {
    ri = router_get_by_hexdigest(question+
                                 strlen("desc-annotations/id/"));
    if (ri) {
      const char *annotations =
        signed_descriptor_get_annotations(&ri->cache_info);
      if (annotations)
        *answer = tor_strndup(annotations,
                              ri->cache_info.annotations_len);
    }
  } else if (!strcmpstart(question, "dir/server/")) {
    size_t answer_len = 0, url_len = strlen(question)+2;
    char *url = tor_malloc(url_len);
    smartlist_t *descs = smartlist_create();
    const char *msg;
    int res;
    char *cp;
    tor_snprintf(url, url_len, "/tor/%s", question+4);
    res = dirserv_get_routerdescs(descs, url, &msg);
    if (res) {
      log_warn(LD_CONTROL, "getinfo '%s': %s", question, msg);
      smartlist_free(descs);
      tor_free(url);
      *errmsg = msg;
      return -1;
    }
    SMARTLIST_FOREACH(descs, signed_descriptor_t *, sd,
                      answer_len += sd->signed_descriptor_len);
    cp = *answer = tor_malloc(answer_len+1);
    SMARTLIST_FOREACH(descs, signed_descriptor_t *, sd,
                      {
                        memcpy(cp, signed_descriptor_get_body(sd),
                               sd->signed_descriptor_len);
                        cp += sd->signed_descriptor_len;
                      });
    *cp = '\0';
    tor_free(url);
    smartlist_free(descs);
  } else if (!strcmpstart(question, "dir/status/")) {
    if (directory_permits_controller_requests(get_options())) {
      size_t len=0;
      char *cp;
      smartlist_t *status_list = smartlist_create();
      dirserv_get_networkstatus_v2(status_list,
                                   question+strlen("dir/status/"));
      SMARTLIST_FOREACH(status_list, cached_dir_t *, d, len += d->dir_len);
      cp = *answer = tor_malloc(len+1);
      SMARTLIST_FOREACH(status_list, cached_dir_t *, d, {
          memcpy(cp, d->dir, d->dir_len);
          cp += d->dir_len;
        });
      *cp = '\0';
      smartlist_free(status_list);
    } else {
      smartlist_t *fp_list = smartlist_create();
      smartlist_t *status_list = smartlist_create();
      dirserv_get_networkstatus_v2_fingerprints(
                             fp_list, question+strlen("dir/status/"));
      SMARTLIST_FOREACH(fp_list, const char *, fp, {
          char *s;
          char *fname = networkstatus_get_cache_filename(fp);
          s = read_file_to_str(fname, 0, NULL);
          if (s)
            smartlist_add(status_list, s);
          tor_free(fname);
        });
      SMARTLIST_FOREACH(fp_list, char *, fp, tor_free(fp));
      smartlist_free(fp_list);
      *answer = smartlist_join_strings(status_list, "", 0, NULL);
      SMARTLIST_FOREACH(status_list, char *, s, tor_free(s));
      smartlist_free(status_list);
    }
  } else if (!strcmp(question, "dir/status-vote/current/consensus")) { /* v3 */
    if (directory_caches_dir_info(get_options())) {
      const cached_dir_t *consensus = dirserv_get_consensus("ns");
      if (consensus)
        *answer = tor_strdup(consensus->dir);
    }
    if (!*answer) { /* try loading it from disk */
      char *filename = get_datadir_fname("cached-consensus");
      *answer = read_file_to_str(filename, RFTS_IGNORE_MISSING, NULL);
      tor_free(filename);
    }
  } else if (!strcmp(question, "network-status")) { /* v1 */
    routerlist_t *routerlist = router_get_routerlist();
    if (!routerlist || !routerlist->routers ||
        list_server_status_v1(routerlist->routers, answer, 1) < 0) {
      return -1;
    }
  } else if (!strcmpstart(question, "extra-info/digest/")) {
    question += strlen("extra-info/digest/");
    if (strlen(question) == HEX_DIGEST_LEN) {
      char d[DIGEST_LEN];
      signed_descriptor_t *sd = NULL;
      if (base16_decode(d, sizeof(d), question, strlen(question))==0) {
        /* XXXX this test should move into extrainfo_get_by_descriptor_digest,
         * but I don't want to risk affecting other parts of the code,
         * especially since the rules for using our own extrainfo (including
         * when it might be freed) are different from those for using one
         * we have downloaded. */
        if (router_extrainfo_digest_is_me(d))
          sd = &(router_get_my_extrainfo()->cache_info);
        else
          sd = extrainfo_get_by_descriptor_digest(d);
      }
      if (sd) {
        const char *body = signed_descriptor_get_body(sd);
        if (body)
          *answer = tor_strndup(body, sd->signed_descriptor_len);
      }
    }
  }

  return 0;
}

/** Implementation helper for GETINFO: knows how to generate summaries of the
 * current states of things we send events about. */
static int
getinfo_helper_events(control_connection_t *control_conn,
                      const char *question, char **answer,
                      const char **errmsg)
{
  (void) control_conn;
  if (!strcmp(question, "circuit-status")) {
    circuit_t *circ;
    smartlist_t *status = smartlist_create();
    for (circ = _circuit_get_global_list(); circ; circ = circ->next) {
      char *s, *path;
      size_t slen;
      const char *state;
      const char *purpose;
      if (! CIRCUIT_IS_ORIGIN(circ) || circ->marked_for_close)
        continue;

      path = circuit_list_path_for_controller(TO_ORIGIN_CIRCUIT(circ));

      if (circ->state == CIRCUIT_STATE_OPEN)
        state = "BUILT";
      else if (strlen(path))
        state = "EXTENDED";
      else
        state = "LAUNCHED";

      purpose = circuit_purpose_to_controller_string(circ->purpose);
      slen = strlen(path)+strlen(state)+strlen(purpose)+30;
      s = tor_malloc(slen+1);
      tor_snprintf(s, slen, "%lu %s%s%s PURPOSE=%s",
                   (unsigned long)TO_ORIGIN_CIRCUIT(circ)->global_identifier,
                   state, *path ? " " : "", path, purpose);
      smartlist_add(status, s);
      tor_free(path);
    }
    *answer = smartlist_join_strings(status, "\r\n", 0, NULL);
    SMARTLIST_FOREACH(status, char *, cp, tor_free(cp));
    smartlist_free(status);
  } else if (!strcmp(question, "stream-status")) {
    smartlist_t *conns = get_connection_array();
    smartlist_t *status = smartlist_create();
    char buf[256];
    SMARTLIST_FOREACH_BEGIN(conns, connection_t *, base_conn) {
      const char *state;
      edge_connection_t *conn;
      char *s;
      size_t slen;
      circuit_t *circ;
      origin_circuit_t *origin_circ = NULL;
      if (base_conn->type != CONN_TYPE_AP ||
          base_conn->marked_for_close ||
          base_conn->state == AP_CONN_STATE_SOCKS_WAIT ||
          base_conn->state == AP_CONN_STATE_NATD_WAIT)
        continue;
      conn = TO_EDGE_CONN(base_conn);
      switch (conn->_base.state)
        {
        case AP_CONN_STATE_CONTROLLER_WAIT:
        case AP_CONN_STATE_CIRCUIT_WAIT:
          if (conn->socks_request &&
              SOCKS_COMMAND_IS_RESOLVE(conn->socks_request->command))
            state = "NEWRESOLVE";
          else
            state = "NEW";
          break;
        case AP_CONN_STATE_RENDDESC_WAIT:
        case AP_CONN_STATE_CONNECT_WAIT:
          state = "SENTCONNECT"; break;
        case AP_CONN_STATE_RESOLVE_WAIT:
          state = "SENTRESOLVE"; break;
        case AP_CONN_STATE_OPEN:
          state = "SUCCEEDED"; break;
        default:
          log_warn(LD_BUG, "Asked for stream in unknown state %d",
                   conn->_base.state);
          continue;
        }
      circ = circuit_get_by_edge_conn(conn);
      if (circ && CIRCUIT_IS_ORIGIN(circ))
        origin_circ = TO_ORIGIN_CIRCUIT(circ);
      write_stream_target_to_buf(conn, buf, sizeof(buf));
      slen = strlen(buf)+strlen(state)+32;
      s = tor_malloc(slen+1);
      tor_snprintf(s, slen, "%lu %s %lu %s",
                   (unsigned long) conn->_base.global_identifier,state,
                   origin_circ?
                         (unsigned long)origin_circ->global_identifier : 0ul,
                   buf);
      smartlist_add(status, s);
    } SMARTLIST_FOREACH_END(base_conn);
    *answer = smartlist_join_strings(status, "\r\n", 0, NULL);
    SMARTLIST_FOREACH(status, char *, cp, tor_free(cp));
    smartlist_free(status);
  } else if (!strcmp(question, "orconn-status")) {
    smartlist_t *conns = get_connection_array();
    smartlist_t *status = smartlist_create();
    SMARTLIST_FOREACH_BEGIN(conns, connection_t *, base_conn) {
      const char *state;
      char *s;
      char name[128];
      size_t slen;
      or_connection_t *conn;
      if (base_conn->type != CONN_TYPE_OR || base_conn->marked_for_close)
        continue;
      conn = TO_OR_CONN(base_conn);
      if (conn->_base.state == OR_CONN_STATE_OPEN)
        state = "CONNECTED";
      else if (conn->nickname)
        state = "LAUNCHED";
      else
        state = "NEW";
      orconn_target_get_name(name, sizeof(name), conn);
      slen = strlen(name)+strlen(state)+2;
      s = tor_malloc(slen+1);
      tor_snprintf(s, slen, "%s %s", name, state);
      smartlist_add(status, s);
    } SMARTLIST_FOREACH_END(base_conn);
    *answer = smartlist_join_strings(status, "\r\n", 0, NULL);
    SMARTLIST_FOREACH(status, char *, cp, tor_free(cp));
    smartlist_free(status);
  } else if (!strcmpstart(question, "address-mappings/")) {
    time_t min_e, max_e;
    smartlist_t *mappings;
    question += strlen("address-mappings/");
    if (!strcmp(question, "all")) {
      min_e = 0; max_e = TIME_MAX;
    } else if (!strcmp(question, "cache")) {
      min_e = 2; max_e = TIME_MAX;
    } else if (!strcmp(question, "config")) {
      min_e = 0; max_e = 0;
    } else if (!strcmp(question, "control")) {
      min_e = 1; max_e = 1;
    } else {
      return 0;
    }
    mappings = smartlist_create();
    addressmap_get_mappings(mappings, min_e, max_e, 1);
    *answer = smartlist_join_strings(mappings, "\r\n", 0, NULL);
    SMARTLIST_FOREACH(mappings, char *, cp, tor_free(cp));
    smartlist_free(mappings);
  } else if (!strcmpstart(question, "status/")) {
    /* Note that status/ is not a catch-all for events; there's only supposed
     * to be a status GETINFO if there's a corresponding STATUS event. */
    if (!strcmp(question, "status/circuit-established")) {
      *answer = tor_strdup(can_complete_circuit ? "1" : "0");
    } else if (!strcmp(question, "status/enough-dir-info")) {
      *answer = tor_strdup(router_have_minimum_dir_info() ? "1" : "0");
    } else if (!strcmp(question, "status/good-server-descriptor") ||
               !strcmp(question, "status/accepted-server-descriptor")) {
      /* They're equivalent for now, until we can figure out how to make
       * good-server-descriptor be what we want. See comment in
       * control-spec.txt. */
      *answer = tor_strdup(directories_have_accepted_server_descriptor()
                           ? "1" : "0");
    } else if (!strcmp(question, "status/reachability-succeeded/or")) {
      *answer = tor_strdup(check_whether_orport_reachable() ? "1" : "0");
    } else if (!strcmp(question, "status/reachability-succeeded/dir")) {
      *answer = tor_strdup(check_whether_dirport_reachable() ? "1" : "0");
    } else if (!strcmp(question, "status/reachability-succeeded")) {
      *answer = tor_malloc(16);
      tor_snprintf(*answer, 16, "OR=%d DIR=%d",
                   check_whether_orport_reachable() ? 1 : 0,
                   check_whether_dirport_reachable() ? 1 : 0);
    } else if (!strcmp(question, "status/bootstrap-phase")) {
      *answer = tor_strdup(last_sent_bootstrap_message);
    } else if (!strcmpstart(question, "status/version/")) {
      int is_server = server_mode(get_options());
      networkstatus_t *c = networkstatus_get_latest_consensus();
      version_status_t status;
      const char *recommended;
      if (c) {
        recommended = is_server ? c->server_versions : c->client_versions;
        status = tor_version_is_obsolete(VERSION, recommended);
      } else {
        recommended = "?";
        status = VS_UNKNOWN;
      }

      if (!strcmp(question, "status/version/recommended")) {
        *answer = tor_strdup(recommended);
        return 0;
      }
      if (!strcmp(question, "status/version/current")) {
        switch (status)
          {
          case VS_RECOMMENDED: *answer = tor_strdup("recommended"); break;
          case VS_OLD: *answer = tor_strdup("obsolete"); break;
          case VS_NEW: *answer = tor_strdup("new"); break;
          case VS_NEW_IN_SERIES: *answer = tor_strdup("new in series"); break;
          case VS_UNRECOMMENDED: *answer = tor_strdup("unrecommended"); break;
          case VS_EMPTY: *answer = tor_strdup("none recommended"); break;
          case VS_UNKNOWN: *answer = tor_strdup("unknown"); break;
          default: tor_fragile_assert();
          }
      } else if (!strcmp(question, "status/version/num-versioning") ||
                 !strcmp(question, "status/version/num-concurring")) {
        char s[33];
        tor_snprintf(s, sizeof(s), "%d", get_n_authorities(V3_DIRINFO));
        *answer = tor_strdup(s);
        log_warn(LD_GENERAL, "%s is deprecated; it no longer gives useful "
                 "information", question);
      }
    } else if (!strcmp(question, "status/clients-seen")) {
      char *bridge_stats = geoip_get_bridge_stats_controller(time(NULL));
      if (!bridge_stats) {
        *errmsg = "No bridge-client stats available";
        return -1;
      }
      *answer = bridge_stats;
    } else {
      return 0;
    }
  }
  return 0;
}

/** Callback function for GETINFO: on a given control connection, try to
 * answer the question <b>q</b> and store the newly-allocated answer in
 * *<b>a</b>. If an internal error occurs, return -1 and optionally set
 * *<b>error_out</b> to point to an error message to be delivered to the
 * controller. On success, _or if the key is not recognized_, return 0. Do not
 * set <b>a</b> if the key is not recognized.
 */
typedef int (*getinfo_helper_t)(control_connection_t *,
                                const char *q, char **a,
                                const char **error_out);

/** A single item for the GETINFO question-to-answer-function table. */
typedef struct getinfo_item_t {
  const char *varname; /**< The value (or prefix) of the question. */
  getinfo_helper_t fn; /**< The function that knows the answer: NULL if
                        * this entry is documentation-only. */
  const char *desc; /**< Description of the variable. */
  int is_prefix; /** Must varname match exactly, or must it be a prefix? */
} getinfo_item_t;

#define ITEM(name, fn, desc) { name, getinfo_helper_##fn, desc, 0 }
#define PREFIX(name, fn, desc) { name, getinfo_helper_##fn, desc, 1 }
#define DOC(name, desc) { name, NULL, desc, 0 }

/** Table mapping questions accepted by GETINFO to the functions that know how
 * to answer them. */
static const getinfo_item_t getinfo_items[] = {
  ITEM("version", misc, "The current version of Tor."),
  ITEM("config-file", misc, "Current location of the \"torrc\" file."),
  ITEM("config-text", misc,
       "Return the string that would be written by a saveconf command."),
  ITEM("accounting/bytes", accounting,
       "Number of bytes read/written so far in the accounting interval."),
  ITEM("accounting/bytes-left", accounting,
      "Number of bytes left to write/read so far in the accounting interval."),
  ITEM("accounting/enabled", accounting, "Is accounting currently enabled?"),
  ITEM("accounting/hibernating", accounting, "Are we hibernating or awake?"),
  ITEM("accounting/interval-start", accounting,
       "Time when the accounting period starts."),
  ITEM("accounting/interval-end", accounting,
       "Time when the accounting period ends."),
  ITEM("accounting/interval-wake", accounting,
       "Time to wake up in this accounting period."),
  ITEM("helper-nodes", entry_guards, NULL), /* deprecated */
  ITEM("entry-guards", entry_guards,
       "Which nodes are we using as entry guards?"),
  ITEM("fingerprint", misc, NULL),
  PREFIX("config/", config, "Current configuration values."),
  DOC("config/names",
      "List of configuration options, types, and documentation."),
  ITEM("info/names", misc,
       "List of GETINFO options, types, and documentation."),
  ITEM("events/names", misc,
       "Events that the controller can ask for with SETEVENTS."),
  ITEM("features/names", misc, "What arguments can USEFEATURE take?"),
  PREFIX("desc/id/", dir, "Router descriptors by ID."),
  PREFIX("desc/name/", dir, "Router descriptors by nickname."),
  ITEM("desc/all-recent", dir,
       "All non-expired, non-superseded router descriptors."),
  ITEM("desc/all-recent-extrainfo-hack", dir, NULL), /* Hack. */
  PREFIX("extra-info/digest/", dir, "Extra-info documents by digest."),
  PREFIX("net/listeners/", listeners, "Bound addresses by type"),
  ITEM("ns/all", networkstatus,
       "Brief summary of router status (v2 directory format)"),
  PREFIX("ns/id/", networkstatus,
         "Brief summary of router status by ID (v2 directory format)."),
  PREFIX("ns/name/", networkstatus,
         "Brief summary of router status by nickname (v2 directory format)."),
  PREFIX("ns/purpose/", networkstatus,
         "Brief summary of router status by purpose (v2 directory format)."),

  ITEM("network-status", dir,
       "Brief summary of router status (v1 directory format)"),
  ITEM("circuit-status", events, "List of current circuits originating here."),
  ITEM("stream-status", events,"List of current streams."),
  ITEM("orconn-status", events, "A list of current OR connections."),
  PREFIX("address-mappings/", events, NULL),
  DOC("address-mappings/all", "Current address mappings."),
  DOC("address-mappings/cache", "Current cached DNS replies."),
  DOC("address-mappings/config",
      "Current address mappings from configuration."),
  DOC("address-mappings/control", "Current address mappings from controller."),
  PREFIX("status/", events, NULL),
  DOC("status/circuit-established",
      "Whether we think client functionality is working."),
  DOC("status/enough-dir-info",
      "Whether we have enough up-to-date directory information to build "
      "circuits."),
  DOC("status/bootstrap-phase",
      "The last bootstrap phase status event that Tor sent."),
  DOC("status/clients-seen",
      "Breakdown of client countries seen by a bridge."),
  DOC("status/version/recommended", "List of currently recommended versions."),
  DOC("status/version/current", "Status of the current version."),
  DOC("status/version/num-versioning", "Number of versioning authorities."),
  DOC("status/version/num-concurring",
      "Number of versioning authorities agreeing on the status of the "
      "current version"),
  ITEM("address", misc, "IP address of this Tor host, if we can guess it."),
  ITEM("traffic/read", misc,"Bytes read since the process was started."),
  ITEM("traffic/written", misc,
       "Bytes written since the process was started."),
  ITEM("process/pid", misc, "Process id belonging to the main tor process."),
  ITEM("process/uid", misc, "User id running the tor process."),
  ITEM("process/user", misc,
       "Username under which the tor process is running."),
  ITEM("process/descriptor-limit", misc, "File descriptor limit."),
  ITEM("dir-usage", misc, "Breakdown of bytes transferred over DirPort."),
  PREFIX("desc-annotations/id/", dir, "Router annotations by hexdigest."),
  PREFIX("dir/server/", dir,"Router descriptors as retrieved from a DirPort."),
  PREFIX("dir/status/", dir,
         "v2 networkstatus docs as retrieved from a DirPort."),
  ITEM("dir/status-vote/current/consensus", dir,
       "v3 Networkstatus consensus as retrieved from a DirPort."),
  ITEM("exit-policy/default", policies,
       "The default value appended to the configured exit policy."),
  PREFIX("ip-to-country/", geoip, "Perform a GEOIP lookup"),
  { NULL, NULL, NULL, 0 }
};

/** Allocate and return a list of recognized GETINFO options. */
static char *
list_getinfo_options(void)
{
  int i;
  char *buf=NULL;
  smartlist_t *lines = smartlist_create();
  char *ans;
  for (i = 0; getinfo_items[i].varname; ++i) {
    if (!getinfo_items[i].desc)
      continue;

    tor_asprintf(&buf, "%s%s -- %s\n",
                 getinfo_items[i].varname,
                 getinfo_items[i].is_prefix ? "*" : "",
                 getinfo_items[i].desc);
    smartlist_add(lines, buf);
  }
  smartlist_sort_strings(lines);

  ans = smartlist_join_strings(lines, "", 0, NULL);
  SMARTLIST_FOREACH(lines, char *, cp, tor_free(cp));
  smartlist_free(lines);

  return ans;
}

/** Lookup the 'getinfo' entry <b>question</b>, and return
 * the answer in <b>*answer</b> (or NULL if key not recognized).
 * Return 0 if success or unrecognized, or -1 if recognized but
 * internal error. */
static int
handle_getinfo_helper(control_connection_t *control_conn,
                      const char *question, char **answer,
                      const char **err_out)
{
  int i;
  *answer = NULL; /* unrecognized key by default */

  for (i = 0; getinfo_items[i].varname; ++i) {
    int match;
    if (getinfo_items[i].is_prefix)
      match = !strcmpstart(question, getinfo_items[i].varname);
    else
      match = !strcmp(question, getinfo_items[i].varname);
    if (match) {
      tor_assert(getinfo_items[i].fn);
      return getinfo_items[i].fn(control_conn, question, answer, err_out);
    }
  }

  return 0; /* unrecognized */
}

/** Called when we receive a GETINFO command.  Try to fetch all requested
 * information, and reply with information or error message. */
static int
handle_control_getinfo(control_connection_t *conn, uint32_t len,
                       const char *body)
{
  smartlist_t *questions = smartlist_create();
  smartlist_t *answers = smartlist_create();
  smartlist_t *unrecognized = smartlist_create();
  char *msg = NULL, *ans = NULL;
  int i;
  (void) len; /* body is NUL-terminated, so it's safe to ignore the length. */

  smartlist_split_string(questions, body, " ",
                         SPLIT_SKIP_SPACE|SPLIT_IGNORE_BLANK, 0);
  SMARTLIST_FOREACH_BEGIN(questions, const char *, q) {
    const char *errmsg = NULL;
    if (handle_getinfo_helper(conn, q, &ans, &errmsg) < 0) {
      if (!errmsg)
        errmsg = "Internal error";
      connection_printf_to_buf(conn, "551 %s\r\n", errmsg);
      goto done;
    }
    if (!ans) {
      smartlist_add(unrecognized, (char*)q);
    } else {
      smartlist_add(answers, tor_strdup(q));
      smartlist_add(answers, ans);
    }
  } SMARTLIST_FOREACH_END(q);
  if (smartlist_len(unrecognized)) {
    for (i=0; i < smartlist_len(unrecognized)-1; ++i)
      connection_printf_to_buf(conn,
                               "552-Unrecognized key \"%s\"\r\n",
                               (char*)smartlist_get(unrecognized, i));
    connection_printf_to_buf(conn,
                             "552 Unrecognized key \"%s\"\r\n",
                             (char*)smartlist_get(unrecognized, i));
    goto done;
  }

  for (i = 0; i < smartlist_len(answers); i += 2) {
    char *k = smartlist_get(answers, i);
    char *v = smartlist_get(answers, i+1);
    if (!strchr(v, '\n') && !strchr(v, '\r')) {
      connection_printf_to_buf(conn, "250-%s=", k);
      connection_write_str_to_buf(v, conn);
      connection_write_str_to_buf("\r\n", conn);
    } else {
      char *esc = NULL;
      size_t esc_len;
      esc_len = write_escaped_data(v, strlen(v), &esc);
      connection_printf_to_buf(conn, "250+%s=\r\n", k);
      connection_write_to_buf(esc, esc_len, TO_CONN(conn));
      tor_free(esc);
    }
  }
  connection_write_str_to_buf("250 OK\r\n", conn);

 done:
  SMARTLIST_FOREACH(answers, char *, cp, tor_free(cp));
  smartlist_free(answers);
  SMARTLIST_FOREACH(questions, char *, cp, tor_free(cp));
  smartlist_free(questions);
  smartlist_free(unrecognized);
  tor_free(msg);

  return 0;
}

/** Given a string, convert it to a circuit purpose. */
static uint8_t
circuit_purpose_from_string(const char *string)
{
  if (!strcasecmpstart(string, "purpose="))
    string += strlen("purpose=");

  if (!strcasecmp(string, "general"))
    return CIRCUIT_PURPOSE_C_GENERAL;
  else if (!strcasecmp(string, "controller"))
    return CIRCUIT_PURPOSE_CONTROLLER;
  else
    return CIRCUIT_PURPOSE_UNKNOWN;
}

/** Return a newly allocated smartlist containing the arguments to the command
 * waiting in <b>body</b>. If there are fewer than <b>min_args</b> arguments,
 * or if <b>max_args</b> is nonnegative and there are more than
 * <b>max_args</b> arguments, send a 512 error to the controller, using
 * <b>command</b> as the command name in the error message. */
static smartlist_t *
getargs_helper(const char *command, control_connection_t *conn,
               const char *body, int min_args, int max_args)
{
  smartlist_t *args = smartlist_create();
  smartlist_split_string(args, body, " ",
                         SPLIT_SKIP_SPACE|SPLIT_IGNORE_BLANK, 0);
  if (smartlist_len(args) < min_args) {
    connection_printf_to_buf(conn, "512 Missing argument to %s\r\n",command);
    goto err;
  } else if (max_args >= 0 && smartlist_len(args) > max_args) {
    connection_printf_to_buf(conn, "512 Too many arguments to %s\r\n",command);
    goto err;
  }
  return args;
 err:
  SMARTLIST_FOREACH(args, char *, s, tor_free(s));
  smartlist_free(args);
  return NULL;
}

/** Helper.  Return the first element of <b>sl</b> at index <b>start_at</b> or
 * higher that starts with <b>prefix</b>, case-insensitive.  Return NULL if no
 * such element exists. */
static const char *
find_element_starting_with(smartlist_t *sl, int start_at, const char *prefix)
{
  int i;
  for (i = start_at; i < smartlist_len(sl); ++i) {
    const char *elt = smartlist_get(sl, i);
    if (!strcasecmpstart(elt, prefix))
      return elt;
  }
  return NULL;
}

/** Helper.  Return true iff s is an argument that we should treat as a
 * key-value pair. */
static int
is_keyval_pair(const char *s)
{
  /* An argument is a key-value pair if it has an =, and it isn't of the form
   * $fingeprint=name */
  return strchr(s, '=') && s[0] != '$';
}

/** Called when we get an EXTENDCIRCUIT message.  Try to extend the listed
 * circuit, and report success or failure. */
static int
handle_control_extendcircuit(control_connection_t *conn, uint32_t len,
                             const char *body)
{
  smartlist_t *router_nicknames=NULL, *nodes=NULL;
  origin_circuit_t *circ = NULL;
  int zero_circ;
  uint8_t intended_purpose = CIRCUIT_PURPOSE_C_GENERAL;
  smartlist_t *args;
  (void) len;

  router_nicknames = smartlist_create();

  args = getargs_helper("EXTENDCIRCUIT", conn, body, 1, -1);
  if (!args)
    goto done;

  zero_circ = !strcmp("0", (char*)smartlist_get(args,0));

  if (zero_circ) {
    const char *purp = find_element_starting_with(args, 1, "PURPOSE=");

    if (purp) {
      intended_purpose = circuit_purpose_from_string(purp);
      if (intended_purpose == CIRCUIT_PURPOSE_UNKNOWN) {
        connection_printf_to_buf(conn, "552 Unknown purpose \"%s\"\r\n", purp);
        SMARTLIST_FOREACH(args, char *, cp, tor_free(cp));
        smartlist_free(args);
        goto done;
      }
    }

    if ((smartlist_len(args) == 1) ||
        (smartlist_len(args) >= 2 && is_keyval_pair(smartlist_get(args, 1)))) {
      // "EXTENDCIRCUIT 0" || EXTENDCIRCUIT 0 foo=bar"
      circ = circuit_launch(intended_purpose, CIRCLAUNCH_NEED_CAPACITY);
      if (!circ) {
        connection_write_str_to_buf("551 Couldn't start circuit\r\n", conn);
      } else {
        connection_printf_to_buf(conn, "250 EXTENDED %lu\r\n",
                  (unsigned long)circ->global_identifier);
      }
      SMARTLIST_FOREACH(args, char *, cp, tor_free(cp));
      smartlist_free(args);
      goto done;
    }
    // "EXTENDCIRCUIT 0 router1,router2" ||
    // "EXTENDCIRCUIT 0 router1,router2 PURPOSE=foo"
  }

  if (!zero_circ && !(circ = get_circ(smartlist_get(args,0)))) {
    connection_printf_to_buf(conn, "552 Unknown circuit \"%s\"\r\n",
                             (char*)smartlist_get(args, 0));
    SMARTLIST_FOREACH(args, char *, cp, tor_free(cp));
    smartlist_free(args);
    goto done;
  }

  smartlist_split_string(router_nicknames, smartlist_get(args,1), ",", 0, 0);

  SMARTLIST_FOREACH(args, char *, cp, tor_free(cp));
  smartlist_free(args);

  nodes = smartlist_create();
  SMARTLIST_FOREACH(router_nicknames, const char *, n,
  {
    const node_t *node = node_get_by_nickname(n, 1);
    if (!node) {
      connection_printf_to_buf(conn, "552 No such router \"%s\"\r\n", n);
      goto done;
    }
    if (!node_has_descriptor(node)) {
      connection_printf_to_buf(conn, "552 descriptor for \"%s\"\r\n", n);
      goto done;
    }
    smartlist_add(nodes, (void*)node);
  });
  if (!smartlist_len(nodes)) {
    connection_write_str_to_buf("512 No router names provided\r\n", conn);
    goto done;
  }

  if (zero_circ) {
    /* start a new circuit */
    circ = origin_circuit_init(intended_purpose, 0);
  }

  /* now circ refers to something that is ready to be extended */
  SMARTLIST_FOREACH(nodes, const node_t *, node,
  {
    extend_info_t *info = extend_info_from_node(node);
    tor_assert(info); /* True, since node_has_descriptor(node) == true */
    circuit_append_new_exit(circ, info);
    extend_info_free(info);
  });

  /* now that we've populated the cpath, start extending */
  if (zero_circ) {
    int err_reason = 0;
    if ((err_reason = circuit_handle_first_hop(circ)) < 0) {
      circuit_mark_for_close(TO_CIRCUIT(circ), -err_reason);
      connection_write_str_to_buf("551 Couldn't start circuit\r\n", conn);
      goto done;
    }
  } else {
    if (circ->_base.state == CIRCUIT_STATE_OPEN) {
      int err_reason = 0;
      circuit_set_state(TO_CIRCUIT(circ), CIRCUIT_STATE_BUILDING);
      if ((err_reason = circuit_send_next_onion_skin(circ)) < 0) {
        log_info(LD_CONTROL,
                 "send_next_onion_skin failed; circuit marked for closing.");
        circuit_mark_for_close(TO_CIRCUIT(circ), -err_reason);
        connection_write_str_to_buf("551 Couldn't send onion skin\r\n", conn);
        goto done;
      }
    }
  }

  connection_printf_to_buf(conn, "250 EXTENDED %lu\r\n",
                             (unsigned long)circ->global_identifier);
  if (zero_circ) /* send a 'launched' event, for completeness */
    control_event_circuit_status(circ, CIRC_EVENT_LAUNCHED, 0);
 done:
  SMARTLIST_FOREACH(router_nicknames, char *, n, tor_free(n));
  smartlist_free(router_nicknames);
  smartlist_free(nodes);
  return 0;
}

/** Called when we get a SETCIRCUITPURPOSE message. If we can find the
 * circuit and it's a valid purpose, change it. */
static int
handle_control_setcircuitpurpose(control_connection_t *conn,
                                 uint32_t len, const char *body)
{
  origin_circuit_t *circ = NULL;
  uint8_t new_purpose;
  smartlist_t *args;
  (void) len; /* body is NUL-terminated, so it's safe to ignore the length. */

  args = getargs_helper("SETCIRCUITPURPOSE", conn, body, 2, -1);
  if (!args)
    goto done;

  if (!(circ = get_circ(smartlist_get(args,0)))) {
    connection_printf_to_buf(conn, "552 Unknown circuit \"%s\"\r\n",
                             (char*)smartlist_get(args, 0));
    goto done;
  }

  {
    const char *purp = find_element_starting_with(args,1,"PURPOSE=");
    new_purpose = circuit_purpose_from_string(purp);
    if (new_purpose == CIRCUIT_PURPOSE_UNKNOWN) {
      connection_printf_to_buf(conn, "552 Unknown purpose \"%s\"\r\n", purp);
      goto done;
    }
  }

  circ->_base.purpose = new_purpose;
  connection_write_str_to_buf("250 OK\r\n", conn);

 done:
  if (args) {
    SMARTLIST_FOREACH(args, char *, cp, tor_free(cp));
    smartlist_free(args);
  }
  return 0;
}

/** Called when we get an ATTACHSTREAM message.  Try to attach the requested
 * stream, and report success or failure. */
static int
handle_control_attachstream(control_connection_t *conn, uint32_t len,
                            const char *body)
{
  edge_connection_t *ap_conn = NULL;
  origin_circuit_t *circ = NULL;
  int zero_circ;
  smartlist_t *args;
  crypt_path_t *cpath=NULL;
  int hop=0, hop_line_ok=1;
  (void) len;

  args = getargs_helper("ATTACHSTREAM", conn, body, 2, -1);
  if (!args)
    return 0;

  zero_circ = !strcmp("0", (char*)smartlist_get(args,1));

  if (!(ap_conn = get_stream(smartlist_get(args, 0)))) {
    connection_printf_to_buf(conn, "552 Unknown stream \"%s\"\r\n",
                             (char*)smartlist_get(args, 0));
  } else if (!zero_circ && !(circ = get_circ(smartlist_get(args, 1)))) {
    connection_printf_to_buf(conn, "552 Unknown circuit \"%s\"\r\n",
                             (char*)smartlist_get(args, 1));
  } else if (circ) {
    const char *hopstring = find_element_starting_with(args,2,"HOP=");
    if (hopstring) {
      hopstring += strlen("HOP=");
      hop = (int) tor_parse_ulong(hopstring, 10, 0, INT_MAX,
                                  &hop_line_ok, NULL);
      if (!hop_line_ok) { /* broken hop line */
        connection_printf_to_buf(conn, "552 Bad value hop=%s\r\n", hopstring);
      }
    }
  }
  SMARTLIST_FOREACH(args, char *, cp, tor_free(cp));
  smartlist_free(args);
  if (!ap_conn || (!zero_circ && !circ) || !hop_line_ok)
    return 0;

  if (ap_conn->_base.state != AP_CONN_STATE_CONTROLLER_WAIT &&
      ap_conn->_base.state != AP_CONN_STATE_CONNECT_WAIT &&
      ap_conn->_base.state != AP_CONN_STATE_RESOLVE_WAIT) {
    connection_write_str_to_buf(
                    "555 Connection is not managed by controller.\r\n",
                    conn);
    return 0;
  }

  /* Do we need to detach it first? */
  if (ap_conn->_base.state != AP_CONN_STATE_CONTROLLER_WAIT) {
    circuit_t *tmpcirc = circuit_get_by_edge_conn(ap_conn);
    connection_edge_end(ap_conn, END_STREAM_REASON_TIMEOUT);
    /* Un-mark it as ending, since we're going to reuse it. */
    ap_conn->edge_has_sent_end = 0;
    ap_conn->end_reason = 0;
    if (tmpcirc)
      circuit_detach_stream(tmpcirc,ap_conn);
    ap_conn->_base.state = AP_CONN_STATE_CONTROLLER_WAIT;
  }

  if (circ && (circ->_base.state != CIRCUIT_STATE_OPEN)) {
    connection_write_str_to_buf(
                    "551 Can't attach stream to non-open origin circuit\r\n",
                    conn);
    return 0;
  }
  /* Is this a single hop circuit? */
  if (circ && (circuit_get_cpath_len(circ)<2 || hop==1)) {
    const node_t *node = NULL;
    char *exit_digest;
    if (circ->build_state &&
        circ->build_state->chosen_exit &&
        !tor_digest_is_zero(circ->build_state->chosen_exit->identity_digest)) {
      exit_digest = circ->build_state->chosen_exit->identity_digest;
      node = node_get_by_id(exit_digest);
    }
    /* Do both the client and relay allow one-hop exit circuits? */
    if (!node ||
        !node_allows_single_hop_exits(node) ||
        !get_options()->AllowSingleHopCircuits) {
      connection_write_str_to_buf(
      "551 Can't attach stream to this one-hop circuit.\r\n", conn);
      return 0;
    }
    ap_conn->chosen_exit_name = tor_strdup(hex_str(exit_digest, DIGEST_LEN));
  }

  if (circ && hop>0) {
    /* find this hop in the circuit, and set cpath */
    cpath = circuit_get_cpath_hop(circ, hop);
    if (!cpath) {
      connection_printf_to_buf(conn,
                               "551 Circuit doesn't have %d hops.\r\n", hop);
      return 0;
    }
  }
  if (connection_ap_handshake_rewrite_and_attach(ap_conn, circ, cpath) < 0) {
    connection_write_str_to_buf("551 Unable to attach stream\r\n", conn);
    return 0;
  }
  send_control_done(conn);
  return 0;
}

/** Called when we get a POSTDESCRIPTOR message.  Try to learn the provided
 * descriptor, and report success or failure. */
static int
handle_control_postdescriptor(control_connection_t *conn, uint32_t len,
                              const char *body)
{
  char *desc;
  const char *msg=NULL;
  uint8_t purpose = ROUTER_PURPOSE_GENERAL;
  int cache = 0; /* eventually, we may switch this to 1 */

  char *cp = memchr(body, '\n', len);
  smartlist_t *args = smartlist_create();
  tor_assert(cp);
  *cp++ = '\0';

  smartlist_split_string(args, body, " ",
                         SPLIT_SKIP_SPACE|SPLIT_IGNORE_BLANK, 0);
  SMARTLIST_FOREACH(args, char *, option,
  {
    if (!strcasecmpstart(option, "purpose=")) {
      option += strlen("purpose=");
      purpose = router_purpose_from_string(option);
      if (purpose == ROUTER_PURPOSE_UNKNOWN) {
        connection_printf_to_buf(conn, "552 Unknown purpose \"%s\"\r\n",
                                 option);
        goto done;
      }
    } else if (!strcasecmpstart(option, "cache=")) {
      option += strlen("cache=");
      if (!strcasecmp(option, "no"))
        cache = 0;
      else if (!strcasecmp(option, "yes"))
        cache = 1;
      else {
        connection_printf_to_buf(conn, "552 Unknown cache request \"%s\"\r\n",
                                 option);
        goto done;
      }
    } else { /* unrecognized argument? */
      connection_printf_to_buf(conn,
        "512 Unexpected argument \"%s\" to postdescriptor\r\n", option);
      goto done;
    }
  });

  read_escaped_data(cp, len-(cp-body), &desc);

  switch (router_load_single_router(desc, purpose, cache, &msg)) {
  case -1:
    if (!msg) msg = "Could not parse descriptor";
    connection_printf_to_buf(conn, "554 %s\r\n", msg);
    break;
  case 0:
    if (!msg) msg = "Descriptor not added";
    connection_printf_to_buf(conn, "251 %s\r\n",msg);
    break;
  case 1:
    send_control_done(conn);
    break;
  }

  tor_free(desc);
 done:
  SMARTLIST_FOREACH(args, char *, arg, tor_free(arg));
  smartlist_free(args);
  return 0;
}

/** Called when we receive a REDIRECTSTERAM command.  Try to change the target
 * address of the named AP stream, and report success or failure. */
static int
handle_control_redirectstream(control_connection_t *conn, uint32_t len,
                              const char *body)
{
  edge_connection_t *ap_conn = NULL;
  char *new_addr = NULL;
  uint16_t new_port = 0;
  smartlist_t *args;
  (void) len;

  args = getargs_helper("REDIRECTSTREAM", conn, body, 2, -1);
  if (!args)
    return 0;

  if (!(ap_conn = get_stream(smartlist_get(args, 0)))
           || !ap_conn->socks_request) {
    connection_printf_to_buf(conn, "552 Unknown stream \"%s\"\r\n",
                             (char*)smartlist_get(args, 0));
  } else {
    int ok = 1;
    if (smartlist_len(args) > 2) { /* they included a port too */
      new_port = (uint16_t) tor_parse_ulong(smartlist_get(args, 2),
                                            10, 1, 65535, &ok, NULL);
    }
    if (!ok) {
      connection_printf_to_buf(conn, "512 Cannot parse port \"%s\"\r\n",
                               (char*)smartlist_get(args, 2));
    } else {
      new_addr = tor_strdup(smartlist_get(args, 1));
    }
  }

  SMARTLIST_FOREACH(args, char *, cp, tor_free(cp));
  smartlist_free(args);
  if (!new_addr)
    return 0;

  strlcpy(ap_conn->socks_request->address, new_addr,
          sizeof(ap_conn->socks_request->address));
  if (new_port)
    ap_conn->socks_request->port = new_port;
  tor_free(new_addr);
  send_control_done(conn);
  return 0;
}

/** Called when we get a CLOSESTREAM command; try to close the named stream
 * and report success or failure. */
static int
handle_control_closestream(control_connection_t *conn, uint32_t len,
                           const char *body)
{
  edge_connection_t *ap_conn=NULL;
  uint8_t reason=0;
  smartlist_t *args;
  int ok;
  (void) len;

  args = getargs_helper("CLOSESTREAM", conn, body, 2, -1);
  if (!args)
    return 0;

  else if (!(ap_conn = get_stream(smartlist_get(args, 0))))
    connection_printf_to_buf(conn, "552 Unknown stream \"%s\"\r\n",
                             (char*)smartlist_get(args, 0));
  else {
    reason = (uint8_t) tor_parse_ulong(smartlist_get(args,1), 10, 0, 255,
                                       &ok, NULL);
    if (!ok) {
      connection_printf_to_buf(conn, "552 Unrecognized reason \"%s\"\r\n",
                               (char*)smartlist_get(args, 1));
      ap_conn = NULL;
    }
  }
  SMARTLIST_FOREACH(args, char *, cp, tor_free(cp));
  smartlist_free(args);
  if (!ap_conn)
    return 0;

  connection_mark_unattached_ap(ap_conn, reason);
  send_control_done(conn);
  return 0;
}

/** Called when we get a CLOSECIRCUIT command; try to close the named circuit
 * and report success or failure. */
static int
handle_control_closecircuit(control_connection_t *conn, uint32_t len,
                            const char *body)
{
  origin_circuit_t *circ = NULL;
  int safe = 0;
  smartlist_t *args;
  (void) len;

  args = getargs_helper("CLOSECIRCUIT", conn, body, 1, -1);
  if (!args)
    return 0;

  if (!(circ=get_circ(smartlist_get(args, 0))))
    connection_printf_to_buf(conn, "552 Unknown circuit \"%s\"\r\n",
                             (char*)smartlist_get(args, 0));
  else {
    int i;
    for (i=1; i < smartlist_len(args); ++i) {
      if (!strcasecmp(smartlist_get(args, i), "IfUnused"))
        safe = 1;
      else
        log_info(LD_CONTROL, "Skipping unknown option %s",
                 (char*)smartlist_get(args,i));
    }
  }
  SMARTLIST_FOREACH(args, char *, cp, tor_free(cp));
  smartlist_free(args);
  if (!circ)
    return 0;

  if (!safe || !circ->p_streams) {
    circuit_mark_for_close(TO_CIRCUIT(circ), END_CIRC_REASON_REQUESTED);
  }

  send_control_done(conn);
  return 0;
}

/** Called when we get a RESOLVE command: start trying to resolve
 * the listed addresses. */
static int
handle_control_resolve(control_connection_t *conn, uint32_t len,
                       const char *body)
{
  smartlist_t *args, *failed;
  int is_reverse = 0;
  (void) len; /* body is nul-terminated; it's safe to ignore the length */

  if (!(conn->event_mask & ((uint32_t)1L<<EVENT_ADDRMAP))) {
    log_warn(LD_CONTROL, "Controller asked us to resolve an address, but "
             "isn't listening for ADDRMAP events.  It probably won't see "
             "the answer.");
  }
  args = smartlist_create();
  smartlist_split_string(args, body, " ",
                         SPLIT_SKIP_SPACE|SPLIT_IGNORE_BLANK, 0);
  {
    const char *modearg = find_element_starting_with(args, 0, "mode=");
    if (modearg && !strcasecmp(modearg, "mode=reverse"))
      is_reverse = 1;
  }
  failed = smartlist_create();
  SMARTLIST_FOREACH(args, const char *, arg, {
      if (!is_keyval_pair(arg)) {
          if (dnsserv_launch_request(arg, is_reverse)<0)
            smartlist_add(failed, (char*)arg);
      }
  });

  send_control_done(conn);
  SMARTLIST_FOREACH(failed, const char *, arg, {
      control_event_address_mapped(arg, arg, time(NULL),
                                   "Unable to launch resolve request");
  });

  SMARTLIST_FOREACH(args, char *, cp, tor_free(cp));
  smartlist_free(args);
  smartlist_free(failed);
  return 0;
}

/** Called when we get a PROTOCOLINFO command: send back a reply. */
static int
handle_control_protocolinfo(control_connection_t *conn, uint32_t len,
                            const char *body)
{
  const char *bad_arg = NULL;
  smartlist_t *args;
  (void)len;

  conn->have_sent_protocolinfo = 1;
  args = smartlist_create();
  smartlist_split_string(args, body, " ",
                         SPLIT_SKIP_SPACE|SPLIT_IGNORE_BLANK, 0);
  SMARTLIST_FOREACH(args, const char *, arg, {
      int ok;
      tor_parse_long(arg, 10, 0, LONG_MAX, &ok, NULL);
      if (!ok) {
        bad_arg = arg;
        break;
      }
    });
  if (bad_arg) {
    connection_printf_to_buf(conn, "513 No such version %s\r\n",
                             escaped(bad_arg));
    /* Don't tolerate bad arguments when not authenticated. */
    if (!STATE_IS_OPEN(TO_CONN(conn)->state))
      connection_mark_for_close(TO_CONN(conn));
    goto done;
  } else {
    const or_options_t *options = get_options();
    int cookies = options->CookieAuthentication;
    char *cfile = get_cookie_file();
    char *esc_cfile = esc_for_log(cfile);
    char *methods;
    {
      int passwd = (options->HashedControlPassword != NULL ||
                    options->HashedControlSessionPassword != NULL);
      smartlist_t *mlist = smartlist_create();
      if (cookies)
        smartlist_add(mlist, (char*)"COOKIE");
      if (passwd)
        smartlist_add(mlist, (char*)"HASHEDPASSWORD");
      if (!cookies && !passwd)
        smartlist_add(mlist, (char*)"NULL");
      methods = smartlist_join_strings(mlist, ",", 0, NULL);
      smartlist_free(mlist);
    }

    connection_printf_to_buf(conn,
                             "250-PROTOCOLINFO 1\r\n"
                             "250-AUTH METHODS=%s%s%s\r\n"
                             "250-VERSION Tor=%s\r\n"
                             "250 OK\r\n",
                             methods,
                             cookies?" COOKIEFILE=":"",
                             cookies?esc_cfile:"",
                             escaped(VERSION));
    tor_free(methods);
    tor_free(cfile);
    tor_free(esc_cfile);
  }
 done:
  SMARTLIST_FOREACH(args, char *, cp, tor_free(cp));
  smartlist_free(args);
  return 0;
}

/** Called when we get a USEFEATURE command: parse the feature list, and
 * set up the control_connection's options properly. */
static int
handle_control_usefeature(control_connection_t *conn,
                          uint32_t len,
                          const char *body)
{
  smartlist_t *args;
  int bad = 0;
  (void) len; /* body is nul-terminated; it's safe to ignore the length */
  args = smartlist_create();
  smartlist_split_string(args, body, " ",
                         SPLIT_SKIP_SPACE|SPLIT_IGNORE_BLANK, 0);
  SMARTLIST_FOREACH(args, const char *, arg, {
      if (!strcasecmp(arg, "VERBOSE_NAMES"))
        ;
      else if (!strcasecmp(arg, "EXTENDED_EVENTS"))
        ;
      else {
        connection_printf_to_buf(conn, "552 Unrecognized feature \"%s\"\r\n",
                                 arg);
        bad = 1;
        break;
      }
    });

  if (!bad) {
    send_control_done(conn);
  }

  SMARTLIST_FOREACH(args, char *, cp, tor_free(cp));
  smartlist_free(args);
  return 0;
}

/** Called when <b>conn</b> has no more bytes left on its outbuf. */
int
connection_control_finished_flushing(control_connection_t *conn)
{
  tor_assert(conn);
  return 0;
}

/** Called when <b>conn</b> has gotten its socket closed. */
int
connection_control_reached_eof(control_connection_t *conn)
{
  tor_assert(conn);

  log_info(LD_CONTROL,"Control connection reached EOF. Closing.");
  connection_mark_for_close(TO_CONN(conn));
  return 0;
}

/** Shut down this Tor instance in the same way that SIGINT would, but
 * with a log message appropriate for the loss of an owning controller. */
static void
lost_owning_controller(const char *owner_type, const char *loss_manner)
{
  int shutdown_slowly = server_mode(get_options());

  log_notice(LD_CONTROL, "Owning controller %s has %s -- %s.",
             owner_type, loss_manner,
             shutdown_slowly ? "shutting down" : "exiting now");

  /* XXXX Perhaps this chunk of code should be a separate function,
   * called here and by process_signal(SIGINT). */

  if (!shutdown_slowly) {
    tor_cleanup();
    exit(0);
  }
  /* XXXX This will close all listening sockets except control-port
   * listeners.  Perhaps we should close those too. */
  hibernate_begin_shutdown();
}

/** Called when <b>conn</b> is being freed. */
void
connection_control_closed(control_connection_t *conn)
{
  tor_assert(conn);

  conn->event_mask = 0;
  control_update_global_event_mask();

  if (conn->is_owning_control_connection) {
    lost_owning_controller("connection", "closed");
  }
}

/** Return true iff <b>cmd</b> is allowable (or at least forgivable) at this
 * stage of the protocol. */
static int
is_valid_initial_command(control_connection_t *conn, const char *cmd)
{
  if (conn->_base.state == CONTROL_CONN_STATE_OPEN)
    return 1;
  if (!strcasecmp(cmd, "PROTOCOLINFO"))
    return !conn->have_sent_protocolinfo;
  if (!strcasecmp(cmd, "AUTHENTICATE") ||
      !strcasecmp(cmd, "QUIT"))
    return 1;
  return 0;
}

/** Do not accept any control command of more than 1MB in length.  Anything
 * that needs to be anywhere near this long probably means that one of our
 * interfaces is broken. */
#define MAX_COMMAND_LINE_LENGTH (1024*1024)

static int
peek_connection_has_control0_command(connection_t *conn)
{
  IF_HAS_BUFFEREVENT(conn, {
    struct evbuffer *input = bufferevent_get_input(conn->bufev);
    return peek_evbuffer_has_control0_command(input);
  }) ELSE_IF_NO_BUFFEREVENT {
    return peek_buf_has_control0_command(conn->inbuf);
  }
}

/** Called when data has arrived on a v1 control connection: Try to fetch
 * commands from conn->inbuf, and execute them.
 */
int
connection_control_process_inbuf(control_connection_t *conn)
{
  size_t data_len;
  uint32_t cmd_data_len;
  int cmd_len;
  char *args;

  tor_assert(conn);
  tor_assert(conn->_base.state == CONTROL_CONN_STATE_OPEN ||
             conn->_base.state == CONTROL_CONN_STATE_NEEDAUTH);

  if (!conn->incoming_cmd) {
    conn->incoming_cmd = tor_malloc(1024);
    conn->incoming_cmd_len = 1024;
    conn->incoming_cmd_cur_len = 0;
  }

  if (conn->_base.state == CONTROL_CONN_STATE_NEEDAUTH &&
      peek_connection_has_control0_command(TO_CONN(conn))) {
    /* Detect v0 commands and send a "no more v0" message. */
    size_t body_len;
    char buf[128];
    set_uint16(buf+2, htons(0x0000)); /* type == error */
    set_uint16(buf+4, htons(0x0001)); /* code == internal error */
    strlcpy(buf+6, "The v0 control protocol is not supported by Tor 0.1.2.17 "
            "and later; upgrade your controller.",
            sizeof(buf)-6);
    body_len = 2+strlen(buf+6)+2; /* code, msg, nul. */
    set_uint16(buf+0, htons(body_len));
    connection_write_to_buf(buf, 4+body_len, TO_CONN(conn));

    connection_mark_and_flush(TO_CONN(conn));
    return 0;
  }

 again:
  while (1) {
    size_t last_idx;
    int r;
    /* First, fetch a line. */
    do {
      data_len = conn->incoming_cmd_len - conn->incoming_cmd_cur_len;
      r = connection_fetch_from_buf_line(TO_CONN(conn),
                              conn->incoming_cmd+conn->incoming_cmd_cur_len,
                              &data_len);
      if (r == 0)
        /* Line not all here yet. Wait. */
        return 0;
      else if (r == -1) {
        if (data_len + conn->incoming_cmd_cur_len > MAX_COMMAND_LINE_LENGTH) {
          connection_write_str_to_buf("500 Line too long.\r\n", conn);
          connection_stop_reading(TO_CONN(conn));
          connection_mark_and_flush(TO_CONN(conn));
        }
        while (conn->incoming_cmd_len < data_len+conn->incoming_cmd_cur_len)
          conn->incoming_cmd_len *= 2;
        conn->incoming_cmd = tor_realloc(conn->incoming_cmd,
                                         conn->incoming_cmd_len);
      }
    } while (r != 1);

    tor_assert(data_len);

    last_idx = conn->incoming_cmd_cur_len;
    conn->incoming_cmd_cur_len += (int)data_len;

    /* We have appended a line to incoming_cmd.  Is the command done? */
    if (last_idx == 0 && *conn->incoming_cmd != '+')
      /* One line command, didn't start with '+'. */
      break;
    /* XXXX this code duplication is kind of dumb. */
    if (last_idx+3 == conn->incoming_cmd_cur_len &&
        tor_memeq(conn->incoming_cmd + last_idx, ".\r\n", 3)) {
      /* Just appended ".\r\n"; we're done. Remove it. */
      conn->incoming_cmd[last_idx] = '\0';
      conn->incoming_cmd_cur_len -= 3;
      break;
    } else if (last_idx+2 == conn->incoming_cmd_cur_len &&
               tor_memeq(conn->incoming_cmd + last_idx, ".\n", 2)) {
      /* Just appended ".\n"; we're done. Remove it. */
      conn->incoming_cmd[last_idx] = '\0';
      conn->incoming_cmd_cur_len -= 2;
      break;
    }
    /* Otherwise, read another line. */
  }
  data_len = conn->incoming_cmd_cur_len;
  /* Okay, we now have a command sitting on conn->incoming_cmd. See if we
   * recognize it.
   */
  cmd_len = 0;
  while ((size_t)cmd_len < data_len
         && !TOR_ISSPACE(conn->incoming_cmd[cmd_len]))
    ++cmd_len;

  conn->incoming_cmd[cmd_len]='\0';
  args = conn->incoming_cmd+cmd_len+1;
  tor_assert(data_len>(size_t)cmd_len);
  data_len -= (cmd_len+1); /* skip the command and NUL we added after it */
  while (*args == ' ' || *args == '\t') {
    ++args;
    --data_len;
  }

  /* If the connection is already closing, ignore further commands */
  if (TO_CONN(conn)->marked_for_close) {
    return 0;
  }

  /* Otherwise, Quit is always valid. */
  if (!strcasecmp(conn->incoming_cmd, "QUIT")) {
    connection_write_str_to_buf("250 closing connection\r\n", conn);
    connection_mark_and_flush(TO_CONN(conn));
    return 0;
  }

  if (conn->_base.state == CONTROL_CONN_STATE_NEEDAUTH &&
      !is_valid_initial_command(conn, conn->incoming_cmd)) {
    connection_write_str_to_buf("514 Authentication required.\r\n", conn);
    connection_mark_for_close(TO_CONN(conn));
    return 0;
  }

  if (data_len >= UINT32_MAX) {
    connection_write_str_to_buf("500 A 4GB command? Nice try.\r\n", conn);
    connection_mark_for_close(TO_CONN(conn));
    return 0;
  }

  /* XXXX Why is this not implemented as a table like the GETINFO
   * items are?  Even handling the plus signs at the beginnings of
   * commands wouldn't be very hard with proper macros. */
  cmd_data_len = (uint32_t)data_len;
  if (!strcasecmp(conn->incoming_cmd, "SETCONF")) {
    if (handle_control_setconf(conn, cmd_data_len, args))
      return -1;
  } else if (!strcasecmp(conn->incoming_cmd, "RESETCONF")) {
    if (handle_control_resetconf(conn, cmd_data_len, args))
      return -1;
  } else if (!strcasecmp(conn->incoming_cmd, "GETCONF")) {
    if (handle_control_getconf(conn, cmd_data_len, args))
      return -1;
  } else if (!strcasecmp(conn->incoming_cmd, "+LOADCONF")) {
    if (handle_control_loadconf(conn, cmd_data_len, args))
      return -1;
  } else if (!strcasecmp(conn->incoming_cmd, "SETEVENTS")) {
    if (handle_control_setevents(conn, cmd_data_len, args))
      return -1;
  } else if (!strcasecmp(conn->incoming_cmd, "AUTHENTICATE")) {
    if (handle_control_authenticate(conn, cmd_data_len, args))
      return -1;
  } else if (!strcasecmp(conn->incoming_cmd, "SAVECONF")) {
    if (handle_control_saveconf(conn, cmd_data_len, args))
      return -1;
  } else if (!strcasecmp(conn->incoming_cmd, "SIGNAL")) {
    if (handle_control_signal(conn, cmd_data_len, args))
      return -1;
  } else if (!strcasecmp(conn->incoming_cmd, "TAKEOWNERSHIP")) {
    if (handle_control_takeownership(conn, cmd_data_len, args))
      return -1;
  } else if (!strcasecmp(conn->incoming_cmd, "MAPADDRESS")) {
    if (handle_control_mapaddress(conn, cmd_data_len, args))
      return -1;
  } else if (!strcasecmp(conn->incoming_cmd, "GETINFO")) {
    if (handle_control_getinfo(conn, cmd_data_len, args))
      return -1;
  } else if (!strcasecmp(conn->incoming_cmd, "EXTENDCIRCUIT")) {
    if (handle_control_extendcircuit(conn, cmd_data_len, args))
      return -1;
  } else if (!strcasecmp(conn->incoming_cmd, "SETCIRCUITPURPOSE")) {
    if (handle_control_setcircuitpurpose(conn, cmd_data_len, args))
      return -1;
  } else if (!strcasecmp(conn->incoming_cmd, "SETROUTERPURPOSE")) {
    connection_write_str_to_buf("511 SETROUTERPURPOSE is obsolete.\r\n", conn);
  } else if (!strcasecmp(conn->incoming_cmd, "ATTACHSTREAM")) {
    if (handle_control_attachstream(conn, cmd_data_len, args))
      return -1;
  } else if (!strcasecmp(conn->incoming_cmd, "+POSTDESCRIPTOR")) {
    if (handle_control_postdescriptor(conn, cmd_data_len, args))
      return -1;
  } else if (!strcasecmp(conn->incoming_cmd, "REDIRECTSTREAM")) {
    if (handle_control_redirectstream(conn, cmd_data_len, args))
      return -1;
  } else if (!strcasecmp(conn->incoming_cmd, "CLOSESTREAM")) {
    if (handle_control_closestream(conn, cmd_data_len, args))
      return -1;
  } else if (!strcasecmp(conn->incoming_cmd, "CLOSECIRCUIT")) {
    if (handle_control_closecircuit(conn, cmd_data_len, args))
      return -1;
  } else if (!strcasecmp(conn->incoming_cmd, "USEFEATURE")) {
    if (handle_control_usefeature(conn, cmd_data_len, args))
      return -1;
  } else if (!strcasecmp(conn->incoming_cmd, "RESOLVE")) {
    if (handle_control_resolve(conn, cmd_data_len, args))
      return -1;
  } else if (!strcasecmp(conn->incoming_cmd, "PROTOCOLINFO")) {
    if (handle_control_protocolinfo(conn, cmd_data_len, args))
      return -1;
  } else {
    connection_printf_to_buf(conn, "510 Unrecognized command \"%s\"\r\n",
                             conn->incoming_cmd);
  }

  conn->incoming_cmd_cur_len = 0;
  goto again;
}

/** Something has happened to circuit <b>circ</b>: tell any interested
 * control connections. */
int
control_event_circuit_status(origin_circuit_t *circ, circuit_status_event_t tp,
                             int reason_code)
{
  const char *status;
  char extended_buf[96];
  if (!EVENT_IS_INTERESTING(EVENT_CIRCUIT_STATUS))
    return 0;
  tor_assert(circ);

  switch (tp)
    {
    case CIRC_EVENT_LAUNCHED: status = "LAUNCHED"; break;
    case CIRC_EVENT_BUILT: status = "BUILT"; break;
    case CIRC_EVENT_EXTENDED: status = "EXTENDED"; break;
    case CIRC_EVENT_FAILED: status = "FAILED"; break;
    case CIRC_EVENT_CLOSED: status = "CLOSED"; break;
    default:
      log_warn(LD_BUG, "Unrecognized status code %d", (int)tp);
      return 0;
    }

  tor_snprintf(extended_buf, sizeof(extended_buf), "PURPOSE=%s",
               circuit_purpose_to_controller_string(circ->_base.purpose));

  if (tp == CIRC_EVENT_FAILED || tp == CIRC_EVENT_CLOSED) {
    const char *reason_str = circuit_end_reason_to_control_string(reason_code);
    char *reason = NULL;
    size_t n=strlen(extended_buf);
    if (!reason_str) {
      reason = tor_malloc(16);
      tor_snprintf(reason, 16, "UNKNOWN_%d", reason_code);
      reason_str = reason;
    }
    if (reason_code > 0 && reason_code & END_CIRC_REASON_FLAG_REMOTE) {
      tor_snprintf(extended_buf+n, sizeof(extended_buf)-n,
                   " REASON=DESTROYED REMOTE_REASON=%s", reason_str);
    } else {
      tor_snprintf(extended_buf+n, sizeof(extended_buf)-n,
                   " REASON=%s", reason_str);
    }
    tor_free(reason);
  }

  {
    char *vpath = circuit_list_path_for_controller(circ);
    const char *sp = strlen(vpath) ? " " : "";
    send_control_event(EVENT_CIRCUIT_STATUS, ALL_FORMATS,
                                "650 CIRC %lu %s%s%s %s\r\n",
                                (unsigned long)circ->global_identifier,
                                status, sp, vpath, extended_buf);
    tor_free(vpath);
  }

  return 0;
}

/** Given an AP connection <b>conn</b> and a <b>len</b>-character buffer
 * <b>buf</b>, determine the address:port combination requested on
 * <b>conn</b>, and write it to <b>buf</b>.  Return 0 on success, -1 on
 * failure. */
static int
write_stream_target_to_buf(edge_connection_t *conn, char *buf, size_t len)
{
  char buf2[256];
  if (conn->chosen_exit_name)
    if (tor_snprintf(buf2, sizeof(buf2), ".%s.exit", conn->chosen_exit_name)<0)
      return -1;
  if (!conn->socks_request)
    return -1;
  if (tor_snprintf(buf, len, "%s%s%s:%d",
               conn->socks_request->address,
               conn->chosen_exit_name ? buf2 : "",
               !conn->chosen_exit_name &&
                 connection_edge_is_rendezvous_stream(conn) ? ".onion" : "",
               conn->socks_request->port)<0)
    return -1;
  return 0;
}

/** Something has happened to the stream associated with AP connection
 * <b>conn</b>: tell any interested control connections. */
int
control_event_stream_status(edge_connection_t *conn, stream_status_event_t tp,
                            int reason_code)
{
  char reason_buf[64];
  char addrport_buf[64];
  const char *status;
  circuit_t *circ;
  origin_circuit_t *origin_circ = NULL;
  char buf[256];
  const char *purpose = "";
  tor_assert(conn->socks_request);

  if (!EVENT_IS_INTERESTING(EVENT_STREAM_STATUS))
    return 0;

  if (tp == STREAM_EVENT_CLOSED &&
      (reason_code & END_STREAM_REASON_FLAG_ALREADY_SENT_CLOSED))
    return 0;

  write_stream_target_to_buf(conn, buf, sizeof(buf));

  reason_buf[0] = '\0';
  switch (tp)
    {
    case STREAM_EVENT_SENT_CONNECT: status = "SENTCONNECT"; break;
    case STREAM_EVENT_SENT_RESOLVE: status = "SENTRESOLVE"; break;
    case STREAM_EVENT_SUCCEEDED: status = "SUCCEEDED"; break;
    case STREAM_EVENT_FAILED: status = "FAILED"; break;
    case STREAM_EVENT_CLOSED: status = "CLOSED"; break;
    case STREAM_EVENT_NEW: status = "NEW"; break;
    case STREAM_EVENT_NEW_RESOLVE: status = "NEWRESOLVE"; break;
    case STREAM_EVENT_FAILED_RETRIABLE: status = "DETACHED"; break;
    case STREAM_EVENT_REMAP: status = "REMAP"; break;
    default:
      log_warn(LD_BUG, "Unrecognized status code %d", (int)tp);
      return 0;
    }
  if (reason_code && (tp == STREAM_EVENT_FAILED ||
                      tp == STREAM_EVENT_CLOSED ||
                      tp == STREAM_EVENT_FAILED_RETRIABLE)) {
    const char *reason_str = stream_end_reason_to_control_string(reason_code);
    char *r = NULL;
    if (!reason_str) {
      r = tor_malloc(16);
      tor_snprintf(r, 16, " UNKNOWN_%d", reason_code);
      reason_str = r;
    }
    if (reason_code & END_STREAM_REASON_FLAG_REMOTE)
      tor_snprintf(reason_buf, sizeof(reason_buf),
                   " REASON=END REMOTE_REASON=%s", reason_str);
    else
      tor_snprintf(reason_buf, sizeof(reason_buf),
                   " REASON=%s", reason_str);
    tor_free(r);
  } else if (reason_code && tp == STREAM_EVENT_REMAP) {
    switch (reason_code) {
    case REMAP_STREAM_SOURCE_CACHE:
      strlcpy(reason_buf, " SOURCE=CACHE", sizeof(reason_buf));
      break;
    case REMAP_STREAM_SOURCE_EXIT:
      strlcpy(reason_buf, " SOURCE=EXIT", sizeof(reason_buf));
      break;
    default:
      tor_snprintf(reason_buf, sizeof(reason_buf), " REASON=UNKNOWN_%d",
                   reason_code);
      /* XXX do we want SOURCE=UNKNOWN_%d above instead? -RD */
      break;
    }
  }

  if (tp == STREAM_EVENT_NEW) {
    tor_snprintf(addrport_buf,sizeof(addrport_buf), " SOURCE_ADDR=%s:%d",
                 TO_CONN(conn)->address, TO_CONN(conn)->port );
  } else {
    addrport_buf[0] = '\0';
  }

  if (tp == STREAM_EVENT_NEW_RESOLVE) {
    purpose = " PURPOSE=DNS_REQUEST";
  } else if (tp == STREAM_EVENT_NEW) {
    if (conn->is_dns_request ||
        (conn->socks_request &&
         SOCKS_COMMAND_IS_RESOLVE(conn->socks_request->command)))
      purpose = " PURPOSE=DNS_REQUEST";
    else if (conn->use_begindir) {
      connection_t *linked = TO_CONN(conn)->linked_conn;
      int linked_dir_purpose = -1;
      if (linked && linked->type == CONN_TYPE_DIR)
        linked_dir_purpose = linked->purpose;
      if (DIR_PURPOSE_IS_UPLOAD(linked_dir_purpose))
        purpose = " PURPOSE=DIR_UPLOAD";
      else
        purpose = " PURPOSE=DIR_FETCH";
    } else
      purpose = " PURPOSE=USER";
  }

  circ = circuit_get_by_edge_conn(conn);
  if (circ && CIRCUIT_IS_ORIGIN(circ))
    origin_circ = TO_ORIGIN_CIRCUIT(circ);
  send_control_event(EVENT_STREAM_STATUS, ALL_FORMATS,
                        "650 STREAM "U64_FORMAT" %s %lu %s%s%s%s\r\n",
                        U64_PRINTF_ARG(conn->_base.global_identifier), status,
                        origin_circ?
                           (unsigned long)origin_circ->global_identifier : 0ul,
                        buf, reason_buf, addrport_buf, purpose);

  /* XXX need to specify its intended exit, etc? */

  return 0;
}

/** Figure out the best name for the target router of an OR connection
 * <b>conn</b>, and write it into the <b>len</b>-character buffer
 * <b>name</b>. */
static void
orconn_target_get_name(char *name, size_t len, or_connection_t *conn)
{
  const node_t *node = node_get_by_id(conn->identity_digest);
  if (node) {
    tor_assert(len > MAX_VERBOSE_NICKNAME_LEN);
    node_get_verbose_nickname(node, name);
  } else if (! tor_digest_is_zero(conn->identity_digest)) {
    name[0] = '$';
    base16_encode(name+1, len-1, conn->identity_digest,
                  DIGEST_LEN);
  } else {
    tor_snprintf(name, len, "%s:%d",
                 conn->_base.address, conn->_base.port);
  }
}

/** Called when the status of an OR connection <b>conn</b> changes: tell any
 * interested control connections. <b>tp</b> is the new status for the
 * connection.  If <b>conn</b> has just closed or failed, then <b>reason</b>
 * may be the reason why.
 */
int
control_event_or_conn_status(or_connection_t *conn, or_conn_status_event_t tp,
                             int reason)
{
  int ncircs = 0;
  const char *status;
  char name[128];
  char ncircs_buf[32] = {0}; /* > 8 + log10(2^32)=10 + 2 */

  if (!EVENT_IS_INTERESTING(EVENT_OR_CONN_STATUS))
    return 0;

  switch (tp)
    {
    case OR_CONN_EVENT_LAUNCHED: status = "LAUNCHED"; break;
    case OR_CONN_EVENT_CONNECTED: status = "CONNECTED"; break;
    case OR_CONN_EVENT_FAILED: status = "FAILED"; break;
    case OR_CONN_EVENT_CLOSED: status = "CLOSED"; break;
    case OR_CONN_EVENT_NEW: status = "NEW"; break;
    default:
      log_warn(LD_BUG, "Unrecognized status code %d", (int)tp);
      return 0;
    }
  ncircs = circuit_count_pending_on_or_conn(conn);
  ncircs += conn->n_circuits;
  if (ncircs && (tp == OR_CONN_EVENT_FAILED || tp == OR_CONN_EVENT_CLOSED)) {
    tor_snprintf(ncircs_buf, sizeof(ncircs_buf), "%sNCIRCS=%d",
                 reason ? " " : "", ncircs);
  }

  orconn_target_get_name(name, sizeof(name), conn);
  send_control_event(EVENT_OR_CONN_STATUS, ALL_FORMATS,
                              "650 ORCONN %s %s %s%s%s\r\n",
                              name, status,
                              reason ? "REASON=" : "",
                              orconn_end_reason_to_control_string(reason),
                              ncircs_buf);

  return 0;
}

/**
 * Print out STREAM_BW event for a single conn
 */
int
control_event_stream_bandwidth(edge_connection_t *edge_conn)
{
  if (EVENT_IS_INTERESTING(EVENT_STREAM_BANDWIDTH_USED)) {
    if (!edge_conn->n_read && !edge_conn->n_written)
      return 0;

    send_control_event(EVENT_STREAM_BANDWIDTH_USED, ALL_FORMATS,
                       "650 STREAM_BW "U64_FORMAT" %lu %lu\r\n",
                       U64_PRINTF_ARG(edge_conn->_base.global_identifier),
                       (unsigned long)edge_conn->n_read,
                       (unsigned long)edge_conn->n_written);

    edge_conn->n_written = edge_conn->n_read = 0;
  }

  return 0;
}

/** A second or more has elapsed: tell any interested control
 * connections how much bandwidth streams have used. */
int
control_event_stream_bandwidth_used(void)
{
  if (EVENT_IS_INTERESTING(EVENT_STREAM_BANDWIDTH_USED)) {
    smartlist_t *conns = get_connection_array();
    edge_connection_t *edge_conn;

    SMARTLIST_FOREACH_BEGIN(conns, connection_t *, conn)
    {
        if (conn->type != CONN_TYPE_AP)
          continue;
        edge_conn = TO_EDGE_CONN(conn);
        if (!edge_conn->n_read && !edge_conn->n_written)
          continue;

        send_control_event(EVENT_STREAM_BANDWIDTH_USED, ALL_FORMATS,
                           "650 STREAM_BW "U64_FORMAT" %lu %lu\r\n",
                           U64_PRINTF_ARG(edge_conn->_base.global_identifier),
                           (unsigned long)edge_conn->n_read,
                           (unsigned long)edge_conn->n_written);

        edge_conn->n_written = edge_conn->n_read = 0;
    }
    SMARTLIST_FOREACH_END(conn);
  }

  return 0;
}

/** A second or more has elapsed: tell any interested control
 * connections how much bandwidth we used. */
int
control_event_bandwidth_used(uint32_t n_read, uint32_t n_written)
{
  if (EVENT_IS_INTERESTING(EVENT_BANDWIDTH_USED)) {
    send_control_event(EVENT_BANDWIDTH_USED, ALL_FORMATS,
                       "650 BW %lu %lu\r\n",
                       (unsigned long)n_read,
                       (unsigned long)n_written);
  }

  return 0;
}

/** Called when we are sending a log message to the controllers: suspend
 * sending further log messages to the controllers until we're done.  Used by
 * CONN_LOG_PROTECT. */
void
disable_control_logging(void)
{
  ++disable_log_messages;
}

/** We're done sending a log message to the controllers: re-enable controller
 * logging.  Used by CONN_LOG_PROTECT. */
void
enable_control_logging(void)
{
  if (--disable_log_messages < 0)
    tor_assert(0);
}

/** We got a log message: tell any interested control connections. */
void
control_event_logmsg(int severity, uint32_t domain, const char *msg)
{
  int event;

  /* Don't even think of trying to add stuff to a buffer from a cpuworker
   * thread. */
  if (! in_main_thread())
    return;

  if (disable_log_messages)
    return;

  if (domain == LD_BUG && EVENT_IS_INTERESTING(EVENT_STATUS_GENERAL) &&
      severity <= LOG_NOTICE) {
    char *esc = esc_for_log(msg);
    ++disable_log_messages;
    control_event_general_status(severity, "BUG REASON=\"%s\"", esc);
    --disable_log_messages;
    tor_free(esc);
  }

  event = log_severity_to_event(severity);
  if (event >= 0 && EVENT_IS_INTERESTING(event)) {
    char *b = NULL;
    const char *s;
    if (strchr(msg, '\n')) {
      char *cp;
      b = tor_strdup(msg);
      for (cp = b; *cp; ++cp)
        if (*cp == '\r' || *cp == '\n')
          *cp = ' ';
    }
    switch (severity) {
      case LOG_DEBUG: s = "DEBUG"; break;
      case LOG_INFO: s = "INFO"; break;
      case LOG_NOTICE: s = "NOTICE"; break;
      case LOG_WARN: s = "WARN"; break;
      case LOG_ERR: s = "ERR"; break;
      default: s = "UnknownLogSeverity"; break;
    }
    ++disable_log_messages;
    send_control_event(event, ALL_FORMATS, "650 %s %s\r\n", s, b?b:msg);
    --disable_log_messages;
    tor_free(b);
  }
}

/** Called whenever we receive new router descriptors: tell any
 * interested control connections.  <b>routers</b> is a list of
 * routerinfo_t's.
 */
int
control_event_descriptors_changed(smartlist_t *routers)
{
  char *msg;

  if (!EVENT_IS_INTERESTING(EVENT_NEW_DESC))
    return 0;

  {
    smartlist_t *names = smartlist_create();
    char *ids;
    size_t names_len;
    SMARTLIST_FOREACH(routers, routerinfo_t *, ri, {
        char *b = tor_malloc(MAX_VERBOSE_NICKNAME_LEN+1);
        router_get_verbose_nickname(b, ri);
        smartlist_add(names, b);
      });
    ids = smartlist_join_strings(names, " ", 0, &names_len);
    names_len = strlen(ids)+32;
    msg = tor_malloc(names_len);
    tor_snprintf(msg, names_len, "650 NEWDESC %s\r\n", ids);
    send_control_event_string(EVENT_NEW_DESC, ALL_FORMATS, msg);
    tor_free(ids);
    tor_free(msg);
    SMARTLIST_FOREACH(names, char *, cp, tor_free(cp));
    smartlist_free(names);
  }
  return 0;
}

/** Called when an address mapping on <b>from</b> from changes to <b>to</b>.
 * <b>expires</b> values less than 3 are special; see connection_edge.c.  If
 * <b>error</b> is non-NULL, it is an error code describing the failure
 * mode of the mapping.
 */
int
control_event_address_mapped(const char *from, const char *to, time_t expires,
                             const char *error)
{
  if (!EVENT_IS_INTERESTING(EVENT_ADDRMAP))
    return 0;

  if (expires < 3 || expires == TIME_MAX)
    send_control_event(EVENT_ADDRMAP, ALL_FORMATS,
                                "650 ADDRMAP %s %s NEVER %s\r\n", from, to,
                                error?error:"");
  else {
    char buf[ISO_TIME_LEN+1];
    char buf2[ISO_TIME_LEN+1];
    format_local_iso_time(buf,expires);
    format_iso_time(buf2,expires);
    send_control_event(EVENT_ADDRMAP, ALL_FORMATS,
                                "650 ADDRMAP %s %s \"%s\""
                                " %s%sEXPIRES=\"%s\"\r\n",
                                from, to, buf,
                                error?error:"", error?" ":"",
                                buf2);
  }

  return 0;
}

/** The authoritative dirserver has received a new descriptor that
 * has passed basic syntax checks and is properly self-signed.
 *
 * Notify any interested party of the new descriptor and what has
 * been done with it, and also optionally give an explanation/reason. */
int
control_event_or_authdir_new_descriptor(const char *action,
                                        const char *desc, size_t desclen,
                                        const char *msg)
{
  char firstline[1024];
  char *buf;
  size_t totallen;
  char *esc = NULL;
  size_t esclen;

  if (!EVENT_IS_INTERESTING(EVENT_AUTHDIR_NEWDESCS))
    return 0;

  tor_snprintf(firstline, sizeof(firstline),
               "650+AUTHDIR_NEWDESC=\r\n%s\r\n%s\r\n",
               action,
               msg ? msg : "");

  /* Escape the server descriptor properly */
  esclen = write_escaped_data(desc, desclen, &esc);

  totallen = strlen(firstline) + esclen + 1;
  buf = tor_malloc(totallen);
  strlcpy(buf, firstline, totallen);
  strlcpy(buf+strlen(firstline), esc, totallen);
  send_control_event_string(EVENT_AUTHDIR_NEWDESCS, ALL_FORMATS,
                            buf);
  send_control_event_string(EVENT_AUTHDIR_NEWDESCS, ALL_FORMATS,
                            "650 OK\r\n");
  tor_free(esc);
  tor_free(buf);

  return 0;
}

/** Helper function for NS-style events. Constructs and sends an event
 * of type <b>event</b> with string <b>event_string</b> out of the set of
 * networkstatuses <b>statuses</b>. Currently it is used for NS events
 * and NEWCONSENSUS events. */
static int
control_event_networkstatus_changed_helper(smartlist_t *statuses,
                                           uint16_t event,
                                           const char *event_string)
{
  smartlist_t *strs;
  char *s, *esc = NULL;
  if (!EVENT_IS_INTERESTING(event) || !smartlist_len(statuses))
    return 0;

  strs = smartlist_create();
  smartlist_add(strs, tor_strdup("650+"));
  smartlist_add(strs, tor_strdup(event_string));
  smartlist_add(strs, tor_strdup("\r\n"));
  SMARTLIST_FOREACH(statuses, const routerstatus_t *, rs,
    {
      s = networkstatus_getinfo_helper_single(rs);
      if (!s) continue;
      smartlist_add(strs, s);
    });

  s = smartlist_join_strings(strs, "", 0, NULL);
  write_escaped_data(s, strlen(s), &esc);
  SMARTLIST_FOREACH(strs, char *, cp, tor_free(cp));
  smartlist_free(strs);
  tor_free(s);
  send_control_event_string(event, ALL_FORMATS, esc);
  send_control_event_string(event, ALL_FORMATS,
                            "650 OK\r\n");

  tor_free(esc);
  return 0;
}

/** Called when the routerstatus_ts <b>statuses</b> have changed: sends
 * an NS event to any controller that cares. */
int
control_event_networkstatus_changed(smartlist_t *statuses)
{
  return control_event_networkstatus_changed_helper(statuses, EVENT_NS, "NS");
}

/** Called when we get a new consensus networkstatus. Sends a NEWCONSENSUS
 * event consisting of an NS-style line for each relay in the consensus. */
int
control_event_newconsensus(const networkstatus_t *consensus)
{
  if (!control_event_is_interesting(EVENT_NEWCONSENSUS))
    return 0;
  return control_event_networkstatus_changed_helper(
           consensus->routerstatus_list, EVENT_NEWCONSENSUS, "NEWCONSENSUS");
}

/** Called when we compute a new circuitbuildtimeout */
int
control_event_buildtimeout_set(const circuit_build_times_t *cbt,
                        buildtimeout_set_event_t type)
{
  const char *type_string = NULL;
  double qnt = circuit_build_times_quantile_cutoff();

  if (!control_event_is_interesting(EVENT_BUILDTIMEOUT_SET))
    return 0;

  switch (type) {
    case BUILDTIMEOUT_SET_EVENT_COMPUTED:
      type_string = "COMPUTED";
      break;
    case BUILDTIMEOUT_SET_EVENT_RESET:
      type_string = "RESET";
      qnt = 1.0;
      break;
    case BUILDTIMEOUT_SET_EVENT_SUSPENDED:
      type_string = "SUSPENDED";
      qnt = 1.0;
      break;
    case BUILDTIMEOUT_SET_EVENT_DISCARD:
      type_string = "DISCARD";
      qnt = 1.0;
      break;
    case BUILDTIMEOUT_SET_EVENT_RESUME:
      type_string = "RESUME";
      break;
    default:
      type_string = "UNKNOWN";
      break;
  }

  send_control_event(EVENT_BUILDTIMEOUT_SET, ALL_FORMATS,
                     "650 BUILDTIMEOUT_SET %s TOTAL_TIMES=%lu "
                     "TIMEOUT_MS=%lu XM=%lu ALPHA=%lf CUTOFF_QUANTILE=%lf "
                     "TIMEOUT_RATE=%lf CLOSE_MS=%lu CLOSE_RATE=%lf\r\n",
                     type_string, (unsigned long)cbt->total_build_times,
                     (unsigned long)cbt->timeout_ms,
                     (unsigned long)cbt->Xm, cbt->alpha, qnt,
                     circuit_build_times_timeout_rate(cbt),
                     (unsigned long)cbt->close_ms,
                     circuit_build_times_close_rate(cbt));

  return 0;
}

/** Called when a signal has been processed from signal_callback */
int
control_event_signal(uintptr_t signal)
{
  const char *signal_string = NULL;

  if (!control_event_is_interesting(EVENT_SIGNAL))
    return 0;

  switch (signal) {
    case SIGHUP:
      signal_string = "RELOAD";
      break;
    case SIGUSR1:
      signal_string = "DUMP";
      break;
    case SIGUSR2:
      signal_string = "DEBUG";
      break;
    case SIGNEWNYM:
      signal_string = "NEWNYM";
      break;
    case SIGCLEARDNSCACHE:
      signal_string = "CLEARDNSCACHE";
      break;
    default:
      log_warn(LD_BUG, "Unrecognized signal %lu in control_event_signal",
               (unsigned long)signal);
      return -1;
  }

  send_control_event(EVENT_SIGNAL, ALL_FORMATS, "650 SIGNAL %s\r\n",
                     signal_string);
  return 0;
}

/** Called when a single local_routerstatus_t has changed: Sends an NS event
 * to any controller that cares. */
int
control_event_networkstatus_changed_single(const routerstatus_t *rs)
{
  smartlist_t *statuses;
  int r;

  if (!EVENT_IS_INTERESTING(EVENT_NS))
    return 0;

  statuses = smartlist_create();
  smartlist_add(statuses, (void*)rs);
  r = control_event_networkstatus_changed(statuses);
  smartlist_free(statuses);
  return r;
}

/** Our own router descriptor has changed; tell any controllers that care.
 */
int
control_event_my_descriptor_changed(void)
{
  send_control_event(EVENT_DESCCHANGED, ALL_FORMATS, "650 DESCCHANGED\r\n");
  return 0;
}

/** Helper: sends a status event where <b>type</b> is one of
 * EVENT_STATUS_{GENERAL,CLIENT,SERVER}, where <b>severity</b> is one of
 * LOG_{NOTICE,WARN,ERR}, and where <b>format</b> is a printf-style format
 * string corresponding to <b>args</b>. */
static int
control_event_status(int type, int severity, const char *format, va_list args)
{
  char format_buf[160];
  const char *status, *sev;

  switch (type) {
    case EVENT_STATUS_GENERAL:
      status = "STATUS_GENERAL";
      break;
    case EVENT_STATUS_CLIENT:
      status = "STATUS_CLIENT";
      break;
    case EVENT_STATUS_SERVER:
      status = "STATUS_SERVER";
      break;
    default:
      log_warn(LD_BUG, "Unrecognized status type %d", type);
      return -1;
  }
  switch (severity) {
    case LOG_NOTICE:
      sev = "NOTICE";
      break;
    case LOG_WARN:
      sev = "WARN";
      break;
    case LOG_ERR:
      sev = "ERR";
      break;
    default:
      log_warn(LD_BUG, "Unrecognized status severity %d", severity);
      return -1;
  }
  if (tor_snprintf(format_buf, sizeof(format_buf), "650 %s %s %s\r\n",
                   status, sev, format)<0) {
    log_warn(LD_BUG, "Format string too long.");
    return -1;
  }

  send_control_event_impl(type, ALL_FORMATS, format_buf, args);
  return 0;
}

/** Format and send an EVENT_STATUS_GENERAL event whose main text is obtained
 * by formatting the arguments using the printf-style <b>format</b>. */
int
control_event_general_status(int severity, const char *format, ...)
{
  va_list ap;
  int r;
  if (!EVENT_IS_INTERESTING(EVENT_STATUS_GENERAL))
    return 0;

  va_start(ap, format);
  r = control_event_status(EVENT_STATUS_GENERAL, severity, format, ap);
  va_end(ap);
  return r;
}

/** Format and send an EVENT_STATUS_CLIENT event whose main text is obtained
 * by formatting the arguments using the printf-style <b>format</b>. */
int
control_event_client_status(int severity, const char *format, ...)
{
  va_list ap;
  int r;
  if (!EVENT_IS_INTERESTING(EVENT_STATUS_CLIENT))
    return 0;

  va_start(ap, format);
  r = control_event_status(EVENT_STATUS_CLIENT, severity, format, ap);
  va_end(ap);
  return r;
}

/** Format and send an EVENT_STATUS_SERVER event whose main text is obtained
 * by formatting the arguments using the printf-style <b>format</b>. */
int
control_event_server_status(int severity, const char *format, ...)
{
  va_list ap;
  int r;
  if (!EVENT_IS_INTERESTING(EVENT_STATUS_SERVER))
    return 0;

  va_start(ap, format);
  r = control_event_status(EVENT_STATUS_SERVER, severity, format, ap);
  va_end(ap);
  return r;
}

/** Called when the status of an entry guard with the given <b>nickname</b>
 * and identity <b>digest</b> has changed to <b>status</b>: tells any
 * controllers that care. */
int
control_event_guard(const char *nickname, const char *digest,
                    const char *status)
{
  char hbuf[HEX_DIGEST_LEN+1];
  base16_encode(hbuf, sizeof(hbuf), digest, DIGEST_LEN);
  if (!EVENT_IS_INTERESTING(EVENT_GUARD))
    return 0;

  {
    char buf[MAX_VERBOSE_NICKNAME_LEN+1];
    const node_t *node = node_get_by_id(digest);
    if (node) {
      node_get_verbose_nickname(node, buf);
    } else {
      tor_snprintf(buf, sizeof(buf), "$%s~%s", hbuf, nickname);
    }
    send_control_event(EVENT_GUARD, ALL_FORMATS,
                       "650 GUARD ENTRY %s %s\r\n", buf, status);
  }
  return 0;
}

/** Helper: Return a newly allocated string containing a path to the
 * file where we store our authentication cookie. */
static char *
get_cookie_file(void)
{
  const or_options_t *options = get_options();
  if (options->CookieAuthFile && strlen(options->CookieAuthFile)) {
    return tor_strdup(options->CookieAuthFile);
  } else {
    return get_datadir_fname("control_auth_cookie");
  }
}

/** Choose a random authentication cookie and write it to disk.
 * Anybody who can read the cookie from disk will be considered
 * authorized to use the control connection. Return -1 if we can't
 * write the file, or 0 on success. */
int
init_cookie_authentication(int enabled)
{
  char *fname;
  if (!enabled) {
    authentication_cookie_is_set = 0;
    return 0;
  }

  /* We don't want to generate a new cookie every time we call
   * options_act(). One should be enough. */
  if (authentication_cookie_is_set)
    return 0; /* all set */

  fname = get_cookie_file();
  crypto_rand(authentication_cookie, AUTHENTICATION_COOKIE_LEN);
  authentication_cookie_is_set = 1;
  if (write_bytes_to_file(fname, authentication_cookie,
                          AUTHENTICATION_COOKIE_LEN, 1)) {
    log_warn(LD_FS,"Error writing authentication cookie to %s.",
             escaped(fname));
    tor_free(fname);
    return -1;
  }
#ifndef MS_WINDOWS
  if (get_options()->CookieAuthFileGroupReadable) {
    if (chmod(fname, 0640)) {
      log_warn(LD_FS,"Unable to make %s group-readable.", escaped(fname));
    }
  }
#endif

  tor_free(fname);
  return 0;
}

/** A copy of the process specifier of Tor's owning controller, or
 * NULL if this Tor instance is not currently owned by a process. */
static char *owning_controller_process_spec = NULL;

/** A process-termination monitor for Tor's owning controller, or NULL
 * if this Tor instance is not currently owned by a process. */
static tor_process_monitor_t *owning_controller_process_monitor = NULL;

/** Process-termination monitor callback for Tor's owning controller
 * process. */
static void
owning_controller_procmon_cb(void *unused)
{
  (void)unused;

  lost_owning_controller("process", "vanished");
}

/** Set <b>process_spec</b> as Tor's owning controller process.
 * Exit on failure. */
void
monitor_owning_controller_process(const char *process_spec)
{
  const char *msg;

  tor_assert((owning_controller_process_spec == NULL) ==
             (owning_controller_process_monitor == NULL));

  if (owning_controller_process_spec != NULL) {
    if ((process_spec != NULL) && !strcmp(process_spec,
                                          owning_controller_process_spec)) {
      /* Same process -- return now, instead of disposing of and
       * recreating the process-termination monitor. */
      return;
    }

    /* We are currently owned by a process, and we should no longer be
     * owned by it.  Free the process-termination monitor. */
    tor_process_monitor_free(owning_controller_process_monitor);
    owning_controller_process_monitor = NULL;

    tor_free(owning_controller_process_spec);
    owning_controller_process_spec = NULL;
  }

  tor_assert((owning_controller_process_spec == NULL) &&
             (owning_controller_process_monitor == NULL));

  if (process_spec == NULL)
    return;

  owning_controller_process_spec = tor_strdup(process_spec);
  owning_controller_process_monitor =
    tor_process_monitor_new(tor_libevent_get_base(),
                            owning_controller_process_spec,
                            LD_CONTROL,
                            owning_controller_procmon_cb, NULL,
                            &msg);

  if (owning_controller_process_monitor == NULL) {
    log_err(LD_BUG, "Couldn't create process-termination monitor for "
            "owning controller: %s.  Exiting.",
            msg);
    owning_controller_process_spec = NULL;
    tor_cleanup();
    exit(0);
  }
}

/** Convert the name of a bootstrapping phase <b>s</b> into strings
 * <b>tag</b> and <b>summary</b> suitable for display by the controller. */
static int
bootstrap_status_to_string(bootstrap_status_t s, const char **tag,
                           const char **summary)
{
  switch (s) {
    case BOOTSTRAP_STATUS_UNDEF:
      *tag = "undef";
      *summary = "Undefined";
      break;
    case BOOTSTRAP_STATUS_STARTING:
      *tag = "starting";
      *summary = "Starting";
      break;
    case BOOTSTRAP_STATUS_CONN_DIR:
      *tag = "conn_dir";
      *summary = "Connecting to directory server";
      break;
    case BOOTSTRAP_STATUS_HANDSHAKE:
      *tag = "status_handshake";
      *summary = "Finishing handshake";
      break;
    case BOOTSTRAP_STATUS_HANDSHAKE_DIR:
      *tag = "handshake_dir";
      *summary = "Finishing handshake with directory server";
      break;
    case BOOTSTRAP_STATUS_ONEHOP_CREATE:
      *tag = "onehop_create";
      *summary = "Establishing an encrypted directory connection";
      break;
    case BOOTSTRAP_STATUS_REQUESTING_STATUS:
      *tag = "requesting_status";
      *summary = "Asking for networkstatus consensus";
      break;
    case BOOTSTRAP_STATUS_LOADING_STATUS:
      *tag = "loading_status";
      *summary = "Loading networkstatus consensus";
      break;
    case BOOTSTRAP_STATUS_LOADING_KEYS:
      *tag = "loading_keys";
      *summary = "Loading authority key certs";
      break;
    case BOOTSTRAP_STATUS_REQUESTING_DESCRIPTORS:
      *tag = "requesting_descriptors";
      *summary = "Asking for relay descriptors";
      break;
    case BOOTSTRAP_STATUS_LOADING_DESCRIPTORS:
      *tag = "loading_descriptors";
      *summary = "Loading relay descriptors";
      break;
    case BOOTSTRAP_STATUS_CONN_OR:
      *tag = "conn_or";
      *summary = "Connecting to the Tor network";
      break;
    case BOOTSTRAP_STATUS_HANDSHAKE_OR:
      *tag = "handshake_or";
      *summary = "Finishing handshake with first hop";
      break;
    case BOOTSTRAP_STATUS_CIRCUIT_CREATE:
      *tag = "circuit_create";
      *summary = "Establishing a Tor circuit";
      break;
    case BOOTSTRAP_STATUS_DONE:
      *tag = "done";
      *summary = "Done";
      break;
    default:
//      log_warn(LD_BUG, "Unrecognized bootstrap status code %d", s);
      *tag = *summary = "unknown";
      return -1;
  }
  return 0;
}

/** What percentage through the bootstrap process are we? We remember
 * this so we can avoid sending redundant bootstrap status events, and
 * so we can guess context for the bootstrap messages which are
 * ambiguous. It starts at 'undef', but gets set to 'starting' while
 * Tor initializes. */
static int bootstrap_percent = BOOTSTRAP_STATUS_UNDEF;

/** How many problems have we had getting to the next bootstrapping phase?
 * These include failure to establish a connection to a Tor relay,
 * failures to finish the TLS handshake, failures to validate the
 * consensus document, etc. */
static int bootstrap_problems = 0;

/* We only tell the controller once we've hit a threshold of problems
 * for the current phase. */
#define BOOTSTRAP_PROBLEM_THRESHOLD 10

/** Called when Tor has made progress at bootstrapping its directory
 * information and initial circuits.
 *
 * <b>status</b> is the new status, that is, what task we will be doing
 * next. <b>progress</b> is zero if we just started this task, else it
 * represents progress on the task. */
void
control_event_bootstrap(bootstrap_status_t status, int progress)
{
  const char *tag, *summary;
  char buf[BOOTSTRAP_MSG_LEN];

  if (bootstrap_percent == BOOTSTRAP_STATUS_DONE)
    return; /* already bootstrapped; nothing to be done here. */

  /* special case for handshaking status, since our TLS handshaking code
   * can't distinguish what the connection is going to be for. */
  if (status == BOOTSTRAP_STATUS_HANDSHAKE) {
    if (bootstrap_percent < BOOTSTRAP_STATUS_CONN_OR) {
      status =  BOOTSTRAP_STATUS_HANDSHAKE_DIR;
    } else {
      status = BOOTSTRAP_STATUS_HANDSHAKE_OR;
    }
  }

  if (status > bootstrap_percent ||
      (progress && progress > bootstrap_percent)) {
    bootstrap_status_to_string(status, &tag, &summary);
    log(status ? LOG_NOTICE : LOG_INFO, LD_CONTROL,
        "Bootstrapped %d%%: %s.", progress ? progress : status, summary);
    tor_snprintf(buf, sizeof(buf),
        "BOOTSTRAP PROGRESS=%d TAG=%s SUMMARY=\"%s\"",
        progress ? progress : status, tag, summary);
    tor_snprintf(last_sent_bootstrap_message,
                 sizeof(last_sent_bootstrap_message),
                 "NOTICE %s", buf);
    control_event_client_status(LOG_NOTICE, "%s", buf);
    if (status > bootstrap_percent) {
      bootstrap_percent = status; /* new milestone reached */
    }
    if (progress > bootstrap_percent) {
      /* incremental progress within a milestone */
      bootstrap_percent = progress;
      bootstrap_problems = 0; /* Progress! Reset our problem counter. */
    }
  }
}

/** Called when Tor has failed to make bootstrapping progress in a way
 * that indicates a problem. <b>warn</b> gives a hint as to why, and
 * <b>reason</b> provides an "or_conn_end_reason" tag.
 */
void
control_event_bootstrap_problem(const char *warn, int reason)
{
  int status = bootstrap_percent;
  const char *tag, *summary;
  char buf[BOOTSTRAP_MSG_LEN];
  const char *recommendation = "ignore";
  int severity;

  /* bootstrap_percent must not be in "undefined" state here. */
  tor_assert(status >= 0);

  if (bootstrap_percent == 100)
    return; /* already bootstrapped; nothing to be done here. */

  bootstrap_problems++;

  if (bootstrap_problems >= BOOTSTRAP_PROBLEM_THRESHOLD)
    recommendation = "warn";

  if (reason == END_OR_CONN_REASON_NO_ROUTE)
    recommendation = "warn";

  if (get_options()->UseBridges &&
      !any_bridge_descriptors_known() &&
      !any_pending_bridge_descriptor_fetches())
    recommendation = "warn";

  while (status>=0 && bootstrap_status_to_string(status, &tag, &summary) < 0)
    status--; /* find a recognized status string based on current progress */
  status = bootstrap_percent; /* set status back to the actual number */

  severity = !strcmp(recommendation, "warn") ? LOG_WARN : LOG_INFO;

  log_fn(severity,
         LD_CONTROL, "Problem bootstrapping. Stuck at %d%%: %s. (%s; %s; "
         "count %d; recommendation %s)",
         status, summary, warn,
         orconn_end_reason_to_control_string(reason),
         bootstrap_problems, recommendation);

  connection_or_report_broken_states(severity, LD_HANDSHAKE);

  tor_snprintf(buf, sizeof(buf),
      "BOOTSTRAP PROGRESS=%d TAG=%s SUMMARY=\"%s\" WARNING=\"%s\" REASON=%s "
      "COUNT=%d RECOMMENDATION=%s",
      bootstrap_percent, tag, summary, warn,
      orconn_end_reason_to_control_string(reason), bootstrap_problems,
      recommendation);
  tor_snprintf(last_sent_bootstrap_message,
               sizeof(last_sent_bootstrap_message),
               "WARN %s", buf);
  control_event_client_status(LOG_WARN, "%s", buf);
}

/** We just generated a new summary of which countries we've seen clients
 * from recently. Send a copy to the controller in case it wants to
 * display it for the user. */
void
control_event_clients_seen(const char *controller_str)
{
  send_control_event(EVENT_CLIENTS_SEEN, 0,
    "650 CLIENTS_SEEN %s\r\n", controller_str);
}
<|MERGE_RESOLUTION|>--- conflicted
+++ resolved
@@ -1459,15 +1459,9 @@
   } else if (!strcmp(question, "dir-usage")) {
     *answer = directory_dump_request_log();
   } else if (!strcmp(question, "fingerprint")) {
-<<<<<<< HEAD
-    const routerinfo_t *me = router_get_my_routerinfo();
-    if (!me) {
-      *errmsg = "No routerdesc known; am I really a server?";
-=======
     crypto_pk_env_t *server_key;
     if (!server_mode(get_options())) {
       *errmsg = "Not running in server mode";
->>>>>>> 866a2828
       return -1;
     }
     server_key = get_server_identity_key();
