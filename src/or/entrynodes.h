--- conflicted
+++ resolved
@@ -668,26 +668,6 @@
 MOCK_DECL(int, is_node_used_as_guard, (const node_t *node));
 #endif
 
-<<<<<<< HEAD
-void mark_bridge_list(void);
-void sweep_bridge_list(void);
-
-int addr_is_a_configured_bridge(const tor_addr_t *addr, uint16_t port,
-                                const char *digest);
-int extend_info_is_a_configured_bridge(const extend_info_t *ei);
-int routerinfo_is_a_configured_bridge(const routerinfo_t *ri);
-int node_is_a_configured_bridge(const node_t *node);
-void learned_router_identity(const tor_addr_t *addr, uint16_t port,
-                             const char *digest,
-                             const ed25519_public_key_t *ed_id);
-struct bridge_line_t;
-void bridge_add_from_config(struct bridge_line_t *bridge_line);
-void retry_bridge_descriptor_fetch_directly(const char *digest);
-void fetch_bridge_descriptors(const or_options_t *options, time_t now);
-void learned_bridge_descriptor(routerinfo_t *ri, int from_cache);
-int any_bridge_descriptors_known(void);
-=======
->>>>>>> 20292ec4
 int entries_known_but_down(const or_options_t *options);
 void entries_retry_all(const or_options_t *options);
 
