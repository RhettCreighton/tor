/* Copyright (c) 2001 Matej Pfajfar.
 * Copyright (c) 2001-2004, Roger Dingledine.
 * Copyright (c) 2004-2006, Roger Dingledine, Nick Mathewson.
 * Copyright (c) 2007-2016, The Tor Project, Inc. */
/* See LICENSE for licensing information */

/**
 * \file circuitstats.c
 *
 * \brief Maintains and analyzes statistics about circuit built times, so we
 * can tell how long we may need to wait for a fast circuit to be constructed.
 *
 * By keeping these statistics, a client learns when it should time out a slow
 * circuit for being too slow, and when it should keep a circuit open in order
 * to wait for it to complete.
 *
 * The information here is kept in a circuit_built_times_t structure, which is
 * currently a singleton, but doesn't need to be.  It's updated by calls to
 * circuit_build_times_count_timeout() from circuituse.c,
 * circuit_build_times_count_close() from circuituse.c, and
 * circuit_build_times_add_time() from circuitbuild.c, and inspected by other
 * calls into this module, mostly from circuitlist.c.  Observations are
 * persisted to disk via the or_state_t-related calls.
 */

#define CIRCUITSTATS_PRIVATE

#include "or.h"
#include "circuitbuild.h"
#include "circuitstats.h"
#include "config.h"
#include "confparse.h"
#include "control.h"
#include "main.h"
#include "networkstatus.h"
#include "rendclient.h"
#include "rendservice.h"
#include "statefile.h"

#undef log
#include <math.h>

static void cbt_control_event_buildtimeout_set(
                                  const circuit_build_times_t *cbt,
                                  buildtimeout_set_event_t type);

#define CBT_BIN_TO_MS(bin) ((bin)*CBT_BIN_WIDTH + (CBT_BIN_WIDTH/2))

/** Global list of circuit build times */
// XXXX: Add this as a member for entry_guard_t instead of global?
// Then we could do per-guard statistics, as guards are likely to
// vary in their own latency. The downside of this is that guards
// can change frequently, so we'd be building a lot more circuits
// most likely.
static circuit_build_times_t circ_times;

#ifdef TOR_UNIT_TESTS
/** If set, we're running the unit tests: we should avoid clobbering
 * our state file or accessing get_options() or get_or_state() */
static int unit_tests = 0;
#else
#define unit_tests 0
#endif

/** Return a pointer to the data structure describing our current circuit
 * build time history and computations. */
const circuit_build_times_t *
get_circuit_build_times(void)
{
  return &circ_times;
}

/** As get_circuit_build_times, but return a mutable pointer. */
circuit_build_times_t *
get_circuit_build_times_mutable(void)
{
  return &circ_times;
}

/** Return the time to wait before actually closing an under-construction, in
 * milliseconds. */
double
get_circuit_build_close_time_ms(void)
{
  return circ_times.close_ms;
}

/** Return the time to wait before giving up on an under-construction circuit,
 * in milliseconds. */
double
get_circuit_build_timeout_ms(void)
{
  return circ_times.timeout_ms;
}

/**
 * This function decides if CBT learning should be disabled. It returns
 * true if one or more of the following conditions are met:
 *
 *  1. If the cbtdisabled consensus parameter is set.
 *  2. If the torrc option LearnCircuitBuildTimeout is false.
 *  3. If we are a directory authority
 *  4. If we fail to write circuit build time history to our state file.
 *  5. If we are compiled or configured in Tor2web mode
 *  6. If we are configured in Single Onion mode
 */
int
circuit_build_times_disabled(const or_options_t *options)
{
  return circuit_build_times_disabled_(get_options());
}

/** As circuit_build_times_disabled, but take options as an argument. */
int
circuit_build_times_disabled_(const or_options_t *options,
                              int ignore_consensus)
{
  if (unit_tests) {
    return 0;
  } else {
<<<<<<< HEAD
    int consensus_disabled = networkstatus_get_param(NULL, "cbtdisabled",
=======
    int consensus_disabled =
      ignore_consensus ? 0 : networkstatus_get_param(NULL, "cbtdisabled",
>>>>>>> 2ba58f27
                                                     0, 0, 1);
    int config_disabled = !options->LearnCircuitBuildTimeout;
    int dirauth_disabled = options->AuthoritativeDir;
    int state_disabled = did_last_state_file_write_fail() ? 1 : 0;
    /* LearnCircuitBuildTimeout and Tor2web/Single Onion Services are
     * incompatible in two ways:
     *
     * - LearnCircuitBuildTimeout results in a low CBT, which
     *   Single Onion use of one-hop intro and rendezvous circuits lowers
     *   much further, producing *far* too many timeouts.
     *
     * - The adaptive CBT code does not update its timeout estimate
     *   using build times for single-hop circuits.
     *
     * If we fix both of these issues someday, we should test
     * these modes with LearnCircuitBuildTimeout on again. */
    int tor2web_disabled = rend_client_allow_non_anonymous_connection(options);
    int single_onion_disabled = rend_service_allow_non_anonymous_connection(
                                                                      options);

    if (consensus_disabled || config_disabled || dirauth_disabled ||
        state_disabled || tor2web_disabled || single_onion_disabled) {
#if 0
      log_debug(LD_CIRC,
               "CircuitBuildTime learning is disabled. "
               "Consensus=%d, Config=%d, AuthDir=%d, StateFile=%d",
               consensus_disabled, config_disabled, dirauth_disabled,
               state_disabled);
#endif
      return 1;
    } else {
#if 0
      log_debug(LD_CIRC,
                "CircuitBuildTime learning is not disabled. "
                "Consensus=%d, Config=%d, AuthDir=%d, StateFile=%d",
                consensus_disabled, config_disabled, dirauth_disabled,
                state_disabled);
#endif
      return 0;
    }
  }
}

/**
 * Retrieve and bounds-check the cbtmaxtimeouts consensus paramter.
 *
 * Effect: When this many timeouts happen in the last 'cbtrecentcount'
 * circuit attempts, the client should discard all of its history and
 * begin learning a fresh timeout value.
 */
static int32_t
circuit_build_times_max_timeouts(void)
{
  int32_t cbt_maxtimeouts;

  cbt_maxtimeouts = networkstatus_get_param(NULL, "cbtmaxtimeouts",
                                 CBT_DEFAULT_MAX_RECENT_TIMEOUT_COUNT,
                                 CBT_MIN_MAX_RECENT_TIMEOUT_COUNT,
                                 CBT_MAX_MAX_RECENT_TIMEOUT_COUNT);

  if (!(get_options()->LearnCircuitBuildTimeout)) {
    log_debug(LD_BUG,
              "circuit_build_times_max_timeouts() called, cbtmaxtimeouts is"
              " %d",
              cbt_maxtimeouts);
  }

  return cbt_maxtimeouts;
}

/**
 * Retrieve and bounds-check the cbtnummodes consensus paramter.
 *
 * Effect: This value governs how many modes to use in the weighted
 * average calculation of Pareto parameter Xm. A value of 3 introduces
 * some bias (2-5% of CDF) under ideal conditions, but allows for better
 * performance in the event that a client chooses guard nodes of radically
 * different performance characteristics.
 */
static int32_t
circuit_build_times_default_num_xm_modes(void)
{
  int32_t num = networkstatus_get_param(NULL, "cbtnummodes",
                                        CBT_DEFAULT_NUM_XM_MODES,
                                        CBT_MIN_NUM_XM_MODES,
                                        CBT_MAX_NUM_XM_MODES);

  if (!(get_options()->LearnCircuitBuildTimeout)) {
    log_debug(LD_BUG,
              "circuit_build_times_default_num_xm_modes() called, cbtnummodes"
              " is %d",
              num);
  }

  return num;
}

/**
 * Retrieve and bounds-check the cbtmincircs consensus paramter.
 *
 * Effect: This is the minimum number of circuits to build before
 * computing a timeout.
 */
static int32_t
circuit_build_times_min_circs_to_observe(void)
{
  int32_t num = networkstatus_get_param(NULL, "cbtmincircs",
                                        CBT_DEFAULT_MIN_CIRCUITS_TO_OBSERVE,
                                        CBT_MIN_MIN_CIRCUITS_TO_OBSERVE,
                                        CBT_MAX_MIN_CIRCUITS_TO_OBSERVE);

  if (!(get_options()->LearnCircuitBuildTimeout)) {
    log_debug(LD_BUG,
              "circuit_build_times_min_circs_to_observe() called, cbtmincircs"
              " is %d",
              num);
  }

  return num;
}

/** Return true iff <b>cbt</b> has recorded enough build times that we
 * want to start acting on the timeout it implies. */
int
circuit_build_times_enough_to_compute(const circuit_build_times_t *cbt)
{
  return cbt->total_build_times >= circuit_build_times_min_circs_to_observe();
}

/**
 * Retrieve and bounds-check the cbtquantile consensus paramter.
 *
 * Effect: This is the position on the quantile curve to use to set the
 * timeout value. It is a percent (10-99).
 */
double
circuit_build_times_quantile_cutoff(void)
{
  int32_t num = networkstatus_get_param(NULL, "cbtquantile",
                                        CBT_DEFAULT_QUANTILE_CUTOFF,
                                        CBT_MIN_QUANTILE_CUTOFF,
                                        CBT_MAX_QUANTILE_CUTOFF);

  if (!(get_options()->LearnCircuitBuildTimeout)) {
    log_debug(LD_BUG,
              "circuit_build_times_quantile_cutoff() called, cbtquantile"
              " is %d",
              num);
  }

  return num/100.0;
}

/**
 * Retrieve and bounds-check the cbtclosequantile consensus paramter.
 *
 * Effect: This is the position on the quantile curve to use to set the
 * timeout value to use to actually close circuits. It is a percent
 * (0-99).
 */
static double
circuit_build_times_close_quantile(void)
{
  int32_t param;
  /* Cast is safe - circuit_build_times_quantile_cutoff() is capped */
  int32_t min = (int)tor_lround(100*circuit_build_times_quantile_cutoff());
  param = networkstatus_get_param(NULL, "cbtclosequantile",
             CBT_DEFAULT_CLOSE_QUANTILE,
             CBT_MIN_CLOSE_QUANTILE,
             CBT_MAX_CLOSE_QUANTILE);

  if (!(get_options()->LearnCircuitBuildTimeout)) {
    log_debug(LD_BUG,
              "circuit_build_times_close_quantile() called, cbtclosequantile"
              " is %d", param);
  }

  if (param < min) {
    log_warn(LD_DIR, "Consensus parameter cbtclosequantile is "
             "too small, raising to %d", min);
    param = min;
  }
  return param / 100.0;
}

/**
 * Retrieve and bounds-check the cbttestfreq consensus paramter.
 *
 * Effect: Describes how often in seconds to build a test circuit to
 * gather timeout values. Only applies if less than 'cbtmincircs'
 * have been recorded.
 */
static int32_t
circuit_build_times_test_frequency(void)
{
  int32_t num = networkstatus_get_param(NULL, "cbttestfreq",
                                        CBT_DEFAULT_TEST_FREQUENCY,
                                        CBT_MIN_TEST_FREQUENCY,
                                        CBT_MAX_TEST_FREQUENCY);

  if (!(get_options()->LearnCircuitBuildTimeout)) {
    log_debug(LD_BUG,
              "circuit_build_times_test_frequency() called, cbttestfreq is %d",
              num);
  }

  return num;
}

/**
 * Retrieve and bounds-check the cbtmintimeout consensus parameter.
 *
 * Effect: This is the minimum allowed timeout value in milliseconds.
 * The minimum is to prevent rounding to 0 (we only check once
 * per second).
 */
static int32_t
circuit_build_times_min_timeout(void)
{
  int32_t num = networkstatus_get_param(NULL, "cbtmintimeout",
                                        CBT_DEFAULT_TIMEOUT_MIN_VALUE,
                                        CBT_MIN_TIMEOUT_MIN_VALUE,
                                        CBT_MAX_TIMEOUT_MIN_VALUE);

  if (!(get_options()->LearnCircuitBuildTimeout)) {
    log_debug(LD_BUG,
              "circuit_build_times_min_timeout() called, cbtmintimeout is %d",
              num);
  }
  return num;
}

/**
 * Retrieve and bounds-check the cbtinitialtimeout consensus paramter.
 *
 * Effect: This is the timeout value to use before computing a timeout,
 * in milliseconds.
 */
int32_t
circuit_build_times_initial_timeout(void)
{
  int32_t min = circuit_build_times_min_timeout();
  int32_t param = networkstatus_get_param(NULL, "cbtinitialtimeout",
                                          CBT_DEFAULT_TIMEOUT_INITIAL_VALUE,
                                          CBT_MIN_TIMEOUT_INITIAL_VALUE,
                                          CBT_MAX_TIMEOUT_INITIAL_VALUE);

  if (!(get_options()->LearnCircuitBuildTimeout)) {
    log_debug(LD_BUG,
              "circuit_build_times_initial_timeout() called, "
              "cbtinitialtimeout is %d",
              param);
  }

  if (param < min) {
    log_warn(LD_DIR, "Consensus parameter cbtinitialtimeout is too small, "
             "raising to %d", min);
    param = min;
  }
  return param;
}

/**
 * Retrieve and bounds-check the cbtrecentcount consensus paramter.
 *
 * Effect: This is the number of circuit build times to keep track of
 * for deciding if we hit cbtmaxtimeouts and need to reset our state
 * and learn a new timeout.
 */
static int32_t
circuit_build_times_recent_circuit_count(networkstatus_t *ns)
{
  int32_t num;
  num = networkstatus_get_param(ns, "cbtrecentcount",
                                CBT_DEFAULT_RECENT_CIRCUITS,
                                CBT_MIN_RECENT_CIRCUITS,
                                CBT_MAX_RECENT_CIRCUITS);

  if (!(get_options()->LearnCircuitBuildTimeout)) {
    log_debug(LD_BUG,
              "circuit_build_times_recent_circuit_count() called, "
              "cbtrecentcount is %d",
              num);
  }

  return num;
}

/**
 * This function is called when we get a consensus update.
 *
 * It checks to see if we have changed any consensus parameters
 * that require reallocation or discard of previous stats.
 */
void
circuit_build_times_new_consensus_params(circuit_build_times_t *cbt,
                                         networkstatus_t *ns)
{
  int32_t num;

  /*
   * First check if we're doing adaptive timeouts at all; nothing to
   * update if we aren't.
   */

  if (!circuit_build_times_disabled(get_options())) {
    num = circuit_build_times_recent_circuit_count(ns);

    if (num > 0) {
      if (num != cbt->liveness.num_recent_circs) {
        int8_t *recent_circs;
        log_notice(LD_CIRC, "The Tor Directory Consensus has changed how many "
                   "circuits we must track to detect network failures from %d "
                   "to %d.", cbt->liveness.num_recent_circs, num);

        tor_assert(cbt->liveness.timeouts_after_firsthop ||
                   cbt->liveness.num_recent_circs == 0);

        /*
         * Technically this is a circular array that we are reallocating
         * and memcopying. However, since it only consists of either 1s
         * or 0s, and is only used in a statistical test to determine when
         * we should discard our history after a sufficient number of 1's
         * have been reached, it is fine if order is not preserved or
         * elements are lost.
         *
         * cbtrecentcount should only be changing in cases of severe network
         * distress anyway, so memory correctness here is paramount over
         * doing acrobatics to preserve the array.
         */
        recent_circs = tor_calloc(num, sizeof(int8_t));
        if (cbt->liveness.timeouts_after_firsthop &&
            cbt->liveness.num_recent_circs > 0) {
          memcpy(recent_circs, cbt->liveness.timeouts_after_firsthop,
                 sizeof(int8_t)*MIN(num, cbt->liveness.num_recent_circs));
        }

        // Adjust the index if it needs it.
        if (num < cbt->liveness.num_recent_circs) {
          cbt->liveness.after_firsthop_idx = MIN(num-1,
                  cbt->liveness.after_firsthop_idx);
        }

        tor_free(cbt->liveness.timeouts_after_firsthop);
        cbt->liveness.timeouts_after_firsthop = recent_circs;
        cbt->liveness.num_recent_circs = num;
      }
      /* else no change, nothing to do */
    } else { /* num == 0 */
      /*
       * Weird.  This probably shouldn't happen, so log a warning, but try
       * to do something sensible anyway.
       */

      log_warn(LD_CIRC,
               "The cbtrecentcircs consensus parameter came back zero!  "
               "This disables adaptive timeouts since we can't keep track of "
               "any recent circuits.");

      circuit_build_times_free_timeouts(cbt);
    }
  } else {
    /*
     * Adaptive timeouts are disabled; this might be because of the
     * LearnCircuitBuildTimes config parameter, and hence permanent, or
     * the cbtdisabled consensus parameter, so it may be a new condition.
     * Treat it like getting num == 0 above and free the circuit history
     * if we have any.
     */

    circuit_build_times_free_timeouts(cbt);
  }
}

/**
 * Return the initial default or configured timeout in milliseconds
 */
static double
circuit_build_times_get_initial_timeout(void)
{
  double timeout;
  const or_options_t *options = get_options();

  /*
   * Check if we have LearnCircuitBuildTimeout, and if we don't,
   * always use CircuitBuildTimeout, no questions asked.
   */
  if (!unit_tests && options->CircuitBuildTimeout) {
    timeout = options->CircuitBuildTimeout*1000;
    if (!circuit_build_times_disabled(options) &&
        timeout < circuit_build_times_min_timeout()) {
      log_warn(LD_CIRC, "Config CircuitBuildTimeout too low. Setting to %ds",
               circuit_build_times_min_timeout()/1000);
      timeout = circuit_build_times_min_timeout();
    }
  } else {
    timeout = circuit_build_times_initial_timeout();
  }

  return timeout;
}

/**
 * Reset the build time state.
 *
 * Leave estimated parameters, timeout and network liveness intact
 * for future use.
 */
STATIC void
circuit_build_times_reset(circuit_build_times_t *cbt)
{
  memset(cbt->circuit_build_times, 0, sizeof(cbt->circuit_build_times));
  cbt->total_build_times = 0;
  cbt->build_times_idx = 0;
  cbt->have_computed_timeout = 0;
}

/**
 * Initialize the buildtimes structure for first use.
 *
 * Sets the initial timeout values based on either the config setting,
 * the consensus param, or the default (CBT_DEFAULT_TIMEOUT_INITIAL_VALUE).
 */
void
circuit_build_times_init(circuit_build_times_t *cbt)
{
  memset(cbt, 0, sizeof(*cbt));
  /*
   * Check if we really are using adaptive timeouts, and don't keep
   * track of this stuff if not.
   */
  if (!circuit_build_times_disabled(get_options())) {
    cbt->liveness.num_recent_circs =
      circuit_build_times_recent_circuit_count(NULL);
    cbt->liveness.timeouts_after_firsthop =
      tor_calloc(cbt->liveness.num_recent_circs, sizeof(int8_t));
  } else {
    cbt->liveness.num_recent_circs = 0;
    cbt->liveness.timeouts_after_firsthop = NULL;
  }
  cbt->close_ms = cbt->timeout_ms = circuit_build_times_get_initial_timeout();
  cbt_control_event_buildtimeout_set(cbt, BUILDTIMEOUT_SET_EVENT_RESET);
}

/**
 * Free the saved timeouts, if the cbtdisabled consensus parameter got turned
 * on or something.
 */

void
circuit_build_times_free_timeouts(circuit_build_times_t *cbt)
{
  if (!cbt) return;

  if (cbt->liveness.timeouts_after_firsthop) {
    tor_free(cbt->liveness.timeouts_after_firsthop);
  }

  cbt->liveness.num_recent_circs = 0;
}

#if 0
/**
 * Rewind our build time history by n positions.
 */
static void
circuit_build_times_rewind_history(circuit_build_times_t *cbt, int n)
{
  int i = 0;

  cbt->build_times_idx -= n;
  cbt->build_times_idx %= CBT_NCIRCUITS_TO_OBSERVE;

  for (i = 0; i < n; i++) {
    cbt->circuit_build_times[(i+cbt->build_times_idx)
                             %CBT_NCIRCUITS_TO_OBSERVE]=0;
  }

  if (cbt->total_build_times > n) {
    cbt->total_build_times -= n;
  } else {
    cbt->total_build_times = 0;
  }

  log_info(LD_CIRC,
          "Rewound history by %d places. Current index: %d. "
          "Total: %d", n, cbt->build_times_idx, cbt->total_build_times);
}
#endif

/**
 * Add a new build time value <b>time</b> to the set of build times. Time
 * units are milliseconds.
 *
 * circuit_build_times <b>cbt</b> is a circular array, so loop around when
 * array is full.
 */
int
circuit_build_times_add_time(circuit_build_times_t *cbt, build_time_t btime)
{
  if (btime <= 0 || btime > CBT_BUILD_TIME_MAX) {
    log_warn(LD_BUG, "Circuit build time is too large (%u)."
                      "This is probably a bug.", btime);
    tor_fragile_assert();
    return -1;
  }

  log_debug(LD_CIRC, "Adding circuit build time %u", btime);

  cbt->circuit_build_times[cbt->build_times_idx] = btime;
  cbt->build_times_idx = (cbt->build_times_idx + 1) % CBT_NCIRCUITS_TO_OBSERVE;
  if (cbt->total_build_times < CBT_NCIRCUITS_TO_OBSERVE)
    cbt->total_build_times++;

  if ((cbt->total_build_times % CBT_SAVE_STATE_EVERY) == 0) {
    /* Save state every n circuit builds */
    if (!unit_tests && !get_options()->AvoidDiskWrites)
      or_state_mark_dirty(get_or_state(), 0);
  }

  return 0;
}

/**
 * Return maximum circuit build time
 */
static build_time_t
circuit_build_times_max(const circuit_build_times_t *cbt)
{
  int i = 0;
  build_time_t max_build_time = 0;
  for (i = 0; i < CBT_NCIRCUITS_TO_OBSERVE; i++) {
    if (cbt->circuit_build_times[i] > max_build_time
            && cbt->circuit_build_times[i] != CBT_BUILD_ABANDONED)
      max_build_time = cbt->circuit_build_times[i];
  }
  return max_build_time;
}

#if 0
/** Return minimum circuit build time */
build_time_t
circuit_build_times_min(circuit_build_times_t *cbt)
{
  int i = 0;
  build_time_t min_build_time = CBT_BUILD_TIME_MAX;
  for (i = 0; i < CBT_NCIRCUITS_TO_OBSERVE; i++) {
    if (cbt->circuit_build_times[i] && /* 0 <-> uninitialized */
        cbt->circuit_build_times[i] < min_build_time)
      min_build_time = cbt->circuit_build_times[i];
  }
  if (min_build_time == CBT_BUILD_TIME_MAX) {
    log_warn(LD_CIRC, "No build times less than CBT_BUILD_TIME_MAX!");
  }
  return min_build_time;
}
#endif

/**
 * Calculate and return a histogram for the set of build times.
 *
 * Returns an allocated array of histrogram bins representing
 * the frequency of index*CBT_BIN_WIDTH millisecond
 * build times. Also outputs the number of bins in nbins.
 *
 * The return value must be freed by the caller.
 */
static uint32_t *
circuit_build_times_create_histogram(const circuit_build_times_t *cbt,
                                     build_time_t *nbins)
{
  uint32_t *histogram;
  build_time_t max_build_time = circuit_build_times_max(cbt);
  int i, c;

  *nbins = 1 + (max_build_time / CBT_BIN_WIDTH);
  histogram = tor_calloc(*nbins, sizeof(build_time_t));

  // calculate histogram
  for (i = 0; i < CBT_NCIRCUITS_TO_OBSERVE; i++) {
    if (cbt->circuit_build_times[i] == 0
            || cbt->circuit_build_times[i] == CBT_BUILD_ABANDONED)
      continue; /* 0 <-> uninitialized */

    c = (cbt->circuit_build_times[i] / CBT_BIN_WIDTH);
    histogram[c]++;
  }

  return histogram;
}

/**
 * Return the Pareto start-of-curve parameter Xm.
 *
 * Because we are not a true Pareto curve, we compute this as the
 * weighted average of the N most frequent build time bins. N is either
 * 1 if we don't have enough circuit build time data collected, or
 * determined by the consensus parameter cbtnummodes (default 3).
 */
static build_time_t
circuit_build_times_get_xm(circuit_build_times_t *cbt)
{
  build_time_t i, nbins;
  build_time_t *nth_max_bin;
  int32_t bin_counts=0;
  build_time_t ret = 0;
  uint32_t *histogram = circuit_build_times_create_histogram(cbt, &nbins);
  int n=0;
  int num_modes = circuit_build_times_default_num_xm_modes();

  tor_assert(nbins > 0);
  tor_assert(num_modes > 0);

  // Only use one mode if < 1000 buildtimes. Not enough data
  // for multiple.
  if (cbt->total_build_times < CBT_NCIRCUITS_TO_OBSERVE)
    num_modes = 1;

  nth_max_bin = tor_calloc(num_modes, sizeof(build_time_t));

  /* Determine the N most common build times */
  for (i = 0; i < nbins; i++) {
    if (histogram[i] >= histogram[nth_max_bin[0]]) {
      nth_max_bin[0] = i;
    }

    for (n = 1; n < num_modes; n++) {
      if (histogram[i] >= histogram[nth_max_bin[n]] &&
           (!histogram[nth_max_bin[n-1]]
               || histogram[i] < histogram[nth_max_bin[n-1]])) {
        nth_max_bin[n] = i;
      }
    }
  }

  for (n = 0; n < num_modes; n++) {
    bin_counts += histogram[nth_max_bin[n]];
    ret += CBT_BIN_TO_MS(nth_max_bin[n])*histogram[nth_max_bin[n]];
    log_info(LD_CIRC, "Xm mode #%d: %u %u", n, CBT_BIN_TO_MS(nth_max_bin[n]),
             histogram[nth_max_bin[n]]);
  }

  /* The following assert is safe, because we don't get called when we
   * haven't observed at least CBT_MIN_MIN_CIRCUITS_TO_OBSERVE circuits. */
  tor_assert(bin_counts > 0);

  ret /= bin_counts;
  tor_free(histogram);
  tor_free(nth_max_bin);

  return ret;
}

/**
 * Output a histogram of current circuit build times to
 * the or_state_t state structure.
 */
void
circuit_build_times_update_state(const circuit_build_times_t *cbt,
                                 or_state_t *state)
{
  uint32_t *histogram;
  build_time_t i = 0;
  build_time_t nbins = 0;
  config_line_t **next, *line;

  histogram = circuit_build_times_create_histogram(cbt, &nbins);
  // write to state
  config_free_lines(state->BuildtimeHistogram);
  next = &state->BuildtimeHistogram;
  *next = NULL;

  state->TotalBuildTimes = cbt->total_build_times;
  state->CircuitBuildAbandonedCount = 0;

  for (i = 0; i < CBT_NCIRCUITS_TO_OBSERVE; i++) {
    if (cbt->circuit_build_times[i] == CBT_BUILD_ABANDONED)
      state->CircuitBuildAbandonedCount++;
  }

  for (i = 0; i < nbins; i++) {
    // compress the histogram by skipping the blanks
    if (histogram[i] == 0) continue;
    *next = line = tor_malloc_zero(sizeof(config_line_t));
    line->key = tor_strdup("CircuitBuildTimeBin");
    tor_asprintf(&line->value, "%d %d",
            CBT_BIN_TO_MS(i), histogram[i]);
    next = &(line->next);
  }

  if (!unit_tests) {
    if (!get_options()->AvoidDiskWrites)
      or_state_mark_dirty(get_or_state(), 0);
  }

  tor_free(histogram);
}

/**
 * Shuffle the build times array.
 *
 * Adapted from http://en.wikipedia.org/wiki/Fisher-Yates_shuffle
 */
static void
circuit_build_times_shuffle_and_store_array(circuit_build_times_t *cbt,
                                            build_time_t *raw_times,
                                            uint32_t num_times)
{
  uint32_t n = num_times;
  if (num_times > CBT_NCIRCUITS_TO_OBSERVE) {
    log_notice(LD_CIRC, "The number of circuit times that this Tor version "
               "uses to calculate build times is less than the number stored "
               "in your state file. Decreasing the circuit time history from "
               "%lu to %d.", (unsigned long)num_times,
               CBT_NCIRCUITS_TO_OBSERVE);
  }

  if (n > INT_MAX-1) {
    log_warn(LD_CIRC, "For some insane reasons, you had %lu circuit build "
             "observations in your state file. That's far too many; probably "
             "there's a bug here.", (unsigned long)n);
    n = INT_MAX-1;
  }

  /* This code can only be run on a compact array */
  while (n-- > 1) {
    int k = crypto_rand_int(n + 1); /* 0 <= k <= n. */
    build_time_t tmp = raw_times[k];
    raw_times[k] = raw_times[n];
    raw_times[n] = tmp;
  }

  /* Since the times are now shuffled, take a random CBT_NCIRCUITS_TO_OBSERVE
   * subset (ie the first CBT_NCIRCUITS_TO_OBSERVE values) */
  for (n = 0; n < MIN(num_times, CBT_NCIRCUITS_TO_OBSERVE); n++) {
    circuit_build_times_add_time(cbt, raw_times[n]);
  }
}

/**
 * Filter old synthetic timeouts that were created before the
 * new right-censored Pareto calculation was deployed.
 *
 * Once all clients before 0.2.1.13-alpha are gone, this code
 * will be unused.
 */
static int
circuit_build_times_filter_timeouts(circuit_build_times_t *cbt)
{
  int num_filtered=0, i=0;
  double timeout_rate = 0;
  build_time_t max_timeout = 0;

  timeout_rate = circuit_build_times_timeout_rate(cbt);
  max_timeout = (build_time_t)cbt->close_ms;

  for (i = 0; i < CBT_NCIRCUITS_TO_OBSERVE; i++) {
    if (cbt->circuit_build_times[i] > max_timeout) {
      build_time_t replaced = cbt->circuit_build_times[i];
      num_filtered++;
      cbt->circuit_build_times[i] = CBT_BUILD_ABANDONED;

      log_debug(LD_CIRC, "Replaced timeout %d with %d", replaced,
               cbt->circuit_build_times[i]);
    }
  }

  log_info(LD_CIRC,
           "We had %d timeouts out of %d build times, "
           "and filtered %d above the max of %u",
          (int)(cbt->total_build_times*timeout_rate),
          cbt->total_build_times, num_filtered, max_timeout);

  return num_filtered;
}

/**
 * Load histogram from <b>state</b>, shuffling the resulting array
 * after we do so. Use this result to estimate parameters and
 * calculate the timeout.
 *
 * Return -1 on error.
 */
int
circuit_build_times_parse_state(circuit_build_times_t *cbt,
                                or_state_t *state)
{
  int tot_values = 0;
  uint32_t loaded_cnt = 0, N = 0;
  config_line_t *line;
  unsigned int i;
  build_time_t *loaded_times;
  int err = 0;
  circuit_build_times_init(cbt);

  if (circuit_build_times_disabled(get_options())) {
    return 0;
  }

  /* build_time_t 0 means uninitialized */
  loaded_times = tor_calloc(state->TotalBuildTimes, sizeof(build_time_t));

  for (line = state->BuildtimeHistogram; line; line = line->next) {
    smartlist_t *args = smartlist_new();
    smartlist_split_string(args, line->value, " ",
                           SPLIT_SKIP_SPACE|SPLIT_IGNORE_BLANK, 0);
    if (smartlist_len(args) < 2) {
      log_warn(LD_GENERAL, "Unable to parse circuit build times: "
                           "Too few arguments to CircuitBuildTime");
      err = 1;
      SMARTLIST_FOREACH(args, char*, cp, tor_free(cp));
      smartlist_free(args);
      break;
    } else {
      const char *ms_str = smartlist_get(args,0);
      const char *count_str = smartlist_get(args,1);
      uint32_t count, k;
      build_time_t ms;
      int ok;
      ms = (build_time_t)tor_parse_ulong(ms_str, 0, 0,
                                         CBT_BUILD_TIME_MAX, &ok, NULL);
      if (!ok) {
        log_warn(LD_GENERAL, "Unable to parse circuit build times: "
                             "Unparsable bin number");
        err = 1;
        SMARTLIST_FOREACH(args, char*, cp, tor_free(cp));
        smartlist_free(args);
        break;
      }
      count = (uint32_t)tor_parse_ulong(count_str, 0, 0,
                                        UINT32_MAX, &ok, NULL);
      if (!ok) {
        log_warn(LD_GENERAL, "Unable to parse circuit build times: "
                             "Unparsable bin count");
        err = 1;
        SMARTLIST_FOREACH(args, char*, cp, tor_free(cp));
        smartlist_free(args);
        break;
      }

      if (loaded_cnt+count+state->CircuitBuildAbandonedCount
            > state->TotalBuildTimes) {
        log_warn(LD_CIRC,
                 "Too many build times in state file. "
                 "Stopping short before %d",
                 loaded_cnt+count);
        SMARTLIST_FOREACH(args, char*, cp, tor_free(cp));
        smartlist_free(args);
        break;
      }

      for (k = 0; k < count; k++) {
        loaded_times[loaded_cnt++] = ms;
      }
      N++;
      SMARTLIST_FOREACH(args, char*, cp, tor_free(cp));
      smartlist_free(args);
    }
  }

  log_info(LD_CIRC,
           "Adding %d timeouts.", state->CircuitBuildAbandonedCount);
  for (i=0; i < state->CircuitBuildAbandonedCount; i++) {
    loaded_times[loaded_cnt++] = CBT_BUILD_ABANDONED;
  }

  if (loaded_cnt != state->TotalBuildTimes) {
    log_warn(LD_CIRC,
            "Corrupt state file? Build times count mismatch. "
            "Read %d times, but file says %d", loaded_cnt,
            state->TotalBuildTimes);
    err = 1;
    circuit_build_times_reset(cbt);
    goto done;
  }

  circuit_build_times_shuffle_and_store_array(cbt, loaded_times, loaded_cnt);

  /* Verify that we didn't overwrite any indexes */
  for (i=0; i < CBT_NCIRCUITS_TO_OBSERVE; i++) {
    if (!cbt->circuit_build_times[i])
      break;
    tot_values++;
  }
  log_info(LD_CIRC,
           "Loaded %d/%d values from %d lines in circuit time histogram",
           tot_values, cbt->total_build_times, N);

  if (cbt->total_build_times != tot_values
        || cbt->total_build_times > CBT_NCIRCUITS_TO_OBSERVE) {
    log_warn(LD_CIRC,
            "Corrupt state file? Shuffled build times mismatch. "
            "Read %d times, but file says %d", tot_values,
            state->TotalBuildTimes);
    err = 1;
    circuit_build_times_reset(cbt);
    goto done;
  }

  circuit_build_times_set_timeout(cbt);

  if (!state->CircuitBuildAbandonedCount && cbt->total_build_times) {
    circuit_build_times_filter_timeouts(cbt);
  }

 done:
  tor_free(loaded_times);
  return err ? -1 : 0;
}

/**
 * Estimates the Xm and Alpha parameters using
 * http://en.wikipedia.org/wiki/Pareto_distribution#Parameter_estimation
 *
 * The notable difference is that we use mode instead of min to estimate Xm.
 * This is because our distribution is frechet-like. We claim this is
 * an acceptable approximation because we are only concerned with the
 * accuracy of the CDF of the tail.
 */
STATIC int
circuit_build_times_update_alpha(circuit_build_times_t *cbt)
{
  build_time_t *x=cbt->circuit_build_times;
  double a = 0;
  int n=0,i=0,abandoned_count=0;
  build_time_t max_time=0;

  /* http://en.wikipedia.org/wiki/Pareto_distribution#Parameter_estimation */
  /* We sort of cheat here and make our samples slightly more pareto-like
   * and less frechet-like. */
  cbt->Xm = circuit_build_times_get_xm(cbt);

  tor_assert(cbt->Xm > 0);

  for (i=0; i< CBT_NCIRCUITS_TO_OBSERVE; i++) {
    if (!x[i]) {
      continue;
    }

    if (x[i] < cbt->Xm) {
      a += tor_mathlog(cbt->Xm);
    } else if (x[i] == CBT_BUILD_ABANDONED) {
      abandoned_count++;
    } else {
      a += tor_mathlog(x[i]);
      if (x[i] > max_time)
        max_time = x[i];
    }
    n++;
  }

  /*
   * We are erring and asserting here because this can only happen
   * in codepaths other than startup. The startup state parsing code
   * performs this same check, and resets state if it hits it. If we
   * hit it at runtime, something serious has gone wrong.
   */
  if (n!=cbt->total_build_times) {
    log_err(LD_CIRC, "Discrepancy in build times count: %d vs %d", n,
            cbt->total_build_times);
  }
  tor_assert(n==cbt->total_build_times);

  if (max_time <= 0) {
    /* This can happen if Xm is actually the *maximum* value in the set.
     * It can also happen if we've abandoned every single circuit somehow.
     * In either case, tell the caller not to compute a new build timeout. */
    log_warn(LD_BUG,
             "Could not determine largest build time (%d). "
             "Xm is %dms and we've abandoned %d out of %d circuits.", max_time,
             cbt->Xm, abandoned_count, n);
    return 0;
  }

  a += abandoned_count*tor_mathlog(max_time);

  a -= n*tor_mathlog(cbt->Xm);
  // Estimator comes from Eq #4 in:
  // "Bayesian estimation based on trimmed samples from Pareto populations"
  // by Arturo J. Fernández. We are right-censored only.
  a = (n-abandoned_count)/a;

  cbt->alpha = a;

  return 1;
}

/**
 * This is the Pareto Quantile Function. It calculates the point x
 * in the distribution such that F(x) = quantile (ie quantile*100%
 * of the mass of the density function is below x on the curve).
 *
 * We use it to calculate the timeout and also to generate synthetic
 * values of time for circuits that timeout before completion.
 *
 * See http://en.wikipedia.org/wiki/Quantile_function,
 * http://en.wikipedia.org/wiki/Inverse_transform_sampling and
 * http://en.wikipedia.org/wiki/Pareto_distribution#Generating_a_
 *     random_sample_from_Pareto_distribution
 * That's right. I'll cite wikipedia all day long.
 *
 * Return value is in milliseconds, clamped to INT32_MAX.
 */
STATIC double
circuit_build_times_calculate_timeout(circuit_build_times_t *cbt,
                                      double quantile)
{
  double ret;
  tor_assert(quantile >= 0);
  tor_assert(1.0-quantile > 0);
  tor_assert(cbt->Xm > 0);

  /* If either alpha or p are 0, we would divide by zero, yielding an
   * infinite (double) result; which would be clamped to INT32_MAX.
   * Instead, initialise ret to INT32_MAX, and skip over these
   * potentially illegal/trapping divides by zero.
   */
  ret = INT32_MAX;

  if (cbt->alpha > 0) {
    double p;
    p = pow(1.0-quantile,1.0/cbt->alpha);
    if (p > 0) {
      ret = cbt->Xm/p;
    }
  }

  if (ret > INT32_MAX) {
    ret = INT32_MAX;
  }
  tor_assert(ret > 0);
  return ret;
}

#ifdef TOR_UNIT_TESTS
/** Pareto CDF */
double
circuit_build_times_cdf(circuit_build_times_t *cbt, double x)
{
  double ret;
  tor_assert(cbt->Xm > 0);
  ret = 1.0-pow(cbt->Xm/x,cbt->alpha);
  tor_assert(0 <= ret && ret <= 1.0);
  return ret;
}
#endif

#ifdef TOR_UNIT_TESTS
/**
 * Generate a synthetic time using our distribution parameters.
 *
 * The return value will be within the [q_lo, q_hi) quantile points
 * on the CDF.
 */
build_time_t
circuit_build_times_generate_sample(circuit_build_times_t *cbt,
                                    double q_lo, double q_hi)
{
  double randval = crypto_rand_double();
  build_time_t ret;
  double u;

  /* Generate between [q_lo, q_hi) */
  /*XXXX This is what nextafter is supposed to be for; we should use it on the
   * platforms that support it. */
  q_hi -= 1.0/(INT32_MAX);

  tor_assert(q_lo >= 0);
  tor_assert(q_hi < 1);
  tor_assert(q_lo < q_hi);

  u = q_lo + (q_hi-q_lo)*randval;

  tor_assert(0 <= u && u < 1.0);
  /* circuit_build_times_calculate_timeout returns <= INT32_MAX */
  ret = (build_time_t)
    tor_lround(circuit_build_times_calculate_timeout(cbt, u));
  tor_assert(ret > 0);
  return ret;
}
#endif

#ifdef TOR_UNIT_TESTS
/**
 * Estimate an initial alpha parameter by solving the quantile
 * function with a quantile point and a specific timeout value.
 */
void
circuit_build_times_initial_alpha(circuit_build_times_t *cbt,
                                  double quantile, double timeout_ms)
{
  // Q(u) = Xm/((1-u)^(1/a))
  // Q(0.8) = Xm/((1-0.8))^(1/a)) = CircBuildTimeout
  // CircBuildTimeout = Xm/((1-0.8))^(1/a))
  // CircBuildTimeout = Xm*((1-0.8))^(-1/a))
  // ln(CircBuildTimeout) = ln(Xm)+ln(((1-0.8)))*(-1/a)
  // -ln(1-0.8)/(ln(CircBuildTimeout)-ln(Xm))=a
  tor_assert(quantile >= 0);
  tor_assert(cbt->Xm > 0);
  cbt->alpha = tor_mathlog(1.0-quantile)/
    (tor_mathlog(cbt->Xm)-tor_mathlog(timeout_ms));
  tor_assert(cbt->alpha > 0);
}
#endif

/**
 * Returns true if we need circuits to be built
 */
int
circuit_build_times_needs_circuits(const circuit_build_times_t *cbt)
{
  /* Return true if < MIN_CIRCUITS_TO_OBSERVE */
  return !circuit_build_times_enough_to_compute(cbt);
}

/**
 * Returns true if we should build a timeout test circuit
 * right now.
 */
int
circuit_build_times_needs_circuits_now(const circuit_build_times_t *cbt)
{
  return circuit_build_times_needs_circuits(cbt) &&
    approx_time()-cbt->last_circ_at > circuit_build_times_test_frequency();
}

/**
 * How long should we be unreachable before we think we need to check if
 * our published IP address has changed.
 */
#define CIRCUIT_TIMEOUT_BEFORE_RECHECK_IP (60*3)

/**
 * Called to indicate that the network showed some signs of liveness,
 * i.e. we received a cell.
 *
 * This is used by circuit_build_times_network_check_live() to decide
 * if we should record the circuit build timeout or not.
 *
 * This function is called every time we receive a cell. Avoid
 * syscalls, events, and other high-intensity work.
 */
void
circuit_build_times_network_is_live(circuit_build_times_t *cbt)
{
  time_t now = approx_time();
  if (cbt->liveness.nonlive_timeouts > 0) {
    time_t time_since_live = now - cbt->liveness.network_last_live;
    log_notice(LD_CIRC,
               "Tor now sees network activity. Restoring circuit build "
               "timeout recording. Network was down for %d seconds "
               "during %d circuit attempts.",
               (int)time_since_live,
               cbt->liveness.nonlive_timeouts);
    if (time_since_live > CIRCUIT_TIMEOUT_BEFORE_RECHECK_IP)
      reschedule_descriptor_update_check();
  }
  cbt->liveness.network_last_live = now;
  cbt->liveness.nonlive_timeouts = 0;

  /* Tell control.c */
  control_event_network_liveness_update(1);
}

/**
 * Called to indicate that we completed a circuit. Because this circuit
 * succeeded, it doesn't count as a timeout-after-the-first-hop.
 *
 * This is used by circuit_build_times_network_check_changed() to determine
 * if we had too many recent timeouts and need to reset our learned timeout
 * to something higher.
 */
void
circuit_build_times_network_circ_success(circuit_build_times_t *cbt)
{
  /* Check for NULLness because we might not be using adaptive timeouts */
  if (cbt->liveness.timeouts_after_firsthop &&
      cbt->liveness.num_recent_circs > 0) {
    cbt->liveness.timeouts_after_firsthop[cbt->liveness.after_firsthop_idx]
      = 0;
    cbt->liveness.after_firsthop_idx++;
    cbt->liveness.after_firsthop_idx %= cbt->liveness.num_recent_circs;
  }
}

/**
 * A circuit just timed out. If it failed after the first hop, record it
 * in our history for later deciding if the network speed has changed.
 *
 * This is used by circuit_build_times_network_check_changed() to determine
 * if we had too many recent timeouts and need to reset our learned timeout
 * to something higher.
 */
static void
circuit_build_times_network_timeout(circuit_build_times_t *cbt,
                                    int did_onehop)
{
  /* Check for NULLness because we might not be using adaptive timeouts */
  if (cbt->liveness.timeouts_after_firsthop &&
      cbt->liveness.num_recent_circs > 0) {
    if (did_onehop) {
      cbt->liveness.timeouts_after_firsthop[cbt->liveness.after_firsthop_idx]
        = 1;
      cbt->liveness.after_firsthop_idx++;
      cbt->liveness.after_firsthop_idx %= cbt->liveness.num_recent_circs;
    }
  }
}

/**
 * A circuit was just forcibly closed. If there has been no recent network
 * activity at all, but this circuit was launched back when we thought the
 * network was live, increment the number of "nonlive" circuit timeouts.
 *
 * This is used by circuit_build_times_network_check_live() to decide
 * if we should record the circuit build timeout or not.
 */
static void
circuit_build_times_network_close(circuit_build_times_t *cbt,
                                    int did_onehop, time_t start_time)
{
  time_t now = time(NULL);
  /*
   * Check if this is a timeout that was for a circuit that spent its
   * entire existence during a time where we have had no network activity.
   */
  if (cbt->liveness.network_last_live < start_time) {
    if (did_onehop) {
      char last_live_buf[ISO_TIME_LEN+1];
      char start_time_buf[ISO_TIME_LEN+1];
      char now_buf[ISO_TIME_LEN+1];
      format_local_iso_time(last_live_buf, cbt->liveness.network_last_live);
      format_local_iso_time(start_time_buf, start_time);
      format_local_iso_time(now_buf, now);
      log_notice(LD_CIRC,
               "A circuit somehow completed a hop while the network was "
               "not live. The network was last live at %s, but the circuit "
               "launched at %s. It's now %s. This could mean your clock "
               "changed.", last_live_buf, start_time_buf, now_buf);
    }
    cbt->liveness.nonlive_timeouts++;
    if (cbt->liveness.nonlive_timeouts == 1) {
      log_notice(LD_CIRC,
                 "Tor has not observed any network activity for the past %d "
                 "seconds. Disabling circuit build timeout recording.",
                 (int)(now - cbt->liveness.network_last_live));

      /* Tell control.c */
      control_event_network_liveness_update(0);
    } else {
      log_info(LD_CIRC,
             "Got non-live timeout. Current count is: %d",
             cbt->liveness.nonlive_timeouts);
    }
  }
}

/**
 * When the network is not live, we do not record circuit build times.
 *
 * The network is considered not live if there has been at least one
 * circuit build that began and ended (had its close_ms measurement
 * period expire) since we last received a cell.
 *
 * Also has the side effect of rewinding the circuit time history
 * in the case of recent liveness changes.
 */
int
circuit_build_times_network_check_live(const circuit_build_times_t *cbt)
{
  if (cbt->liveness.nonlive_timeouts > 0) {
    return 0;
  }

  return 1;
}

/**
 * Returns true if we have seen more than MAX_RECENT_TIMEOUT_COUNT of
 * the past RECENT_CIRCUITS time out after the first hop. Used to detect
 * if the network connection has changed significantly, and if so,
 * resets our circuit build timeout to the default.
 *
 * Also resets the entire timeout history in this case and causes us
 * to restart the process of building test circuits and estimating a
 * new timeout.
 */
STATIC int
circuit_build_times_network_check_changed(circuit_build_times_t *cbt)
{
  int total_build_times = cbt->total_build_times;
  int timeout_count=0;
  int i;

  if (cbt->liveness.timeouts_after_firsthop &&
      cbt->liveness.num_recent_circs > 0) {
    /* how many of our recent circuits made it to the first hop but then
     * timed out? */
    for (i = 0; i < cbt->liveness.num_recent_circs; i++) {
      timeout_count += cbt->liveness.timeouts_after_firsthop[i];
    }
  }

  /* If 80% of our recent circuits are timing out after the first hop,
   * we need to re-estimate a new initial alpha and timeout. */
  if (timeout_count < circuit_build_times_max_timeouts()) {
    return 0;
  }

  circuit_build_times_reset(cbt);
  if (cbt->liveness.timeouts_after_firsthop &&
      cbt->liveness.num_recent_circs > 0) {
    memset(cbt->liveness.timeouts_after_firsthop, 0,
            sizeof(*cbt->liveness.timeouts_after_firsthop)*
            cbt->liveness.num_recent_circs);
  }
  cbt->liveness.after_firsthop_idx = 0;

#define MAX_TIMEOUT ((int32_t) (INT32_MAX/2))
  /* Check to see if this has happened before. If so, double the timeout
   * to give clients on abysmally bad network connections a shot at access */
  if (cbt->timeout_ms >= circuit_build_times_get_initial_timeout()) {
    if (cbt->timeout_ms > MAX_TIMEOUT || cbt->close_ms > MAX_TIMEOUT) {
      log_warn(LD_CIRC, "Insanely large circuit build timeout value. "
              "(timeout = %fmsec, close = %fmsec)",
               cbt->timeout_ms, cbt->close_ms);
    } else {
      cbt->timeout_ms *= 2;
      cbt->close_ms *= 2;
    }
  } else {
    cbt->close_ms = cbt->timeout_ms
                  = circuit_build_times_get_initial_timeout();
  }
#undef MAX_TIMEOUT

  cbt_control_event_buildtimeout_set(cbt, BUILDTIMEOUT_SET_EVENT_RESET);

  log_notice(LD_CIRC,
            "Your network connection speed appears to have changed. Resetting "
            "timeout to %lds after %d timeouts and %d buildtimes.",
            tor_lround(cbt->timeout_ms/1000), timeout_count,
            total_build_times);

  return 1;
}

/**
 * Count the number of timeouts in a set of cbt data.
 */
double
circuit_build_times_timeout_rate(const circuit_build_times_t *cbt)
{
  int i=0,timeouts=0;
  for (i = 0; i < CBT_NCIRCUITS_TO_OBSERVE; i++) {
    if (cbt->circuit_build_times[i] >= cbt->timeout_ms) {
       timeouts++;
    }
  }

  if (!cbt->total_build_times)
    return 0;

  return ((double)timeouts)/cbt->total_build_times;
}

/**
 * Count the number of closed circuits in a set of cbt data.
 */
double
circuit_build_times_close_rate(const circuit_build_times_t *cbt)
{
  int i=0,closed=0;
  for (i = 0; i < CBT_NCIRCUITS_TO_OBSERVE; i++) {
    if (cbt->circuit_build_times[i] == CBT_BUILD_ABANDONED) {
       closed++;
    }
  }

  if (!cbt->total_build_times)
    return 0;

  return ((double)closed)/cbt->total_build_times;
}

/**
 * Store a timeout as a synthetic value.
 *
 * Returns true if the store was successful and we should possibly
 * update our timeout estimate.
 */
int
circuit_build_times_count_close(circuit_build_times_t *cbt,
                                int did_onehop,
                                time_t start_time)
{
  if (circuit_build_times_disabled(get_options())) {
    cbt->close_ms = cbt->timeout_ms
                  = circuit_build_times_get_initial_timeout();
    return 0;
  }

  /* Record this force-close to help determine if the network is dead */
  circuit_build_times_network_close(cbt, did_onehop, start_time);

  /* Only count timeouts if network is live.. */
  if (!circuit_build_times_network_check_live(cbt)) {
    return 0;
  }

  circuit_build_times_add_time(cbt, CBT_BUILD_ABANDONED);
  return 1;
}

/**
 * Update timeout counts to determine if we need to expire
 * our build time history due to excessive timeouts.
 *
 * We do not record any actual time values at this stage;
 * we are only interested in recording the fact that a timeout
 * happened. We record the time values via
 * circuit_build_times_count_close() and circuit_build_times_add_time().
 */
void
circuit_build_times_count_timeout(circuit_build_times_t *cbt,
                                  int did_onehop)
{
  if (circuit_build_times_disabled(get_options())) {
    cbt->close_ms = cbt->timeout_ms
                  = circuit_build_times_get_initial_timeout();
    return;
  }

  /* Register the fact that a timeout just occurred. */
  circuit_build_times_network_timeout(cbt, did_onehop);

  /* If there are a ton of timeouts, we should reset
   * the circuit build timeout. */
  circuit_build_times_network_check_changed(cbt);
}

/**
 * Estimate a new timeout based on history and set our timeout
 * variable accordingly.
 */
static int
circuit_build_times_set_timeout_worker(circuit_build_times_t *cbt)
{
  build_time_t max_time;
  if (!circuit_build_times_enough_to_compute(cbt))
    return 0;

  if (!circuit_build_times_update_alpha(cbt))
    return 0;

  cbt->timeout_ms = circuit_build_times_calculate_timeout(cbt,
                                circuit_build_times_quantile_cutoff());

  cbt->close_ms = circuit_build_times_calculate_timeout(cbt,
                                circuit_build_times_close_quantile());

  max_time = circuit_build_times_max(cbt);

  if (cbt->timeout_ms > max_time) {
    log_info(LD_CIRC,
               "Circuit build timeout of %dms is beyond the maximum build "
               "time we have ever observed. Capping it to %dms.",
               (int)cbt->timeout_ms, max_time);
    cbt->timeout_ms = max_time;
  }

  if (max_time < INT32_MAX/2 && cbt->close_ms > 2*max_time) {
    log_info(LD_CIRC,
               "Circuit build measurement period of %dms is more than twice "
               "the maximum build time we have ever observed. Capping it to "
               "%dms.", (int)cbt->close_ms, 2*max_time);
    cbt->close_ms = 2*max_time;
  }

  /* Sometimes really fast guard nodes give us such a steep curve
   * that this ends up being not that much greater than timeout_ms.
   * Make it be at least 1 min to handle this case. */
  cbt->close_ms = MAX(cbt->close_ms, circuit_build_times_initial_timeout());

  cbt->have_computed_timeout = 1;
  return 1;
}

/**
 * Exposed function to compute a new timeout. Dispatches events and
 * also filters out extremely high timeout values.
 */
void
circuit_build_times_set_timeout(circuit_build_times_t *cbt)
{
  long prev_timeout = tor_lround(cbt->timeout_ms/1000);
  double timeout_rate;

  /*
   * Just return if we aren't using adaptive timeouts
   */
  if (circuit_build_times_disabled(get_options()))
    return;

  if (!circuit_build_times_set_timeout_worker(cbt))
    return;

  if (cbt->timeout_ms < circuit_build_times_min_timeout()) {
    log_info(LD_CIRC, "Set buildtimeout to low value %fms. Setting to %dms",
             cbt->timeout_ms, circuit_build_times_min_timeout());
    cbt->timeout_ms = circuit_build_times_min_timeout();
    if (cbt->close_ms < cbt->timeout_ms) {
      /* This shouldn't happen because of MAX() in timeout_worker above,
       * but doing it just in case */
      cbt->close_ms = circuit_build_times_initial_timeout();
    }
  }

  cbt_control_event_buildtimeout_set(cbt, BUILDTIMEOUT_SET_EVENT_COMPUTED);

  timeout_rate = circuit_build_times_timeout_rate(cbt);

  if (prev_timeout > tor_lround(cbt->timeout_ms/1000)) {
    log_info(LD_CIRC,
               "Based on %d circuit times, it looks like we don't need to "
               "wait so long for circuits to finish. We will now assume a "
               "circuit is too slow to use after waiting %ld seconds.",
               cbt->total_build_times,
               tor_lround(cbt->timeout_ms/1000));
    log_info(LD_CIRC,
             "Circuit timeout data: %fms, %fms, Xm: %d, a: %f, r: %f",
             cbt->timeout_ms, cbt->close_ms, cbt->Xm, cbt->alpha,
             timeout_rate);
  } else if (prev_timeout < tor_lround(cbt->timeout_ms/1000)) {
    log_info(LD_CIRC,
               "Based on %d circuit times, it looks like we need to wait "
               "longer for circuits to finish. We will now assume a "
               "circuit is too slow to use after waiting %ld seconds.",
               cbt->total_build_times,
               tor_lround(cbt->timeout_ms/1000));
    log_info(LD_CIRC,
             "Circuit timeout data: %fms, %fms, Xm: %d, a: %f, r: %f",
             cbt->timeout_ms, cbt->close_ms, cbt->Xm, cbt->alpha,
             timeout_rate);
  } else {
    log_info(LD_CIRC,
             "Set circuit build timeout to %lds (%fms, %fms, Xm: %d, a: %f,"
             " r: %f) based on %d circuit times",
             tor_lround(cbt->timeout_ms/1000),
             cbt->timeout_ms, cbt->close_ms, cbt->Xm, cbt->alpha, timeout_rate,
             cbt->total_build_times);
  }
}

#ifdef TOR_UNIT_TESTS
/** Make a note that we're running unit tests (rather than running Tor
 * itself), so we avoid clobbering our state file. */
void
circuitbuild_running_unit_tests(void)
{
  unit_tests = 1;
}
#endif

void
circuit_build_times_update_last_circ(circuit_build_times_t *cbt)
{
  cbt->last_circ_at = approx_time();
}

static void
cbt_control_event_buildtimeout_set(const circuit_build_times_t *cbt,
                                   buildtimeout_set_event_t type)
{
  char *args = NULL;
  double qnt;

  switch (type) {
    case BUILDTIMEOUT_SET_EVENT_RESET:
    case BUILDTIMEOUT_SET_EVENT_SUSPENDED:
    case BUILDTIMEOUT_SET_EVENT_DISCARD:
      qnt = 1.0;
      break;
    case BUILDTIMEOUT_SET_EVENT_COMPUTED:
    case BUILDTIMEOUT_SET_EVENT_RESUME:
    default:
      qnt = circuit_build_times_quantile_cutoff();
      break;
  }

  tor_asprintf(&args, "TOTAL_TIMES=%lu "
               "TIMEOUT_MS=%lu XM=%lu ALPHA=%f CUTOFF_QUANTILE=%f "
               "TIMEOUT_RATE=%f CLOSE_MS=%lu CLOSE_RATE=%f",
               (unsigned long)cbt->total_build_times,
               (unsigned long)cbt->timeout_ms,
               (unsigned long)cbt->Xm, cbt->alpha, qnt,
               circuit_build_times_timeout_rate(cbt),
               (unsigned long)cbt->close_ms,
               circuit_build_times_close_rate(cbt));

  control_event_buildtimeout_set(type, args);

  tor_free(args);
}
<|MERGE_RESOLUTION|>--- conflicted
+++ resolved
@@ -107,7 +107,7 @@
 int
 circuit_build_times_disabled(const or_options_t *options)
 {
-  return circuit_build_times_disabled_(get_options());
+  return circuit_build_times_disabled_(options, 0);
 }
 
 /** As circuit_build_times_disabled, but take options as an argument. */
@@ -118,12 +118,8 @@
   if (unit_tests) {
     return 0;
   } else {
-<<<<<<< HEAD
-    int consensus_disabled = networkstatus_get_param(NULL, "cbtdisabled",
-=======
     int consensus_disabled =
       ignore_consensus ? 0 : networkstatus_get_param(NULL, "cbtdisabled",
->>>>>>> 2ba58f27
                                                      0, 0, 1);
     int config_disabled = !options->LearnCircuitBuildTimeout;
     int dirauth_disabled = options->AuthoritativeDir;
