/* Copyright (c) 2001 Matej Pfajfar.
 * Copyright (c) 2001-2004, Roger Dingledine.
 * Copyright (c) 2004-2006, Roger Dingledine, Nick Mathewson.
<<<<<<< HEAD
 * Copyright (c) 2007-2017, The Tor Project, Inc. */
=======
 * Copyright (c) 2007-2018, The Tor Project, Inc. */
>>>>>>> 8569166c
/* See LICENSE for licensing information */

/**
 * \file rephist.h
 * \brief Header file for rephist.c.
 **/

#ifndef TOR_REPHIST_H
#define TOR_REPHIST_H

void rep_hist_init(void);
void rep_hist_dump_stats(time_t now, int severity);
void rep_hist_note_bytes_read(size_t num_bytes, time_t when);
void rep_hist_note_bytes_written(size_t num_bytes, time_t when);

void rep_hist_make_router_pessimal(const char *id, time_t when);

void rep_hist_note_dir_bytes_read(size_t num_bytes, time_t when);
void rep_hist_note_dir_bytes_written(size_t num_bytes, time_t when);

MOCK_DECL(int, rep_hist_bandwidth_assess, (void));
char *rep_hist_get_bandwidth_lines(void);
void rep_hist_update_state(or_state_t *state);
int rep_hist_load_state(or_state_t *state, char **err);
void rep_history_clean(time_t before);

void rep_hist_note_router_reachable(const char *id, const tor_addr_t *at_addr,
                                    const uint16_t at_port, time_t when);
void rep_hist_note_router_unreachable(const char *id, time_t when);
int rep_hist_record_mtbf_data(time_t now, int missing_means_down);
int rep_hist_load_mtbf_data(time_t now);

time_t rep_hist_downrate_old_runs(time_t now);
long rep_hist_get_uptime(const char *id, time_t when);
double rep_hist_get_stability(const char *id, time_t when);
double rep_hist_get_weighted_fractional_uptime(const char *id, time_t when);
long rep_hist_get_weighted_time_known(const char *id, time_t when);
int rep_hist_have_measured_enough_stability(void);

void predicted_ports_init(void);
void rep_hist_note_used_port(time_t now, uint16_t port);
smartlist_t *rep_hist_get_predicted_ports(time_t now);
void rep_hist_remove_predicted_ports(const smartlist_t *rmv_ports);
void rep_hist_note_used_resolve(time_t now);
void rep_hist_note_used_internal(time_t now, int need_uptime,
                                 int need_capacity);
int rep_hist_get_predicted_internal(time_t now, int *need_uptime,
                                    int *need_capacity);

int any_predicted_circuits(time_t now);
int rep_hist_circbuilding_dormant(time_t now);
int predicted_ports_prediction_time_remaining(time_t now);

void rep_hist_exit_stats_init(time_t now);
void rep_hist_reset_exit_stats(time_t now);
void rep_hist_exit_stats_term(void);
char *rep_hist_format_exit_stats(time_t now);
time_t rep_hist_exit_stats_write(time_t now);
void rep_hist_note_exit_bytes(uint16_t port, size_t num_written,
                              size_t num_read);
void rep_hist_note_exit_stream_opened(uint16_t port);

void rep_hist_buffer_stats_init(time_t now);
void rep_hist_buffer_stats_add_circ(circuit_t *circ,
                                    time_t end_of_interval);
time_t rep_hist_buffer_stats_write(time_t now);
void rep_hist_buffer_stats_term(void);
void rep_hist_add_buffer_stats(double mean_num_cells_in_queue,
     double mean_time_cells_in_queue, uint32_t processed_cells);
char *rep_hist_format_buffer_stats(time_t now);
void rep_hist_reset_buffer_stats(time_t now);

void rep_hist_desc_stats_init(time_t now);
void rep_hist_note_desc_served(const char * desc);
void rep_hist_desc_stats_term(void);
time_t rep_hist_desc_stats_write(time_t now);

void rep_hist_conn_stats_init(time_t now);
void rep_hist_note_or_conn_bytes(uint64_t conn_id, size_t num_read,
                                 size_t num_written, time_t when);
void rep_hist_reset_conn_stats(time_t now);
char *rep_hist_format_conn_stats(time_t now);
time_t rep_hist_conn_stats_write(time_t now);
void rep_hist_conn_stats_term(void);

void rep_hist_note_circuit_handshake_requested(uint16_t type);
void rep_hist_note_circuit_handshake_assigned(uint16_t type);
void rep_hist_log_circuit_handshake_stats(time_t now);

void rep_hist_hs_stats_init(time_t now);
void rep_hist_hs_stats_term(void);
time_t rep_hist_hs_stats_write(time_t now);
char *rep_hist_get_hs_stats_string(void);
void rep_hist_seen_new_rp_cell(void);
void rep_hist_stored_maybe_new_hs(const crypto_pk_t *pubkey);

void rep_hist_free_all(void);

void rep_hist_note_negotiated_link_proto(unsigned link_proto,
                                         int started_here);
void rep_hist_log_link_protocol_counts(void);

extern uint64_t rephist_total_alloc;
extern uint32_t rephist_total_num;
#ifdef TOR_UNIT_TESTS
extern int onion_handshakes_requested[MAX_ONION_HANDSHAKE_TYPE+1];
extern int onion_handshakes_assigned[MAX_ONION_HANDSHAKE_TYPE+1];
#endif

/**
 * Represents the type of a cell for padding accounting
 */
typedef enum padding_type_t {
    /** A RELAY_DROP cell */
    PADDING_TYPE_DROP,
    /** A CELL_PADDING cell */
    PADDING_TYPE_CELL,
    /** Total counts of padding and non-padding together */
    PADDING_TYPE_TOTAL,
    /** Total cell counts for all padding-enabled channels */
    PADDING_TYPE_ENABLED_TOTAL,
    /** CELL_PADDING counts for all padding-enabled channels */
    PADDING_TYPE_ENABLED_CELL
} padding_type_t;

/** The amount of time over which the padding cell counts were counted */
#define REPHIST_CELL_PADDING_COUNTS_INTERVAL (24*60*60)
void rep_hist_padding_count_read(padding_type_t type);
void rep_hist_padding_count_write(padding_type_t type);
char *rep_hist_get_padding_count_lines(void);
void rep_hist_reset_padding_counts(void);
void rep_hist_prep_published_padding_counts(time_t now);
void rep_hist_padding_count_timers(uint64_t num_timers);

#endif /* !defined(TOR_REPHIST_H) */
<|MERGE_RESOLUTION|>--- conflicted
+++ resolved
@@ -1,11 +1,7 @@
 /* Copyright (c) 2001 Matej Pfajfar.
  * Copyright (c) 2001-2004, Roger Dingledine.
  * Copyright (c) 2004-2006, Roger Dingledine, Nick Mathewson.
-<<<<<<< HEAD
- * Copyright (c) 2007-2017, The Tor Project, Inc. */
-=======
  * Copyright (c) 2007-2018, The Tor Project, Inc. */
->>>>>>> 8569166c
 /* See LICENSE for licensing information */
 
 /**
@@ -140,4 +136,4 @@
 void rep_hist_prep_published_padding_counts(time_t now);
 void rep_hist_padding_count_timers(uint64_t num_timers);
 
-#endif /* !defined(TOR_REPHIST_H) */
+#endif /* !defined(TOR_REPHIST_H) */