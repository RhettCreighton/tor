/* Copyright (c) 2001 Matej Pfajfar.
 * Copyright (c) 2001-2004, Roger Dingledine.
 * Copyright (c) 2004-2006, Roger Dingledine, Nick Mathewson.
 * Copyright (c) 2007-2011, The Tor Project, Inc. */
/* See LICENSE for licensing information */

/**
 * \file routerlist.c
 * \brief Code to
 * maintain and access the global list of routerinfos for known
 * servers.
 **/

#include "or.h"
#include "circuitbuild.h"
#include "config.h"
#include "connection.h"
#include "control.h"
#include "directory.h"
#include "dirserv.h"
#include "dirvote.h"
#include "geoip.h"
#include "hibernate.h"
#include "main.h"
#include "microdesc.h"
#include "networkstatus.h"
#include "nodelist.h"
#include "policies.h"
#include "reasons.h"
#include "rendcommon.h"
#include "rendservice.h"
#include "rephist.h"
#include "router.h"
#include "routerlist.h"
#include "routerparse.h"

// #define DEBUG_ROUTERLIST

/****************************************************************************/

/* static function prototypes */
static const routerstatus_t *router_pick_directory_server_impl(
                                           dirinfo_type_t auth, int flags);
static const routerstatus_t *router_pick_trusteddirserver_impl(
                          dirinfo_type_t auth, int flags, int *n_busy_out);
static void mark_all_trusteddirservers_up(void);
static int router_nickname_matches(const routerinfo_t *router,
                                   const char *nickname);
static int node_nickname_matches(const node_t *router,
                                 const char *nickname);
static void trusted_dir_server_free(trusted_dir_server_t *ds);
static int signed_desc_digest_is_recognized(signed_descriptor_t *desc);
static void update_router_have_minimum_dir_info(void);
static const char *signed_descriptor_get_body_impl(
                                              const signed_descriptor_t *desc,
                                              int with_annotations);
static void list_pending_downloads(digestmap_t *result,
                                   int purpose, const char *prefix);
static void launch_dummy_descriptor_download_as_needed(time_t now,
                                                       or_options_t *options);

DECLARE_TYPED_DIGESTMAP_FNS(sdmap_, digest_sd_map_t, signed_descriptor_t)
DECLARE_TYPED_DIGESTMAP_FNS(rimap_, digest_ri_map_t, routerinfo_t)
DECLARE_TYPED_DIGESTMAP_FNS(eimap_, digest_ei_map_t, extrainfo_t)
#define SDMAP_FOREACH(map, keyvar, valvar)                              \
  DIGESTMAP_FOREACH(sdmap_to_digestmap(map), keyvar, signed_descriptor_t *, \
                    valvar)
#define RIMAP_FOREACH(map, keyvar, valvar) \
  DIGESTMAP_FOREACH(rimap_to_digestmap(map), keyvar, routerinfo_t *, valvar)
#define EIMAP_FOREACH(map, keyvar, valvar) \
  DIGESTMAP_FOREACH(eimap_to_digestmap(map), keyvar, extrainfo_t *, valvar)

/****************************************************************************/

/** Global list of a trusted_dir_server_t object for each trusted directory
 * server. */
static smartlist_t *trusted_dir_servers = NULL;

/** List of for a given authority, and download status for latest certificate.
 */
typedef struct cert_list_t {
  download_status_t dl_status;
  smartlist_t *certs;
} cert_list_t;
/** Map from v3 identity key digest to cert_list_t. */
static digestmap_t *trusted_dir_certs = NULL;
/** True iff any key certificate in at least one member of
 * <b>trusted_dir_certs</b> has changed since we last flushed the
 * certificates to disk. */
static int trusted_dir_servers_certs_changed = 0;

/** Global list of all of the routers that we know about. */
static routerlist_t *routerlist = NULL;

/** List of strings for nicknames we've already warned about and that are
 * still unknown / unavailable. */
static smartlist_t *warned_nicknames = NULL;

/** The last time we tried to download any routerdesc, or 0 for "never".  We
 * use this to rate-limit download attempts when the number of routerdescs to
 * download is low. */
static time_t last_descriptor_download_attempted = 0;

/** When we last computed the weights to use for bandwidths on directory
 * requests, what were the total weighted bandwidth, and our share of that
 * bandwidth?  Used to determine what fraction of directory requests we should
 * expect to see. */
static uint64_t sl_last_total_weighted_bw = 0,
  sl_last_weighted_bw_of_me = 0;

/** Return the number of directory authorities whose type matches some bit set
 * in <b>type</b>  */
int
get_n_authorities(dirinfo_type_t type)
{
  int n = 0;
  if (!trusted_dir_servers)
    return 0;
  SMARTLIST_FOREACH(trusted_dir_servers, trusted_dir_server_t *, ds,
                    if (ds->type & type)
                      ++n);
  return n;
}

#define get_n_v2_authorities() get_n_authorities(V2_DIRINFO)

/** Helper: Return the cert_list_t for an authority whose authority ID is
 * <b>id_digest</b>, allocating a new list if necessary. */
static cert_list_t *
get_cert_list(const char *id_digest)
{
  cert_list_t *cl;
  if (!trusted_dir_certs)
    trusted_dir_certs = digestmap_new();
  cl = digestmap_get(trusted_dir_certs, id_digest);
  if (!cl) {
    cl = tor_malloc_zero(sizeof(cert_list_t));
    cl->dl_status.schedule = DL_SCHED_CONSENSUS;
    cl->certs = smartlist_create();
    digestmap_set(trusted_dir_certs, id_digest, cl);
  }
  return cl;
}

/** Reload the cached v3 key certificates from the cached-certs file in
 * the data directory. Return 0 on success, -1 on failure. */
int
trusted_dirs_reload_certs(void)
{
  char *filename;
  char *contents;
  int r;

  filename = get_datadir_fname("cached-certs");
  contents = read_file_to_str(filename, RFTS_IGNORE_MISSING, NULL);
  tor_free(filename);
  if (!contents)
    return 0;
  r = trusted_dirs_load_certs_from_string(contents, 1, 1);
  tor_free(contents);
  return r;
}

/** Helper: return true iff we already have loaded the exact cert
 * <b>cert</b>. */
static INLINE int
already_have_cert(authority_cert_t *cert)
{
  cert_list_t *cl = get_cert_list(cert->cache_info.identity_digest);

  SMARTLIST_FOREACH(cl->certs, authority_cert_t *, c,
  {
    if (tor_memeq(c->cache_info.signed_descriptor_digest,
                cert->cache_info.signed_descriptor_digest,
                DIGEST_LEN))
      return 1;
  });
  return 0;
}

/** Load a bunch of new key certificates from the string <b>contents</b>.  If
 * <b>from_store</b> is true, the certificates are from the cache, and we
 * don't need to flush them to disk. If <b>flush</b> is true, we need
 * to flush any changed certificates to disk now.  Return 0 on success, -1
 * if any certs fail to parse. */
int
trusted_dirs_load_certs_from_string(const char *contents, int from_store,
                                    int flush)
{
  trusted_dir_server_t *ds;
  const char *s, *eos;
  int failure_code = 0;

  for (s = contents; *s; s = eos) {
    authority_cert_t *cert = authority_cert_parse_from_string(s, &eos);
    cert_list_t *cl;
    if (!cert) {
      failure_code = -1;
      break;
    }
    ds = trusteddirserver_get_by_v3_auth_digest(
                                       cert->cache_info.identity_digest);
    log_debug(LD_DIR, "Parsed certificate for %s",
              ds ? ds->nickname : "unknown authority");

    if (already_have_cert(cert)) {
      /* we already have this one. continue. */
      log_info(LD_DIR, "Skipping %s certificate for %s that we "
               "already have.",
               from_store ? "cached" : "downloaded",
               ds ? ds->nickname : "an old or new authority");

      /* a duplicate on a download should be treated as a failure, since it
       * probably means we wanted a different secret key or we are trying to
       * replace an expired cert that has not in fact been updated. */
      if (!from_store) {
        log_warn(LD_DIR, "Got a certificate for %s, but we already have it. "
                 "Maybe they haven't updated it. Waiting for a while.",
                 ds ? ds->nickname : "an old or new authority");
        authority_cert_dl_failed(cert->cache_info.identity_digest, 404);
      }

      authority_cert_free(cert);
      continue;
    }

    if (ds) {
      log_info(LD_DIR, "Adding %s certificate for directory authority %s with "
               "signing key %s", from_store ? "cached" : "downloaded",
               ds->nickname, hex_str(cert->signing_key_digest,DIGEST_LEN));
    } else {
      int adding = directory_caches_dir_info(get_options());
      log_info(LD_DIR, "%s %s certificate for unrecognized directory "
               "authority with signing key %s",
               adding ? "Adding" : "Not adding",
               from_store ? "cached" : "downloaded",
               hex_str(cert->signing_key_digest,DIGEST_LEN));
      if (!adding) {
        authority_cert_free(cert);
        continue;
      }
    }

    cl = get_cert_list(cert->cache_info.identity_digest);
    smartlist_add(cl->certs, cert);
    if (ds && cert->cache_info.published_on > ds->addr_current_at) {
      /* Check to see whether we should update our view of the authority's
       * address. */
      if (cert->addr && cert->dir_port &&
          (ds->addr != cert->addr ||
           ds->dir_port != cert->dir_port)) {
        char *a = tor_dup_ip(cert->addr);
        log_notice(LD_DIR, "Updating address for directory authority %s "
                   "from %s:%d to %s:%d based on certificate.",
                   ds->nickname, ds->address, (int)ds->dir_port,
                   a, cert->dir_port);
        tor_free(a);
        ds->addr = cert->addr;
        ds->dir_port = cert->dir_port;
      }
      ds->addr_current_at = cert->cache_info.published_on;
    }

    if (!from_store)
      trusted_dir_servers_certs_changed = 1;
  }

  if (flush)
    trusted_dirs_flush_certs_to_disk();

  /* call this even if failure_code is <0, since some certs might have
   * succeeded. */
  networkstatus_note_certs_arrived();

  return failure_code;
}

/** Save all v3 key certificates to the cached-certs file. */
void
trusted_dirs_flush_certs_to_disk(void)
{
  char *filename;
  smartlist_t *chunks;

  if (!trusted_dir_servers_certs_changed || !trusted_dir_certs)
    return;

  chunks = smartlist_create();
  DIGESTMAP_FOREACH(trusted_dir_certs, key, cert_list_t *, cl) {
    SMARTLIST_FOREACH(cl->certs, authority_cert_t *, cert,
          {
            sized_chunk_t *c = tor_malloc(sizeof(sized_chunk_t));
            c->bytes = cert->cache_info.signed_descriptor_body;
            c->len = cert->cache_info.signed_descriptor_len;
            smartlist_add(chunks, c);
          });
  } DIGESTMAP_FOREACH_END;

  filename = get_datadir_fname("cached-certs");
  if (write_chunks_to_file(filename, chunks, 0)) {
    log_warn(LD_FS, "Error writing certificates to disk.");
  }
  tor_free(filename);
  SMARTLIST_FOREACH(chunks, sized_chunk_t *, c, tor_free(c));
  smartlist_free(chunks);

  trusted_dir_servers_certs_changed = 0;
}

/** Remove all v3 authority certificates that have been superseded for more
 * than 48 hours.  (If the most recent cert was published more than 48 hours
 * ago, then we aren't going to get any consensuses signed with older
 * keys.) */
static void
trusted_dirs_remove_old_certs(void)
{
  time_t now = time(NULL);
#define DEAD_CERT_LIFETIME (2*24*60*60)
#define OLD_CERT_LIFETIME (7*24*60*60)
#define CERT_EXPIRY_SKEW (60*60)
  if (!trusted_dir_certs)
    return;

  DIGESTMAP_FOREACH(trusted_dir_certs, key, cert_list_t *, cl) {
    authority_cert_t *newest = NULL;
    SMARTLIST_FOREACH(cl->certs, authority_cert_t *, cert,
          if (!newest || (cert->cache_info.published_on >
                          newest->cache_info.published_on))
            newest = cert);
    if (newest) {
      const time_t newest_published = newest->cache_info.published_on;
      SMARTLIST_FOREACH_BEGIN(cl->certs, authority_cert_t *, cert) {
        int expired;
        time_t cert_published;
        if (newest == cert)
          continue;
        expired = now > cert->expires;
        cert_published = cert->cache_info.published_on;
        /* Store expired certs for 48 hours after a newer arrives;
         */
        if (expired ?
            (newest_published + DEAD_CERT_LIFETIME < now) :
            (cert_published + OLD_CERT_LIFETIME < newest_published)) {
          SMARTLIST_DEL_CURRENT(cl->certs, cert);
          authority_cert_free(cert);
          trusted_dir_servers_certs_changed = 1;
        }
      } SMARTLIST_FOREACH_END(cert);
    }
  } DIGESTMAP_FOREACH_END;
#undef OLD_CERT_LIFETIME

  trusted_dirs_flush_certs_to_disk();
}

/** Return the newest v3 authority certificate whose v3 authority identity key
 * has digest <b>id_digest</b>.  Return NULL if no such authority is known,
 * or it has no certificate. */
authority_cert_t *
authority_cert_get_newest_by_id(const char *id_digest)
{
  cert_list_t *cl;
  authority_cert_t *best = NULL;
  if (!trusted_dir_certs ||
      !(cl = digestmap_get(trusted_dir_certs, id_digest)))
    return NULL;

  SMARTLIST_FOREACH(cl->certs, authority_cert_t *, cert,
  {
    if (!best || cert->cache_info.published_on > best->cache_info.published_on)
      best = cert;
  });
  return best;
}

/** Return the newest v3 authority certificate whose directory signing key has
 * digest <b>sk_digest</b>. Return NULL if no such certificate is known.
 */
authority_cert_t *
authority_cert_get_by_sk_digest(const char *sk_digest)
{
  authority_cert_t *c;
  if (!trusted_dir_certs)
    return NULL;

  if ((c = get_my_v3_authority_cert()) &&
      tor_memeq(c->signing_key_digest, sk_digest, DIGEST_LEN))
    return c;
  if ((c = get_my_v3_legacy_cert()) &&
      tor_memeq(c->signing_key_digest, sk_digest, DIGEST_LEN))
    return c;

  DIGESTMAP_FOREACH(trusted_dir_certs, key, cert_list_t *, cl) {
    SMARTLIST_FOREACH(cl->certs, authority_cert_t *, cert,
    {
      if (tor_memeq(cert->signing_key_digest, sk_digest, DIGEST_LEN))
        return cert;
    });
  } DIGESTMAP_FOREACH_END;
  return NULL;
}

/** Return the v3 authority certificate with signing key matching
 * <b>sk_digest</b>, for the authority with identity digest <b>id_digest</b>.
 * Return NULL if no such authority is known. */
authority_cert_t *
authority_cert_get_by_digests(const char *id_digest,
                              const char *sk_digest)
{
  cert_list_t *cl;
  if (!trusted_dir_certs ||
      !(cl = digestmap_get(trusted_dir_certs, id_digest)))
    return NULL;
  SMARTLIST_FOREACH(cl->certs, authority_cert_t *, cert,
    if (tor_memeq(cert->signing_key_digest, sk_digest, DIGEST_LEN))
      return cert; );

  return NULL;
}

/** Add every known authority_cert_t to <b>certs_out</b>. */
void
authority_cert_get_all(smartlist_t *certs_out)
{
  tor_assert(certs_out);
  if (!trusted_dir_certs)
    return;

  DIGESTMAP_FOREACH(trusted_dir_certs, key, cert_list_t *, cl) {
    SMARTLIST_FOREACH(cl->certs, authority_cert_t *, c,
                      smartlist_add(certs_out, c));
  } DIGESTMAP_FOREACH_END;
}

/** Called when an attempt to download a certificate with the authority with
 * ID <b>id_digest</b> fails with HTTP response code <b>status</b>: remember
 * the failure, so we don't try again immediately. */
void
authority_cert_dl_failed(const char *id_digest, int status)
{
  cert_list_t *cl;
  if (!trusted_dir_certs ||
      !(cl = digestmap_get(trusted_dir_certs, id_digest)))
    return;

  download_status_failed(&cl->dl_status, status);
}

/** Return true iff when we've been getting enough failures when trying to
 * download the certificate with ID digest <b>id_digest</b> that we're willing
 * to start bugging the user about it. */
int
authority_cert_dl_looks_uncertain(const char *id_digest)
{
#define N_AUTH_CERT_DL_FAILURES_TO_BUG_USER 2
  cert_list_t *cl;
  int n_failures;
  if (!trusted_dir_certs ||
      !(cl = digestmap_get(trusted_dir_certs, id_digest)))
    return 0;

  n_failures = download_status_get_n_failures(&cl->dl_status);
  return n_failures >= N_AUTH_CERT_DL_FAILURES_TO_BUG_USER;
}

/** How many times will we try to fetch a certificate before giving up? */
#define MAX_CERT_DL_FAILURES 8

/** Try to download any v3 authority certificates that we may be missing.  If
 * <b>status</b> is provided, try to get all the ones that were used to sign
 * <b>status</b>.  Additionally, try to have a non-expired certificate for
 * every V3 authority in trusted_dir_servers.  Don't fetch certificates we
 * already have.
 **/
void
authority_certs_fetch_missing(networkstatus_t *status, time_t now)
{
  digestmap_t *pending;
  authority_cert_t *cert;
  smartlist_t *missing_digests;
  char *resource = NULL;
  cert_list_t *cl;
  const int cache = directory_caches_dir_info(get_options());

  if (should_delay_dir_fetches(get_options()))
    return;

  pending = digestmap_new();
  missing_digests = smartlist_create();

  list_pending_downloads(pending, DIR_PURPOSE_FETCH_CERTIFICATE, "fp/");
  if (status) {
    SMARTLIST_FOREACH_BEGIN(status->voters, networkstatus_voter_info_t *,
                            voter) {
      if (!smartlist_len(voter->sigs))
        continue; /* This authority never signed this consensus, so don't
                   * go looking for a cert with key digest 0000000000. */
      if (!cache &&
          !trusteddirserver_get_by_v3_auth_digest(voter->identity_digest))
        continue; /* We are not a cache, and we don't know this authority.*/
      cl = get_cert_list(voter->identity_digest);
      SMARTLIST_FOREACH_BEGIN(voter->sigs, document_signature_t *, sig) {
        cert = authority_cert_get_by_digests(voter->identity_digest,
                                             sig->signing_key_digest);
        if (cert) {
          if (now < cert->expires)
            download_status_reset(&cl->dl_status);
          continue;
        }
        if (download_status_is_ready(&cl->dl_status, now,
                                     MAX_CERT_DL_FAILURES) &&
            !digestmap_get(pending, voter->identity_digest)) {
          log_notice(LD_DIR, "We're missing a certificate from authority "
                     "with signing key %s: launching request.",
                     hex_str(sig->signing_key_digest, DIGEST_LEN));
          smartlist_add(missing_digests, sig->identity_digest);
        }
      } SMARTLIST_FOREACH_END(sig);
    } SMARTLIST_FOREACH_END(voter);
  }
  SMARTLIST_FOREACH_BEGIN(trusted_dir_servers, trusted_dir_server_t *, ds) {
    int found = 0;
    if (!(ds->type & V3_DIRINFO))
      continue;
    if (smartlist_digest_isin(missing_digests, ds->v3_identity_digest))
      continue;
    cl = get_cert_list(ds->v3_identity_digest);
    SMARTLIST_FOREACH(cl->certs, authority_cert_t *, cert, {
      if (now < cert->expires) {
        /* It's not expired, and we weren't looking for something to
         * verify a consensus with.  Call it done. */
        download_status_reset(&cl->dl_status);
        found = 1;
        break;
      }
    });
    if (!found &&
        download_status_is_ready(&cl->dl_status, now,MAX_CERT_DL_FAILURES) &&
        !digestmap_get(pending, ds->v3_identity_digest)) {
      log_info(LD_DIR, "No current certificate known for authority %s; "
               "launching request.", ds->nickname);
        smartlist_add(missing_digests, ds->v3_identity_digest);
    }
  } SMARTLIST_FOREACH_END(ds);

  if (!smartlist_len(missing_digests)) {
    goto done;
  } else {
    smartlist_t *fps = smartlist_create();
    smartlist_add(fps, tor_strdup("fp/"));
    SMARTLIST_FOREACH(missing_digests, const char *, d, {
        char *fp;
        if (digestmap_get(pending, d))
          continue;
        fp = tor_malloc(HEX_DIGEST_LEN+2);
        base16_encode(fp, HEX_DIGEST_LEN+1, d, DIGEST_LEN);
        fp[HEX_DIGEST_LEN] = '+';
        fp[HEX_DIGEST_LEN+1] = '\0';
        smartlist_add(fps, fp);
      });
    if (smartlist_len(fps) == 1) {
      /* we didn't add any: they were all pending */
      SMARTLIST_FOREACH(fps, char *, cp, tor_free(cp));
      smartlist_free(fps);
      goto done;
    }
    resource = smartlist_join_strings(fps, "", 0, NULL);
    resource[strlen(resource)-1] = '\0';
    SMARTLIST_FOREACH(fps, char *, cp, tor_free(cp));
    smartlist_free(fps);
  }
  directory_get_from_dirserver(DIR_PURPOSE_FETCH_CERTIFICATE, 0,
                               resource, PDS_RETRY_IF_NO_SERVERS);

 done:
  tor_free(resource);
  smartlist_free(missing_digests);
  digestmap_free(pending, NULL);
}

/* Router descriptor storage.
 *
 * Routerdescs are stored in a big file, named "cached-descriptors".  As new
 * routerdescs arrive, we append them to a journal file named
 * "cached-descriptors.new".
 *
 * From time to time, we replace "cached-descriptors" with a new file
 * containing only the live, non-superseded descriptors, and clear
 * cached-routers.new.
 *
 * On startup, we read both files.
 */

/** Helper: return 1 iff the router log is so big we want to rebuild the
 * store. */
static int
router_should_rebuild_store(desc_store_t *store)
{
  if (store->store_len > (1<<16))
    return (store->journal_len > store->store_len / 2 ||
            store->bytes_dropped > store->store_len / 2);
  else
    return store->journal_len > (1<<15);
}

/** Return the desc_store_t in <b>rl</b> that should be used to store
 * <b>sd</b>. */
static INLINE desc_store_t *
desc_get_store(routerlist_t *rl, const signed_descriptor_t *sd)
{
  if (sd->is_extrainfo)
    return &rl->extrainfo_store;
  else
    return &rl->desc_store;
}

/** Add the signed_descriptor_t in <b>desc</b> to the router
 * journal; change its saved_location to SAVED_IN_JOURNAL and set its
 * offset appropriately. */
static int
signed_desc_append_to_journal(signed_descriptor_t *desc,
                              desc_store_t *store)
{
  char *fname = get_datadir_fname_suffix(store->fname_base, ".new");
  const char *body = signed_descriptor_get_body_impl(desc,1);
  size_t len = desc->signed_descriptor_len + desc->annotations_len;

  if (append_bytes_to_file(fname, body, len, 1)) {
    log_warn(LD_FS, "Unable to store router descriptor");
    tor_free(fname);
    return -1;
  }
  desc->saved_location = SAVED_IN_JOURNAL;
  tor_free(fname);

  desc->saved_offset = store->journal_len;
  store->journal_len += len;

  return 0;
}

/** Sorting helper: return &lt;0, 0, or &gt;0 depending on whether the
 * signed_descriptor_t* in *<b>a</b> is older, the same age as, or newer than
 * the signed_descriptor_t* in *<b>b</b>. */
static int
_compare_signed_descriptors_by_age(const void **_a, const void **_b)
{
  const signed_descriptor_t *r1 = *_a, *r2 = *_b;
  return (int)(r1->published_on - r2->published_on);
}

#define RRS_FORCE 1
#define RRS_DONT_REMOVE_OLD 2

/** If the journal of <b>store</b> is too long, or if RRS_FORCE is set in
 * <b>flags</b>, then atomically replace the saved router store with the
 * routers currently in our routerlist, and clear the journal.  Unless
 * RRS_DONT_REMOVE_OLD is set in <b>flags</b>, delete expired routers before
 * rebuilding the store.  Return 0 on success, -1 on failure.
 */
static int
router_rebuild_store(int flags, desc_store_t *store)
{
  smartlist_t *chunk_list = NULL;
  char *fname = NULL, *fname_tmp = NULL;
  int r = -1;
  off_t offset = 0;
  smartlist_t *signed_descriptors = NULL;
  int nocache=0;
  size_t total_expected_len = 0;
  int had_any;
  int force = flags & RRS_FORCE;

  if (!force && !router_should_rebuild_store(store)) {
    r = 0;
    goto done;
  }
  if (!routerlist) {
    r = 0;
    goto done;
  }

  if (store->type == EXTRAINFO_STORE)
    had_any = !eimap_isempty(routerlist->extra_info_map);
  else
    had_any = (smartlist_len(routerlist->routers)+
               smartlist_len(routerlist->old_routers))>0;

  /* Don't save deadweight. */
  if (!(flags & RRS_DONT_REMOVE_OLD))
    routerlist_remove_old_routers();

  log_info(LD_DIR, "Rebuilding %s cache", store->description);

  fname = get_datadir_fname(store->fname_base);
  fname_tmp = get_datadir_fname_suffix(store->fname_base, ".tmp");

  chunk_list = smartlist_create();

  /* We sort the routers by age to enhance locality on disk. */
  signed_descriptors = smartlist_create();
  if (store->type == EXTRAINFO_STORE) {
    eimap_iter_t *iter;
    for (iter = eimap_iter_init(routerlist->extra_info_map);
         !eimap_iter_done(iter);
         iter = eimap_iter_next(routerlist->extra_info_map, iter)) {
      const char *key;
      extrainfo_t *ei;
      eimap_iter_get(iter, &key, &ei);
      smartlist_add(signed_descriptors, &ei->cache_info);
    }
  } else {
    SMARTLIST_FOREACH(routerlist->old_routers, signed_descriptor_t *, sd,
                      smartlist_add(signed_descriptors, sd));
    SMARTLIST_FOREACH(routerlist->routers, routerinfo_t *, ri,
                      smartlist_add(signed_descriptors, &ri->cache_info));
  }

  smartlist_sort(signed_descriptors, _compare_signed_descriptors_by_age);

  /* Now, add the appropriate members to chunk_list */
  SMARTLIST_FOREACH(signed_descriptors, signed_descriptor_t *, sd,
    {
      sized_chunk_t *c;
      const char *body = signed_descriptor_get_body_impl(sd, 1);
      if (!body) {
        log_warn(LD_BUG, "No descriptor available for router.");
        goto done;
      }
      if (sd->do_not_cache) {
        ++nocache;
        continue;
      }
      c = tor_malloc(sizeof(sized_chunk_t));
      c->bytes = body;
      c->len = sd->signed_descriptor_len + sd->annotations_len;
      total_expected_len += c->len;
      smartlist_add(chunk_list, c);
    });

  if (write_chunks_to_file(fname_tmp, chunk_list, 1)<0) {
    log_warn(LD_FS, "Error writing router store to disk.");
    goto done;
  }

  /* Our mmap is now invalid. */
  if (store->mmap) {
    tor_munmap_file(store->mmap);
    store->mmap = NULL;
  }

  if (replace_file(fname_tmp, fname)<0) {
    log_warn(LD_FS, "Error replacing old router store: %s", strerror(errno));
    goto done;
  }

  errno = 0;
  store->mmap = tor_mmap_file(fname);
  if (! store->mmap) {
    if (errno == ERANGE) {
      /* empty store.*/
      if (total_expected_len) {
        log_warn(LD_FS, "We wrote some bytes to a new descriptor file at '%s',"
                 " but when we went to mmap it, it was empty!", fname);
      } else if (had_any) {
        log_info(LD_FS, "We just removed every descriptor in '%s'.  This is "
                 "okay if we're just starting up after a long time. "
                 "Otherwise, it's a bug.", fname);
      }
    } else {
      log_warn(LD_FS, "Unable to mmap new descriptor file at '%s'.",fname);
    }
  }

  log_info(LD_DIR, "Reconstructing pointers into cache");

  offset = 0;
  SMARTLIST_FOREACH(signed_descriptors, signed_descriptor_t *, sd,
    {
      if (sd->do_not_cache)
        continue;
      sd->saved_location = SAVED_IN_CACHE;
      if (store->mmap) {
        tor_free(sd->signed_descriptor_body); // sets it to null
        sd->saved_offset = offset;
      }
      offset += sd->signed_descriptor_len + sd->annotations_len;
      signed_descriptor_get_body(sd); /* reconstruct and assert */
    });

  tor_free(fname);
  fname = get_datadir_fname_suffix(store->fname_base, ".new");
  write_str_to_file(fname, "", 1);

  r = 0;
  store->store_len = (size_t) offset;
  store->journal_len = 0;
  store->bytes_dropped = 0;
 done:
  smartlist_free(signed_descriptors);
  tor_free(fname);
  tor_free(fname_tmp);
  if (chunk_list) {
    SMARTLIST_FOREACH(chunk_list, sized_chunk_t *, c, tor_free(c));
    smartlist_free(chunk_list);
  }

  return r;
}

/** Helper: Reload a cache file and its associated journal, setting metadata
 * appropriately.  If <b>extrainfo</b> is true, reload the extrainfo store;
 * else reload the router descriptor store. */
static int
router_reload_router_list_impl(desc_store_t *store)
{
  char *fname = NULL, *altname = NULL, *contents = NULL;
  struct stat st;
  int read_from_old_location = 0;
  int extrainfo = (store->type == EXTRAINFO_STORE);
  time_t now = time(NULL);
  store->journal_len = store->store_len = 0;

  fname = get_datadir_fname(store->fname_base);
  if (store->fname_alt_base)
    altname = get_datadir_fname(store->fname_alt_base);

  if (store->mmap) /* get rid of it first */
    tor_munmap_file(store->mmap);
  store->mmap = NULL;

  store->mmap = tor_mmap_file(fname);
  if (!store->mmap && altname && file_status(altname) == FN_FILE) {
    read_from_old_location = 1;
    log_notice(LD_DIR, "Couldn't read %s; trying to load routers from old "
               "location %s.", fname, altname);
    if ((store->mmap = tor_mmap_file(altname)))
      read_from_old_location = 1;
  }
  if (altname && !read_from_old_location) {
    remove_file_if_very_old(altname, now);
  }
  if (store->mmap) {
    store->store_len = store->mmap->size;
    if (extrainfo)
      router_load_extrainfo_from_string(store->mmap->data,
                                        store->mmap->data+store->mmap->size,
                                        SAVED_IN_CACHE, NULL, 0);
    else
      router_load_routers_from_string(store->mmap->data,
                                      store->mmap->data+store->mmap->size,
                                      SAVED_IN_CACHE, NULL, 0, NULL);
  }

  tor_free(fname);
  fname = get_datadir_fname_suffix(store->fname_base, ".new");
  if (file_status(fname) == FN_FILE)
    contents = read_file_to_str(fname, RFTS_BIN|RFTS_IGNORE_MISSING, &st);
  if (read_from_old_location) {
    tor_free(altname);
    altname = get_datadir_fname_suffix(store->fname_alt_base, ".new");
    if (!contents)
      contents = read_file_to_str(altname, RFTS_BIN|RFTS_IGNORE_MISSING, &st);
    else
      remove_file_if_very_old(altname, now);
  }
  if (contents) {
    if (extrainfo)
      router_load_extrainfo_from_string(contents, NULL,SAVED_IN_JOURNAL,
                                        NULL, 0);
    else
      router_load_routers_from_string(contents, NULL, SAVED_IN_JOURNAL,
                                      NULL, 0, NULL);
    store->journal_len = (size_t) st.st_size;
    tor_free(contents);
  }

  tor_free(fname);
  tor_free(altname);

  if (store->journal_len || read_from_old_location) {
    /* Always clear the journal on startup.*/
    router_rebuild_store(RRS_FORCE, store);
  } else if (!extrainfo) {
    /* Don't cache expired routers. (This is in an else because
     * router_rebuild_store() also calls remove_old_routers().) */
    routerlist_remove_old_routers();
  }

  return 0;
}

/** Load all cached router descriptors and extra-info documents from the
 * store. Return 0 on success and -1 on failure.
 */
int
router_reload_router_list(void)
{
  routerlist_t *rl = router_get_routerlist();
  if (router_reload_router_list_impl(&rl->desc_store))
    return -1;
  if (router_reload_router_list_impl(&rl->extrainfo_store))
    return -1;
  return 0;
}

/** Return a smartlist containing a list of trusted_dir_server_t * for all
 * known trusted dirservers.  Callers must not modify the list or its
 * contents.
 */
smartlist_t *
router_get_trusted_dir_servers(void)
{
  if (!trusted_dir_servers)
    trusted_dir_servers = smartlist_create();

  return trusted_dir_servers;
}

/** Try to find a running dirserver that supports operations of <b>type</b>.
 *
 * If there are no running dirservers in our routerlist and the
 * <b>PDS_RETRY_IF_NO_SERVERS</b> flag is set, set all the authoritative ones
 * as running again, and pick one.
 *
 * If the <b>PDS_IGNORE_FASCISTFIREWALL</b> flag is set, then include
 * dirservers that we can't reach.
 *
 * If the <b>PDS_ALLOW_SELF</b> flag is not set, then don't include ourself
 * (if we're a dirserver).
 *
 * Don't pick an authority if any non-authority is viable; try to avoid using
 * servers that have returned 503 recently.
 */
const routerstatus_t *
router_pick_directory_server(dirinfo_type_t type, int flags)
{
  const routerstatus_t *choice;
  if (get_options()->PreferTunneledDirConns)
    flags |= _PDS_PREFER_TUNNELED_DIR_CONNS;

  if (!routerlist)
    return NULL;

  choice = router_pick_directory_server_impl(type, flags);
  if (choice || !(flags & PDS_RETRY_IF_NO_SERVERS))
    return choice;

  log_info(LD_DIR,
           "No reachable router entries for dirservers. "
           "Trying them all again.");
  /* mark all authdirservers as up again */
  mark_all_trusteddirservers_up();
  /* try again */
  choice = router_pick_directory_server_impl(type, flags);
  return choice;
}

/** Try to determine which fraction of v2 and v3 directory requests aimed at
 * caches will be sent to us. Set *<b>v2_share_out</b> and
 * *<b>v3_share_out</b> to the fractions of v2 and v3 protocol shares we
 * expect to see, respectively.  Return 0 on success, negative on failure. */
int
router_get_my_share_of_directory_requests(double *v2_share_out,
                                          double *v3_share_out)
{
  const routerinfo_t *me = router_get_my_routerinfo();
  const routerstatus_t *rs;
  const int pds_flags = PDS_ALLOW_SELF|PDS_IGNORE_FASCISTFIREWALL;
  *v2_share_out = *v3_share_out = 0.0;
  if (!me)
    return -1;
  rs = router_get_consensus_status_by_id(me->cache_info.identity_digest);
  if (!rs)
    return -1;

  /* Calling for side effect */
  /* XXXX This is a bit of a kludge */
  if (rs->is_v2_dir) {
    sl_last_total_weighted_bw = 0;
    router_pick_directory_server(V2_DIRINFO, pds_flags);
    if (sl_last_total_weighted_bw != 0) {
      *v2_share_out = U64_TO_DBL(sl_last_weighted_bw_of_me) /
        U64_TO_DBL(sl_last_total_weighted_bw);
    }
  }

  if (rs->version_supports_v3_dir) {
    sl_last_total_weighted_bw = 0;
    router_pick_directory_server(V3_DIRINFO, pds_flags);
    if (sl_last_total_weighted_bw != 0) {
      *v3_share_out = U64_TO_DBL(sl_last_weighted_bw_of_me) /
        U64_TO_DBL(sl_last_total_weighted_bw);
    }
  }

  return 0;
}

/** Return the trusted_dir_server_t for the directory authority whose identity
 * key hashes to <b>digest</b>, or NULL if no such authority is known.
 */
trusted_dir_server_t *
router_get_trusteddirserver_by_digest(const char *digest)
{
  if (!trusted_dir_servers)
    return NULL;

  SMARTLIST_FOREACH(trusted_dir_servers, trusted_dir_server_t *, ds,
     {
       if (tor_memeq(ds->digest, digest, DIGEST_LEN))
         return ds;
     });

  return NULL;
}

/** Return the trusted_dir_server_t for the directory authority whose
 * v3 identity key hashes to <b>digest</b>, or NULL if no such authority
 * is known.
 */
trusted_dir_server_t *
trusteddirserver_get_by_v3_auth_digest(const char *digest)
{
  if (!trusted_dir_servers)
    return NULL;

  SMARTLIST_FOREACH(trusted_dir_servers, trusted_dir_server_t *, ds,
     {
       if (tor_memeq(ds->v3_identity_digest, digest, DIGEST_LEN) &&
           (ds->type & V3_DIRINFO))
         return ds;
     });

  return NULL;
}

/** Try to find a running trusted dirserver.  Flags are as for
 * router_pick_directory_server.
 */
const routerstatus_t *
router_pick_trusteddirserver(dirinfo_type_t type, int flags)
{
  const routerstatus_t *choice;
  int busy = 0;
  if (get_options()->PreferTunneledDirConns)
    flags |= _PDS_PREFER_TUNNELED_DIR_CONNS;

  choice = router_pick_trusteddirserver_impl(type, flags, &busy);
  if (choice || !(flags & PDS_RETRY_IF_NO_SERVERS))
    return choice;
  if (busy) {
    /* If the reason that we got no server is that servers are "busy",
     * we must be excluding good servers because we already have serverdesc
     * fetches with them.  Do not mark down servers up because of this. */
    tor_assert((flags & (PDS_NO_EXISTING_SERVERDESC_FETCH|
                         PDS_NO_EXISTING_MICRODESC_FETCH)));
    return NULL;
  }

  log_info(LD_DIR,
           "No trusted dirservers are reachable. Trying them all again.");
  mark_all_trusteddirservers_up();
  return router_pick_trusteddirserver_impl(type, flags, NULL);
}

/** How long do we avoid using a directory server after it's given us a 503? */
#define DIR_503_TIMEOUT (60*60)

/** Pick a random running valid directory server/mirror from our
 * routerlist.  Arguments are as for router_pick_directory_server(), except
 * that RETRY_IF_NO_SERVERS is ignored, and:
 *
 * If the _PDS_PREFER_TUNNELED_DIR_CONNS flag is set, prefer directory servers
 * that we can use with BEGINDIR.
 */
static const routerstatus_t *
router_pick_directory_server_impl(dirinfo_type_t type, int flags)
{
  or_options_t *options = get_options();
  const node_t *result;
  smartlist_t *direct, *tunnel;
  smartlist_t *trusted_direct, *trusted_tunnel;
  smartlist_t *overloaded_direct, *overloaded_tunnel;
  time_t now = time(NULL);
  const networkstatus_t *consensus = networkstatus_get_latest_consensus();
  int requireother = ! (flags & PDS_ALLOW_SELF);
  int fascistfirewall = ! (flags & PDS_IGNORE_FASCISTFIREWALL);
  int prefer_tunnel = (flags & _PDS_PREFER_TUNNELED_DIR_CONNS);
  int try_excluding = 1, n_excluded = 0;

  if (!consensus)
    return NULL;

 retry_without_exclude:

  direct = smartlist_create();
  tunnel = smartlist_create();
  trusted_direct = smartlist_create();
  trusted_tunnel = smartlist_create();
  overloaded_direct = smartlist_create();
  overloaded_tunnel = smartlist_create();

  /* Find all the running dirservers we know about. */
  SMARTLIST_FOREACH_BEGIN(nodelist_get_list(), const node_t *, node) {
    int is_trusted;
    int is_overloaded;
    tor_addr_t addr;
    const routerstatus_t *status = node->rs;
    const country_t country = node->country;
    if (!status)
      continue;

    if (!node->is_running || !status->dir_port || !node->is_valid)
      continue;
    if (node->is_bad_directory)
      continue;
    if (requireother && router_digest_is_me(node->identity))
      continue;
    if (type & V3_DIRINFO) {
      if (!(status->version_supports_v3_dir ||
            router_digest_is_trusted_dir_type(node->identity,
                                              V3_DIRINFO)))
        continue;
    }
    is_trusted = router_digest_is_trusted_dir(node->identity);
    if ((type & V2_DIRINFO) && !(node->rs->is_v2_dir || is_trusted))
      continue;
    if ((type & EXTRAINFO_DIRINFO) &&
        !router_supports_extrainfo(node->identity, 0))
      continue;
    if ((type & MICRODESC_DIRINFO) && !is_trusted &&
        !node->rs->version_supports_microdesc_cache)
      continue;
    if (try_excluding && options->ExcludeNodes &&
        routerset_contains_routerstatus(options->ExcludeNodes, status,
                                        country)) {
      ++n_excluded;
      continue;
    }

    /* XXXX IP6 proposal 118 */
    tor_addr_from_ipv4h(&addr, node->rs->addr);

    is_overloaded = status->last_dir_503_at + DIR_503_TIMEOUT > now;

    if (prefer_tunnel &&
        status->version_supports_begindir &&
        (!fascistfirewall ||
         fascist_firewall_allows_address_or(&addr, status->or_port)))
      smartlist_add(is_trusted ? trusted_tunnel :
                    is_overloaded ? overloaded_tunnel : tunnel, (void*)node);
    else if (!fascistfirewall ||
             fascist_firewall_allows_address_dir(&addr, status->dir_port))
      smartlist_add(is_trusted ? trusted_direct :
                    is_overloaded ? overloaded_direct : direct, (void*)node);
  } SMARTLIST_FOREACH_END(node);

  if (smartlist_len(tunnel)) {
    result = node_sl_choose_by_bandwidth(tunnel, WEIGHT_FOR_DIR);
  } else if (smartlist_len(overloaded_tunnel)) {
    result = node_sl_choose_by_bandwidth(overloaded_tunnel,
                                                 WEIGHT_FOR_DIR);
  } else if (smartlist_len(trusted_tunnel)) {
    /* FFFF We don't distinguish between trusteds and overloaded trusteds
     * yet. Maybe one day we should. */
    /* FFFF We also don't load balance over authorities yet. I think this
     * is a feature, but it could easily be a bug. -RD */
    result = smartlist_choose(trusted_tunnel);
  } else if (smartlist_len(direct)) {
    result = node_sl_choose_by_bandwidth(direct, WEIGHT_FOR_DIR);
  } else if (smartlist_len(overloaded_direct)) {
    result = node_sl_choose_by_bandwidth(overloaded_direct,
                                         WEIGHT_FOR_DIR);
  } else {
    result = smartlist_choose(trusted_direct);
  }
  smartlist_free(direct);
  smartlist_free(tunnel);
  smartlist_free(trusted_direct);
  smartlist_free(trusted_tunnel);
  smartlist_free(overloaded_direct);
  smartlist_free(overloaded_tunnel);

  if (result == NULL && try_excluding && !options->StrictNodes && n_excluded) {
    /* If we got no result, and we are excluding nodes, and StrictNodes is
     * not set, try again without excluding nodes. */
    try_excluding = 0;
    n_excluded = 0;
    goto retry_without_exclude;
  }

  return result ? result->rs : NULL;
}

/** Choose randomly from among the trusted dirservers that are up.  Flags
 * are as for router_pick_directory_server_impl().
 */
static const routerstatus_t *
router_pick_trusteddirserver_impl(dirinfo_type_t type, int flags,
                                  int *n_busy_out)
{
  or_options_t *options = get_options();
  smartlist_t *direct, *tunnel;
  smartlist_t *overloaded_direct, *overloaded_tunnel;
  const routerinfo_t *me = router_get_my_routerinfo();
  const routerstatus_t *result;
  time_t now = time(NULL);
  const int requireother = ! (flags & PDS_ALLOW_SELF);
  const int fascistfirewall = ! (flags & PDS_IGNORE_FASCISTFIREWALL);
  const int prefer_tunnel = (flags & _PDS_PREFER_TUNNELED_DIR_CONNS);
  const int no_serverdesc_fetching =(flags & PDS_NO_EXISTING_SERVERDESC_FETCH);
  const int no_microdesc_fetching =(flags & PDS_NO_EXISTING_MICRODESC_FETCH);
  int n_busy = 0;
  int try_excluding = 1, n_excluded = 0;

  if (!trusted_dir_servers)
    return NULL;

 retry_without_exclude:

  direct = smartlist_create();
  tunnel = smartlist_create();
  overloaded_direct = smartlist_create();
  overloaded_tunnel = smartlist_create();

  SMARTLIST_FOREACH_BEGIN(trusted_dir_servers, trusted_dir_server_t *, d)
    {
      int is_overloaded =
          d->fake_status.last_dir_503_at + DIR_503_TIMEOUT > now;
      tor_addr_t addr;
      if (!d->is_running) continue;
      if ((type & d->type) == 0)
        continue;
      if ((type & EXTRAINFO_DIRINFO) &&
          !router_supports_extrainfo(d->digest, 1))
        continue;
      if (requireother && me && router_digest_is_me(d->digest))
          continue;
      if (try_excluding && options->ExcludeNodes &&
          routerset_contains_routerstatus(options->ExcludeNodes,
                                          &d->fake_status, -1)) {
        ++n_excluded;
        continue;
      }

      /* XXXX IP6 proposal 118 */
      tor_addr_from_ipv4h(&addr, d->addr);

      if (no_serverdesc_fetching) {
        if (connection_get_by_type_addr_port_purpose(
            CONN_TYPE_DIR, &addr, d->dir_port, DIR_PURPOSE_FETCH_SERVERDESC)
         || connection_get_by_type_addr_port_purpose(
             CONN_TYPE_DIR, &addr, d->dir_port, DIR_PURPOSE_FETCH_EXTRAINFO)) {
          //log_debug(LD_DIR, "We have an existing connection to fetch "
          //           "descriptor from %s; delaying",d->description);
          ++n_busy;
          continue;
        }
      }
      if (no_microdesc_fetching) {
        if (connection_get_by_type_addr_port_purpose(
             CONN_TYPE_DIR, &addr, d->dir_port, DIR_PURPOSE_FETCH_MICRODESC)) {
          ++n_busy;
          continue;
        }
      }

      if (prefer_tunnel &&
          d->or_port &&
          (!fascistfirewall ||
           fascist_firewall_allows_address_or(&addr, d->or_port)))
        smartlist_add(is_overloaded ? overloaded_tunnel : tunnel,
                      &d->fake_status);
      else if (!fascistfirewall ||
               fascist_firewall_allows_address_dir(&addr, d->dir_port))
        smartlist_add(is_overloaded ? overloaded_direct : direct,
                      &d->fake_status);
    }
  SMARTLIST_FOREACH_END(d);

  if (smartlist_len(tunnel)) {
    result = smartlist_choose(tunnel);
  } else if (smartlist_len(overloaded_tunnel)) {
    result = smartlist_choose(overloaded_tunnel);
  } else if (smartlist_len(direct)) {
    result = smartlist_choose(direct);
  } else {
    result = smartlist_choose(overloaded_direct);
  }

  if (n_busy_out)
    *n_busy_out = n_busy;

  smartlist_free(direct);
  smartlist_free(tunnel);
  smartlist_free(overloaded_direct);
  smartlist_free(overloaded_tunnel);

  if (result == NULL && try_excluding && !options->StrictNodes && n_excluded) {
    /* If we got no result, and we are excluding nodes, and StrictNodes is
     * not set, try again without excluding nodes. */
    try_excluding = 0;
    n_excluded = 0;
    goto retry_without_exclude;
  }

  return result;
}

/** Go through and mark the authoritative dirservers as up. */
static void
mark_all_trusteddirservers_up(void)
{
  SMARTLIST_FOREACH(nodelist_get_list(), node_t *, node, {
       if (router_digest_is_trusted_dir(node->identity))
         node->is_running = 1;
    });
  if (trusted_dir_servers) {
    SMARTLIST_FOREACH(trusted_dir_servers, trusted_dir_server_t *, dir,
    {
      routerstatus_t *rs;
      dir->is_running = 1;
      download_status_reset(&dir->v2_ns_dl_status);
      rs = router_get_mutable_consensus_status_by_id(dir->digest);
      if (rs) {
        rs->last_dir_503_at = 0;
        control_event_networkstatus_changed_single(rs);
      }
    });
  }
  router_dir_info_changed();
}

/** Return true iff r1 and r2 have the same address and OR port. */
int
routers_have_same_or_addr(const routerinfo_t *r1, const routerinfo_t *r2)
{
  return r1->addr == r2->addr && r1->or_port == r2->or_port;
}

/** Reset all internal variables used to count failed downloads of network
 * status objects. */
void
router_reset_status_download_failures(void)
{
  mark_all_trusteddirservers_up();
}

/** Return true iff router1 and router2 have similar enough network addresses
 * that we should treat them as being in the same family */
static INLINE int
addrs_in_same_network_family(const tor_addr_t *a1,
                             const tor_addr_t *a2)
{
  /* XXXX MOVE ? */
  return 0 == tor_addr_compare_masked(a1, a2, 16, CMP_SEMANTIC);
}

/** Add all the family of <b>router</b> to the smartlist <b>sl</b>.
 * This is used to make sure we don't pick siblings in a single path,
 * or pick more than one relay from a family for our entry guard list.
 */
void
nodelist_add_node_family(smartlist_t *sl, const node_t *node)
{
  /* XXXX MOVE */
  const smartlist_t *all_nodes = nodelist_get_list();
  const smartlist_t *declared_family;
  or_options_t *options = get_options();

  tor_assert(node);

  declared_family = node_get_declared_family(node);

  /* First, add any nodes with similar network addresses. */
  if (options->EnforceDistinctSubnets) {
    tor_addr_t node_addr;
    node_get_addr(node, &node_addr);

    SMARTLIST_FOREACH_BEGIN(all_nodes, const node_t *, node2) {
      tor_addr_t a;
      node_get_addr(node2, &a);
      if (addrs_in_same_network_family(&a, &node_addr))
        smartlist_add(sl, (void*)node2);
    } SMARTLIST_FOREACH_END(node2);
  }

  /* Now, add all nodes in the declared_family of this node, if they
   * also declare this node to be in their family. */
  if (declared_family) {
    /* Add every r such that router declares familyness with node, and node
     * declares familyhood with router. */
    SMARTLIST_FOREACH_BEGIN(declared_family, const char *, name) {
      const node_t *node2;
      const smartlist_t *family2;
      if (!(node2 = node_get_by_nickname(name, 0)))
        continue;
      if (!(family2 = node_get_declared_family(node2)))
        continue;
      SMARTLIST_FOREACH_BEGIN(family2, const char *, name2) {
          if (node_nickname_matches(node, name2)) {
            smartlist_add(sl, (void*)node2);
            break;
          }
      } SMARTLIST_FOREACH_END(name2);
    } SMARTLIST_FOREACH_END(name);
  }

  /* If the user declared any families locally, honor those too. */
  if (options->NodeFamilySets) {
    SMARTLIST_FOREACH(options->NodeFamilySets, const routerset_t *, rs, {
      if (routerset_contains_node(rs, node)) {
        routerset_get_all_nodes(sl, rs, NULL, 0);
      }
    });
  }
}

/** Given a <b>router</b>, add every node_t in its family to <b>sl</b>.
 *
 * Note the type mismatch: This function takes a routerinfo, but adds nodes
 * to the smartlist!
 */
static void
routerlist_add_nodes_in_family(smartlist_t *sl, const routerinfo_t *router)
{
  /* XXXX MOVE ? */
  node_t fake_node;
  const node_t *node = node_get_by_id(router->cache_info.identity_digest);;
  if (node == NULL) {
    memset(&fake_node, 0, sizeof(fake_node));
    fake_node.ri = (routerinfo_t *)router;
    memcpy(fake_node.identity, router->cache_info.identity_digest, DIGEST_LEN);
    node = &fake_node;
  }
  nodelist_add_node_family(sl, node);
}

/** Return true iff <b>node</b> is named by some nickname in <b>lst</b>. */
static INLINE int
node_in_nickname_smartlist(const smartlist_t *lst, const node_t *node)
{
  /* XXXX MOVE */
  if (!lst) return 0;
  SMARTLIST_FOREACH(lst, const char *, name, {
    if (node_nickname_matches(node, name))
      return 1;
  });
  return 0;
}

/** Return true iff r1 and r2 are in the same family, but not the same
 * router. */
int
nodes_in_same_family(const node_t *node1, const node_t *node2)
{
  /* XXXX MOVE */
  or_options_t *options = get_options();

  /* Are they in the same family because of their addresses? */
  if (options->EnforceDistinctSubnets) {
    tor_addr_t a1, a2;
    node_get_addr(node1, &a1);
    node_get_addr(node2, &a2);
    if (addrs_in_same_network_family(&a1, &a2))
      return 1;
  }

  /* Are they in the same family because the agree they are? */
  {
    const smartlist_t *f1, *f2;
    f1 = node_get_declared_family(node1);
    f2 = node_get_declared_family(node2);
    if (f1 && f2 &&
        node_in_nickname_smartlist(f1, node2) &&
        node_in_nickname_smartlist(f2, node1))
      return 1;
  }

  /* Are they in the same option because the user says they are? */
  if (options->NodeFamilySets) {
    SMARTLIST_FOREACH(options->NodeFamilySets, const routerset_t *, rs, {
        if (routerset_contains_node(rs, node1) &&
            routerset_contains_node(rs, node2))
          return 1;
      });
  }

  return 0;
}

/** Return 1 iff any member of the (possibly NULL) comma-separated list
 * <b>list</b> is an acceptable nickname or hexdigest for <b>router</b>.  Else
 * return 0.
 */
int
router_nickname_is_in_list(const routerinfo_t *router, const char *list)
{
  smartlist_t *nickname_list;
  int v = 0;

  if (!list)
    return 0; /* definitely not */
  tor_assert(router);

  nickname_list = smartlist_create();
  smartlist_split_string(nickname_list, list, ",",
    SPLIT_SKIP_SPACE|SPLIT_STRIP_SPACE|SPLIT_IGNORE_BLANK, 0);
  SMARTLIST_FOREACH(nickname_list, const char *, cp,
                    if (router_nickname_matches(router, cp)) {v=1;break;});
  SMARTLIST_FOREACH(nickname_list, char *, cp, tor_free(cp));
  smartlist_free(nickname_list);
  return v;
}

/** Add every suitable node from our nodelist to <b>sl</b>, so that
 * we can pick a node for a circuit.
 */
static void
router_add_running_nodes_to_smartlist(smartlist_t *sl, int allow_invalid,
                                      int need_uptime, int need_capacity,
                                      int need_guard, int need_desc)
{ /* XXXX MOVE */
  SMARTLIST_FOREACH_BEGIN(nodelist_get_list(), const node_t *, node) {
    if (!node->is_running ||
        (!node->is_valid && !allow_invalid))
      continue;
    if (need_desc && !(node->ri || (node->rs && node->md)))
      continue;
    if (node->ri && node->ri->purpose != ROUTER_PURPOSE_GENERAL)
      continue;
    if (node_is_unreliable(node, need_uptime, need_capacity, need_guard))
      continue;

    smartlist_add(sl, (void *)node);
  } SMARTLIST_FOREACH_END(node);
}

/** Look through the routerlist until we find a router that has my key.
 Return it. */
const routerinfo_t *
routerlist_find_my_routerinfo(void)
{
  if (!routerlist)
    return NULL;

  SMARTLIST_FOREACH(routerlist->routers, routerinfo_t *, router,
  {
    if (router_is_me(router))
      return router;
  });
  return NULL;
}

/** Find a router that's up, that has this IP address, and
 * that allows exit to this address:port, or return NULL if there
 * isn't a good one.
 * Don't exit enclave to excluded relays -- it wouldn't actually
 * hurt anything, but this way there are fewer confused users.
 */
const node_t *
router_find_exact_exit_enclave(const char *address, uint16_t port)
{/*XXXX MOVE*/
  uint32_t addr;
  struct in_addr in;
  tor_addr_t a;
  or_options_t *options = get_options();

  if (!tor_inet_aton(address, &in))
    return NULL; /* it's not an IP already */
  addr = ntohl(in.s_addr);

  tor_addr_from_ipv4h(&a, addr);

  SMARTLIST_FOREACH(nodelist_get_list(), const node_t *, node, {
    if (node_get_addr_ipv4h(node) == addr &&
        node->is_running &&
        compare_tor_addr_to_node_policy(&a, port, node) ==
          ADDR_POLICY_ACCEPTED &&
        !routerset_contains_node(options->_ExcludeExitNodesUnion, node))
      return node;
  });
  return NULL;
}

/** Return 1 if <b>router</b> is not suitable for these parameters, else 0.
 * If <b>need_uptime</b> is non-zero, we require a minimum uptime.
 * If <b>need_capacity</b> is non-zero, we require a minimum advertised
 * bandwidth.
 * If <b>need_guard</b>, we require that the router is a possible entry guard.
 */
int
node_is_unreliable(const node_t *node, int need_uptime,
                   int need_capacity, int need_guard)
{
  if (need_uptime && !node->is_stable)
    return 1;
  if (need_capacity && !node->is_fast)
    return 1;
  if (need_guard && !node->is_possible_guard)
    return 1;
  return 0;
}

/** Return the smaller of the router's configured BandwidthRate
 * and its advertised capacity. */
uint32_t
router_get_advertised_bandwidth(const routerinfo_t *router)
{
  if (router->bandwidthcapacity < router->bandwidthrate)
    return router->bandwidthcapacity;
  return router->bandwidthrate;
}

/** Do not weight any declared bandwidth more than this much when picking
 * routers by bandwidth. */
#define DEFAULT_MAX_BELIEVABLE_BANDWIDTH 10000000 /* 10 MB/sec */

/** Return the smaller of the router's configured BandwidthRate
 * and its advertised capacity, capped by max-believe-bw. */
uint32_t
router_get_advertised_bandwidth_capped(const routerinfo_t *router)
{
  uint32_t result = router->bandwidthcapacity;
  if (result > router->bandwidthrate)
    result = router->bandwidthrate;
  if (result > DEFAULT_MAX_BELIEVABLE_BANDWIDTH)
    result = DEFAULT_MAX_BELIEVABLE_BANDWIDTH;
  return result;
}

/** When weighting bridges, enforce these values as lower and upper
 * bound for believable bandwidth, because there is no way for us
 * to verify a bridge's bandwidth currently. */
#define BRIDGE_MIN_BELIEVABLE_BANDWIDTH 20000  /* 20 kB/sec */
#define BRIDGE_MAX_BELIEVABLE_BANDWIDTH 100000 /* 100 kB/sec */

/** Return the smaller of the router's configured BandwidthRate
 * and its advertised capacity, making sure to stay within the
 * interval between bridge-min-believe-bw and
 * bridge-max-believe-bw. */
static uint32_t
bridge_get_advertised_bandwidth_bounded(routerinfo_t *router)
{
  uint32_t result = router->bandwidthcapacity;
  if (result > router->bandwidthrate)
    result = router->bandwidthrate;
  if (result > BRIDGE_MAX_BELIEVABLE_BANDWIDTH)
    result = BRIDGE_MAX_BELIEVABLE_BANDWIDTH;
  else if (result < BRIDGE_MIN_BELIEVABLE_BANDWIDTH)
    result = BRIDGE_MIN_BELIEVABLE_BANDWIDTH;
  return result;
}

/** Return bw*1000, unless bw*1000 would overflow, in which case return
 * INT32_MAX. */
static INLINE int32_t
kb_to_bytes(uint32_t bw)
{
  return (bw > (INT32_MAX/1000)) ? INT32_MAX : bw*1000;
}

/** Helper function:
 * choose a random element of smartlist <b>sl</b> of nodes, weighted by
 * the advertised bandwidth of each element using the consensus
 * bandwidth weights.
 *
 * If <b>rule</b>==WEIGHT_FOR_EXIT. we're picking an exit node: consider all
 * nodes' bandwidth equally regardless of their Exit status, since there may
 * be some in the list because they exit to obscure ports. If
 * <b>rule</b>==NO_WEIGHTING, we're picking a non-exit node: weight
 * exit-node's bandwidth less depending on the smallness of the fraction of
 * Exit-to-total bandwidth.  If <b>rule</b>==WEIGHT_FOR_GUARD, we're picking a
 * guard node: consider all guard's bandwidth equally. Otherwise, weight
 * guards proportionally less.
 */
static const node_t *
smartlist_choose_node_by_bandwidth_weights(smartlist_t *sl,
                                           bandwidth_weight_rule_t rule)
{
  int64_t weight_scale;
  int64_t rand_bw;
  double Wg = -1, Wm = -1, We = -1, Wd = -1;
  double Wgb = -1, Wmb = -1, Web = -1, Wdb = -1;
  double weighted_bw = 0;
  double *bandwidths;
  double tmp = 0;
  unsigned int i;
  int have_unknown = 0; /* true iff sl contains element not in consensus. */

  /* Can't choose exit and guard at same time */
  tor_assert(rule == NO_WEIGHTING ||
             rule == WEIGHT_FOR_EXIT ||
             rule == WEIGHT_FOR_GUARD ||
             rule == WEIGHT_FOR_MID ||
             rule == WEIGHT_FOR_DIR);

  if (smartlist_len(sl) == 0) {
    log_info(LD_CIRC,
             "Empty routerlist passed in to consensus weight node "
             "selection for rule %s",
             bandwidth_weight_rule_to_string(rule));
    return NULL;
  }

  weight_scale = circuit_build_times_get_bw_scale(NULL);

  if (rule == WEIGHT_FOR_GUARD) {
    Wg = networkstatus_get_bw_weight(NULL, "Wgg", -1);
    Wm = networkstatus_get_bw_weight(NULL, "Wgm", -1); /* Bridges */
    We = 0;
    Wd = networkstatus_get_bw_weight(NULL, "Wgd", -1);

    Wgb = networkstatus_get_bw_weight(NULL, "Wgb", -1);
    Wmb = networkstatus_get_bw_weight(NULL, "Wmb", -1);
    Web = networkstatus_get_bw_weight(NULL, "Web", -1);
    Wdb = networkstatus_get_bw_weight(NULL, "Wdb", -1);
  } else if (rule == WEIGHT_FOR_MID) {
    Wg = networkstatus_get_bw_weight(NULL, "Wmg", -1);
    Wm = networkstatus_get_bw_weight(NULL, "Wmm", -1);
    We = networkstatus_get_bw_weight(NULL, "Wme", -1);
    Wd = networkstatus_get_bw_weight(NULL, "Wmd", -1);

    Wgb = networkstatus_get_bw_weight(NULL, "Wgb", -1);
    Wmb = networkstatus_get_bw_weight(NULL, "Wmb", -1);
    Web = networkstatus_get_bw_weight(NULL, "Web", -1);
    Wdb = networkstatus_get_bw_weight(NULL, "Wdb", -1);
  } else if (rule == WEIGHT_FOR_EXIT) {
    // Guards CAN be exits if they have weird exit policies
    // They are d then I guess...
    We = networkstatus_get_bw_weight(NULL, "Wee", -1);
    Wm = networkstatus_get_bw_weight(NULL, "Wem", -1); /* Odd exit policies */
    Wd = networkstatus_get_bw_weight(NULL, "Wed", -1);
    Wg = networkstatus_get_bw_weight(NULL, "Weg", -1); /* Odd exit policies */

    Wgb = networkstatus_get_bw_weight(NULL, "Wgb", -1);
    Wmb = networkstatus_get_bw_weight(NULL, "Wmb", -1);
    Web = networkstatus_get_bw_weight(NULL, "Web", -1);
    Wdb = networkstatus_get_bw_weight(NULL, "Wdb", -1);
  } else if (rule == WEIGHT_FOR_DIR) {
    We = networkstatus_get_bw_weight(NULL, "Wbe", -1);
    Wm = networkstatus_get_bw_weight(NULL, "Wbm", -1);
    Wd = networkstatus_get_bw_weight(NULL, "Wbd", -1);
    Wg = networkstatus_get_bw_weight(NULL, "Wbg", -1);

    Wgb = Wmb = Web = Wdb = weight_scale;
  } else if (rule == NO_WEIGHTING) {
    Wg = Wm = We = Wd = weight_scale;
    Wgb = Wmb = Web = Wdb = weight_scale;
  }

  if (Wg < 0 || Wm < 0 || We < 0 || Wd < 0 || Wgb < 0 || Wmb < 0 || Wdb < 0
      || Web < 0) {
    log_debug(LD_CIRC,
              "Got negative bandwidth weights. Defaulting to old selection"
              " algorithm.");
    return NULL; // Use old algorithm.
  }

  Wg /= weight_scale;
  Wm /= weight_scale;
  We /= weight_scale;
  Wd /= weight_scale;

  Wgb /= weight_scale;
  Wmb /= weight_scale;
  Web /= weight_scale;
  Wdb /= weight_scale;

  bandwidths = tor_malloc_zero(sizeof(double)*smartlist_len(sl));

  // Cycle through smartlist and total the bandwidth.
  SMARTLIST_FOREACH_BEGIN(sl, const node_t *, node) {
    int is_exit = 0, is_guard = 0, is_dir = 0, this_bw = 0, is_me = 0;
    double weight = 1;
    is_exit = node->is_exit && ! node->is_bad_exit;
    is_guard = node->is_possible_guard;
    is_dir = node_is_dir(node);
    if (node->rs) {
      if (!node->rs->has_bandwidth) {
        tor_free(bandwidths);
        /* This should never happen, unless all the authorites downgrade
         * to 0.2.0 or rogue routerstatuses get inserted into our consensus. */
        log_warn(LD_BUG,
                 "Consensus is not listing bandwidths. Defaulting back to "
                 "old router selection algorithm.");
        return NULL;
      }
      this_bw = kb_to_bytes(node->rs->bandwidth);
    } else if (node->ri) {
      /* bridge or other descriptor not in our consensus */
      this_bw = bridge_get_advertised_bandwidth_bounded(node->ri);
      have_unknown = 1;
    } else {
      /* We can't use this one. */
      continue;
    }
    is_me = router_digest_is_me(node->identity);

    if (is_guard && is_exit) {
      weight = (is_dir ? Wdb*Wd : Wd);
    } else if (is_guard) {
      weight = (is_dir ? Wgb*Wg : Wg);
    } else if (is_exit) {
      weight = (is_dir ? Web*We : We);
    } else { // middle
      weight = (is_dir ? Wmb*Wm : Wm);
    }

    bandwidths[node_sl_idx] = weight*this_bw;
    weighted_bw += weight*this_bw;
    if (is_me)
      sl_last_weighted_bw_of_me = weight*this_bw;
  } SMARTLIST_FOREACH_END(node);

  /* XXXX023 this is a kludge to expose these values. */
  sl_last_total_weighted_bw = weighted_bw;

  log_debug(LD_CIRC, "Choosing node for rule %s based on weights "
            "Wg=%lf Wm=%lf We=%lf Wd=%lf with total bw %lf",
            bandwidth_weight_rule_to_string(rule),
            Wg, Wm, We, Wd, weighted_bw);

  /* If there is no bandwidth, choose at random */
  if (DBL_TO_U64(weighted_bw) == 0) {
    /* Don't warn when using bridges/relays not in the consensus */
    if (!have_unknown)
      log_warn(LD_CIRC,
               "Weighted bandwidth is %lf in node selection for rule %s",
               weighted_bw, bandwidth_weight_rule_to_string(rule));
    tor_free(bandwidths);
    return smartlist_choose(sl);
  }

  rand_bw = crypto_rand_uint64(DBL_TO_U64(weighted_bw));
  rand_bw++; /* crypto_rand_uint64() counts from 0, and we need to count
              * from 1 below. See bug 1203 for details. */

  /* Last, count through sl until we get to the element we picked */
  tmp = 0.0;
  for (i=0; i < (unsigned)smartlist_len(sl); i++) {
    tmp += bandwidths[i];
    if (tmp >= rand_bw)
      break;
  }

  if (i == (unsigned)smartlist_len(sl)) {
    /* This was once possible due to round-off error, but shouldn't be able
     * to occur any longer. */
    tor_fragile_assert();
    --i;
    log_warn(LD_BUG, "Round-off error in computing bandwidth had an effect on "
             " which router we chose. Please tell the developers. "
             "%lf " U64_FORMAT " %lf", tmp, U64_PRINTF_ARG(rand_bw),
             weighted_bw);
  }
  tor_free(bandwidths);
  return smartlist_get(sl, i);
}

/** Helper function:
 * choose a random node_t element of smartlist <b>sl</b>, weighted by
 * the advertised bandwidth of each element.
 *
 * If <b>rule</b>==WEIGHT_FOR_EXIT. we're picking an exit node: consider all
 * nodes' bandwidth equally regardless of their Exit status, since there may
 * be some in the list because they exit to obscure ports. If
 * <b>rule</b>==NO_WEIGHTING, we're picking a non-exit node: weight
 * exit-node's bandwidth less depending on the smallness of the fraction of
 * Exit-to-total bandwidth.  If <b>rule</b>==WEIGHT_FOR_GUARD, we're picking a
 * guard node: consider all guard's bandwidth equally. Otherwise, weight
 * guards proportionally less.
 */
static const node_t *
smartlist_choose_node_by_bandwidth(smartlist_t *sl,
                                   bandwidth_weight_rule_t rule)
{
  unsigned i;
  int32_t *bandwidths;
  int is_exit;
  int is_guard;
  uint64_t total_nonexit_bw = 0, total_exit_bw = 0, total_bw = 0;
  uint64_t total_nonguard_bw = 0, total_guard_bw = 0;
  uint64_t rand_bw, tmp;
  double exit_weight;
  double guard_weight;
  int n_unknown = 0;
  bitarray_t *exit_bits;
  bitarray_t *guard_bits;
  int me_idx = -1;

  // This function does not support WEIGHT_FOR_DIR
  // or WEIGHT_FOR_MID
  if (rule == WEIGHT_FOR_DIR || rule == WEIGHT_FOR_MID) {
    rule = NO_WEIGHTING;
  }

  /* Can't choose exit and guard at same time */
  tor_assert(rule == NO_WEIGHTING ||
             rule == WEIGHT_FOR_EXIT ||
             rule == WEIGHT_FOR_GUARD);

  if (smartlist_len(sl) == 0) {
    log_info(LD_CIRC,
             "Empty routerlist passed in to old node selection for rule %s",
             bandwidth_weight_rule_to_string(rule));
    return NULL;
  }

  /* First count the total bandwidth weight, and make a list
   * of each value.  <0 means "unknown; no routerinfo."  We use the
   * bits of negative values to remember whether the router was fast (-x)&1
   * and whether it was an exit (-x)&2 or guard (-x)&4.  Yes, it's a hack. */
  bandwidths = tor_malloc(sizeof(int32_t)*smartlist_len(sl));
  exit_bits = bitarray_init_zero(smartlist_len(sl));
  guard_bits = bitarray_init_zero(smartlist_len(sl));

  /* Iterate over all the routerinfo_t or routerstatus_t, and */
  SMARTLIST_FOREACH_BEGIN(sl, const node_t *, node) {
    /* first, learn what bandwidth we think i has */
    int is_known = 1;
    int32_t flags = 0;
    uint32_t this_bw = 0;
    i = node_sl_idx;

    if (router_digest_is_me(node->identity))
      me_idx = node_sl_idx;

    is_exit = node->is_exit;
    is_guard = node->is_possible_guard;
    if (node->rs) {
      if (node->rs->has_bandwidth) {
        this_bw = kb_to_bytes(node->rs->bandwidth);
      } else { /* guess */
        /* XXX023 once consensuses always list bandwidths, we can take
         * this guessing business out. -RD */
        is_known = 0;
        flags = node->rs->is_fast ? 1 : 0;
        flags |= is_exit ? 2 : 0;
        flags |= is_guard ? 4 : 0;
      }
    } else if (node->ri) {
      /* Must be a bridge if we're willing to use it */
      this_bw = bridge_get_advertised_bandwidth_bounded(node->ri);
    }

    if (is_exit)
      bitarray_set(exit_bits, i);
    if (is_guard)
      bitarray_set(guard_bits, i);
    if (is_known) {
      bandwidths[i] = (int32_t) this_bw; // safe since MAX_BELIEVABLE<INT32_MAX
      // XXX this is no longer true! We don't always cap the bw anymore. Can
      // a consensus make us overflow?-sh
      tor_assert(bandwidths[i] >= 0);
      if (is_guard)
        total_guard_bw += this_bw;
      else
        total_nonguard_bw += this_bw;
      if (is_exit)
        total_exit_bw += this_bw;
      else
        total_nonexit_bw += this_bw;
    } else {
      ++n_unknown;
      bandwidths[node_sl_idx] = -flags;
    }
  } SMARTLIST_FOREACH_END(node);

  /* Now, fill in the unknown values. */
  if (n_unknown) {
    int32_t avg_fast, avg_slow;
    if (total_exit_bw+total_nonexit_bw) {
      /* if there's some bandwidth, there's at least one known router,
       * so no worries about div by 0 here */
      int n_known = smartlist_len(sl)-n_unknown;
      avg_fast = avg_slow = (int32_t)
        ((total_exit_bw+total_nonexit_bw)/((uint64_t) n_known));
    } else {
      avg_fast = 40000;
      avg_slow = 20000;
    }
    for (i=0; i<(unsigned)smartlist_len(sl); ++i) {
      int32_t bw = bandwidths[i];
      if (bw>=0)
        continue;
      is_exit = ((-bw)&2);
      is_guard = ((-bw)&4);
      bandwidths[i] = ((-bw)&1) ? avg_fast : avg_slow;
      if (is_exit)
        total_exit_bw += bandwidths[i];
      else
        total_nonexit_bw += bandwidths[i];
      if (is_guard)
        total_guard_bw += bandwidths[i];
      else
        total_nonguard_bw += bandwidths[i];
    }
  }

  /* If there's no bandwidth at all, pick at random. */
  if (!(total_exit_bw+total_nonexit_bw)) {
    tor_free(bandwidths);
    tor_free(exit_bits);
    tor_free(guard_bits);
    return smartlist_choose(sl);
  }

  /* Figure out how to weight exits and guards */
  {
    double all_bw = U64_TO_DBL(total_exit_bw+total_nonexit_bw);
    double exit_bw = U64_TO_DBL(total_exit_bw);
    double guard_bw = U64_TO_DBL(total_guard_bw);
    /*
     * For detailed derivation of this formula, see
     *   http://archives.seul.org/or/dev/Jul-2007/msg00056.html
     */
    if (rule == WEIGHT_FOR_EXIT || !total_exit_bw)
      exit_weight = 1.0;
    else
      exit_weight = 1.0 - all_bw/(3.0*exit_bw);

    if (rule == WEIGHT_FOR_GUARD || !total_guard_bw)
      guard_weight = 1.0;
    else
      guard_weight = 1.0 - all_bw/(3.0*guard_bw);

    if (exit_weight <= 0.0)
      exit_weight = 0.0;

    if (guard_weight <= 0.0)
      guard_weight = 0.0;

    total_bw = 0;
    sl_last_weighted_bw_of_me = 0;
    for (i=0; i < (unsigned)smartlist_len(sl); i++) {
      uint64_t bw;
      is_exit = bitarray_is_set(exit_bits, i);
      is_guard = bitarray_is_set(guard_bits, i);
      if (is_exit && is_guard)
        bw = ((uint64_t)(bandwidths[i] * exit_weight * guard_weight));
      else if (is_guard)
        bw = ((uint64_t)(bandwidths[i] * guard_weight));
      else if (is_exit)
        bw = ((uint64_t)(bandwidths[i] * exit_weight));
      else
        bw = bandwidths[i];
      total_bw += bw;
      if (i == (unsigned) me_idx)
        sl_last_weighted_bw_of_me = bw;
    }
  }

  /* XXXX023 this is a kludge to expose these values. */
  sl_last_total_weighted_bw = total_bw;

  log_debug(LD_CIRC, "Total weighted bw = "U64_FORMAT
            ", exit bw = "U64_FORMAT
            ", nonexit bw = "U64_FORMAT", exit weight = %lf "
            "(for exit == %d)"
            ", guard bw = "U64_FORMAT
            ", nonguard bw = "U64_FORMAT", guard weight = %lf "
            "(for guard == %d)",
            U64_PRINTF_ARG(total_bw),
            U64_PRINTF_ARG(total_exit_bw), U64_PRINTF_ARG(total_nonexit_bw),
            exit_weight, (int)(rule == WEIGHT_FOR_EXIT),
            U64_PRINTF_ARG(total_guard_bw), U64_PRINTF_ARG(total_nonguard_bw),
            guard_weight, (int)(rule == WEIGHT_FOR_GUARD));

  /* Almost done: choose a random value from the bandwidth weights. */
  rand_bw = crypto_rand_uint64(total_bw);
  rand_bw++; /* crypto_rand_uint64() counts from 0, and we need to count
              * from 1 below. See bug 1203 for details. */

  /* Last, count through sl until we get to the element we picked */
  tmp = 0;
  for (i=0; i < (unsigned)smartlist_len(sl); i++) {
    is_exit = bitarray_is_set(exit_bits, i);
    is_guard = bitarray_is_set(guard_bits, i);

    /* Weights can be 0 if not counting guards/exits */
    if (is_exit && is_guard)
      tmp += ((uint64_t)(bandwidths[i] * exit_weight * guard_weight));
    else if (is_guard)
      tmp += ((uint64_t)(bandwidths[i] * guard_weight));
    else if (is_exit)
      tmp += ((uint64_t)(bandwidths[i] * exit_weight));
    else
      tmp += bandwidths[i];

    if (tmp >= rand_bw)
      break;
  }
  if (i == (unsigned)smartlist_len(sl)) {
    /* This was once possible due to round-off error, but shouldn't be able
     * to occur any longer. */
    tor_fragile_assert();
    --i;
    log_warn(LD_BUG, "Round-off error in computing bandwidth had an effect on "
             " which router we chose. Please tell the developers. "
             U64_FORMAT " " U64_FORMAT " " U64_FORMAT, U64_PRINTF_ARG(tmp),
             U64_PRINTF_ARG(rand_bw), U64_PRINTF_ARG(total_bw));
  }
  tor_free(bandwidths);
  tor_free(exit_bits);
  tor_free(guard_bits);
  return smartlist_get(sl, i);
}

/** Choose a random element of status list <b>sl</b>, weighted by
 * the advertised bandwidth of each node */
const node_t *
node_sl_choose_by_bandwidth(smartlist_t *sl,
                            bandwidth_weight_rule_t rule)
{ /*XXXX MOVE */
  const node_t *ret;
  if ((ret = smartlist_choose_node_by_bandwidth_weights(sl, rule))) {
    return ret;
  } else {
    return smartlist_choose_node_by_bandwidth(sl, rule);
  }
}

/** Return a random running node from the nodelist. Never
 * pick a node that is in
 * <b>excludedsmartlist</b>, or which matches <b>excludedset</b>,
 * even if they are the only nodes available.
 * If <b>CRN_NEED_UPTIME</b> is set in flags and any router has more than
 * a minimum uptime, return one of those.
 * If <b>CRN_NEED_CAPACITY</b> is set in flags, weight your choice by the
 * advertised capacity of each router.
 * If <b>CRN_ALLOW_INVALID</b> is not set in flags, consider only Valid
 * routers.
 * If <b>CRN_NEED_GUARD</b> is set in flags, consider only Guard routers.
 * If <b>CRN_WEIGHT_AS_EXIT</b> is set in flags, we weight bandwidths as if
 * picking an exit node, otherwise we weight bandwidths for picking a relay
 * node (that is, possibly discounting exit nodes).
 * If <b>CRN_NEED_DESC</b> is set in flags, we only consider nodes that
 * have a routerinfo or microdescriptor -- that is, enough info to be
 * used to build a circuit.
 */
const node_t *
router_choose_random_node(smartlist_t *excludedsmartlist,
                          routerset_t *excludedset,
                          router_crn_flags_t flags)
{ /* XXXX MOVE */
  const int need_uptime = (flags & CRN_NEED_UPTIME) != 0;
  const int need_capacity = (flags & CRN_NEED_CAPACITY) != 0;
  const int need_guard = (flags & CRN_NEED_GUARD) != 0;
  const int allow_invalid = (flags & CRN_ALLOW_INVALID) != 0;
  const int weight_for_exit = (flags & CRN_WEIGHT_AS_EXIT) != 0;
  const int need_desc = (flags & CRN_NEED_DESC) != 0;

  smartlist_t *sl=smartlist_create(),
    *excludednodes=smartlist_create();
  const node_t *choice = NULL;
  const routerinfo_t *r;
  bandwidth_weight_rule_t rule;

  tor_assert(!(weight_for_exit && need_guard));
  rule = weight_for_exit ? WEIGHT_FOR_EXIT :
    (need_guard ? WEIGHT_FOR_GUARD : WEIGHT_FOR_MID);

  /* Exclude relays that allow single hop exit circuits, if the user
   * wants to (such relays might be risky) */
  if (get_options()->ExcludeSingleHopRelays) {
    SMARTLIST_FOREACH(nodelist_get_list(), node_t *, node,
      if (node_allows_single_hop_exits(node)) {
        smartlist_add(excludednodes, node);
      });
  }

  if ((r = routerlist_find_my_routerinfo())) {
    const node_t *me = node_get_by_id(r->cache_info.identity_digest);
    if (me)
      smartlist_add(excludednodes, (void *)me);
    routerlist_add_nodes_in_family(excludednodes, r);
  }

  router_add_running_nodes_to_smartlist(sl, allow_invalid,
                                        need_uptime, need_capacity,
                                        need_guard, need_desc);
  smartlist_subtract(sl,excludednodes);
  if (excludedsmartlist)
    smartlist_subtract(sl,excludedsmartlist);
  if (excludedset)
    routerset_subtract_nodes(sl,excludedset);

  // Always weight by bandwidth
  choice = node_sl_choose_by_bandwidth(sl, rule);

  smartlist_free(sl);
  if (!choice && (need_uptime || need_capacity || need_guard)) {
    /* try once more -- recurse but with fewer restrictions. */
    log_info(LD_CIRC,
             "We couldn't find any live%s%s%s routers; falling back "
             "to list of all routers.",
             need_capacity?", fast":"",
             need_uptime?", stable":"",
             need_guard?", guard":"");
    flags &= ~ (CRN_NEED_UPTIME|CRN_NEED_CAPACITY|CRN_NEED_GUARD);
    choice = router_choose_random_node(
                     excludedsmartlist, excludedset, flags);
  }
  smartlist_free(excludednodes);
  if (!choice) {
    log_warn(LD_CIRC,
             "No available nodes when trying to choose node. Failing.");
  }
  return choice;
}

/** Helper: given an extended nickname in <b>hexdigest</b> try to decode it.
 * Return 0 on success, -1 on failure.  Store the result into the
 * DIGEST_LEN-byte buffer at <b>digest_out</b>, the single character at
 * <b>nickname_qualifier_char_out</b>, and the MAXNICKNAME_LEN+1-byte buffer
 * at <b>nickname_out</b>.
 *
 * The recognized format is:
 *   HexName = Dollar? HexDigest NamePart?
 *   Dollar = '?'
 *   HexDigest = HexChar*20
 *   HexChar = 'a'..'f' | 'A'..'F' | '0'..'9'
 *   NamePart = QualChar Name
 *   QualChar = '=' | '~'
 *   Name = NameChar*(1..MAX_NICKNAME_LEN)
 *   NameChar = Any ASCII alphanumeric character
 */
int
hex_digest_nickname_decode(const char *hexdigest,
                           char *digest_out,
                           char *nickname_qualifier_char_out,
                           char *nickname_out)
{
  size_t len;

  tor_assert(hexdigest);
  if (hexdigest[0] == '$')
    ++hexdigest;

  len = strlen(hexdigest);
  if (len < HEX_DIGEST_LEN) {
    return -1;
  } else if (len > HEX_DIGEST_LEN && (hexdigest[HEX_DIGEST_LEN] == '=' ||
                                    hexdigest[HEX_DIGEST_LEN] == '~') &&
           len <= HEX_DIGEST_LEN+1+MAX_NICKNAME_LEN) {
    *nickname_qualifier_char_out = hexdigest[HEX_DIGEST_LEN];
    strlcpy(nickname_out, hexdigest+HEX_DIGEST_LEN+1 , MAX_NICKNAME_LEN+1);
  } else if (len == HEX_DIGEST_LEN) {
    ;
  } else {
    return -1;
  }

  if (base16_decode(digest_out, DIGEST_LEN, hexdigest, HEX_DIGEST_LEN)<0)
    return -1;
  return 0;
}

/** Helper: Return true iff the <b>identity_digest</b> and <b>nickname</b>
 * combination of a router, encoded in hexadecimal, matches <b>hexdigest</b>
 * (which is optionally prefixed with a single dollar sign).  Return false if
 * <b>hexdigest</b> is malformed, or it doesn't match.  */
static int
hex_digest_nickname_matches(const char *hexdigest, const char *identity_digest,
                            const char *nickname, int is_named)
{
  char digest[DIGEST_LEN];
  char nn_char='\0';
  char nn_buf[MAX_NICKNAME_LEN+1];

  if (hex_digest_nickname_decode(hexdigest, digest, &nn_char, nn_buf) == -1)
    return 0;

  if (nn_char == '=' || nn_char == '~') {
    if (strcasecmp(nn_buf, nickname))
      return 0;
    if (nn_char == '=' && !is_named)
      return 0;
  }

  return tor_memeq(digest, identity_digest, DIGEST_LEN);
}

/* Return true iff <b>router</b> is listed as named in the current
 * consensus. */
static int
router_is_named(const routerinfo_t *router)
{
  const char *digest =
    networkstatus_get_router_digest_by_nickname(router->nickname);

  return (digest &&
          tor_memeq(digest, router->cache_info.identity_digest, DIGEST_LEN));
}

/** Return true iff the digest of <b>router</b>'s identity key,
 * encoded in hexadecimal, matches <b>hexdigest</b> (which is
 * optionally prefixed with a single dollar sign).  Return false if
 * <b>hexdigest</b> is malformed, or it doesn't match.  */
static INLINE int
router_hex_digest_matches(const routerinfo_t *router, const char *hexdigest)
{
  return hex_digest_nickname_matches(hexdigest,
                                     router->cache_info.identity_digest,
                                     router->nickname,
                                     router_is_named(router));
}

/** Return true if <b>router</b>'s nickname matches <b>nickname</b>
 * (case-insensitive), or if <b>router's</b> identity key digest
 * matches a hexadecimal value stored in <b>nickname</b>.  Return
 * false otherwise. */
static int
router_nickname_matches(const routerinfo_t *router, const char *nickname)
{
  if (nickname[0]!='$' && !strcasecmp(router->nickname, nickname))
    return 1;
  return router_hex_digest_matches(router, nickname);
}

/** Return true if <b>node</b>'s nickname matches <b>nickname</b>
 * (case-insensitive), or if <b>node's</b> identity key digest
 * matches a hexadecimal value stored in <b>nickname</b>.  Return
 * false otherwise. */
static int
node_nickname_matches(const node_t *node, const char *nickname)
{
  const char *n = node_get_nickname(node);
  if (n && nickname[0]!='$' && !strcasecmp(n, nickname))
    return 1;
  return hex_digest_nickname_matches(nickname,
                                     node->identity,
                                     n,
                                     node_is_named(node));
}

/** Return the router in our routerlist whose (case-insensitive)
 * nickname or (case-sensitive) hexadecimal key digest is
 * <b>nickname</b>.  Return NULL if no such router is known.
 */
const routerinfo_t *
router_get_by_nickname(const char *nickname, int warn_if_unnamed)
{
#if 1
  const node_t *node = node_get_by_nickname(nickname, warn_if_unnamed);
  if (node)
    return node->ri;
  else
    return NULL;
#else
  int maybedigest;
  char digest[DIGEST_LEN];
  routerinfo_t *best_match=NULL;
  int n_matches = 0;
  const char *named_digest = NULL;

  tor_assert(nickname);
  if (!routerlist)
    return NULL;
  if (nickname[0] == '$')
    return router_get_by_hexdigest(nickname);
  if (!strcasecmp(nickname, UNNAMED_ROUTER_NICKNAME))
    return NULL;

  maybedigest = (strlen(nickname) >= HEX_DIGEST_LEN) &&
    (base16_decode(digest,DIGEST_LEN,nickname,HEX_DIGEST_LEN) == 0);

  if ((named_digest = networkstatus_get_router_digest_by_nickname(nickname))) {
    return rimap_get(routerlist->identity_map, named_digest);
  }
  if (networkstatus_nickname_is_unnamed(nickname))
    return NULL;

  /* If we reach this point, there's no canonical value for the nickname. */

  SMARTLIST_FOREACH(routerlist->routers, routerinfo_t *, router,
  {
    if (!strcasecmp(router->nickname, nickname)) {
      ++n_matches;
      if (n_matches <= 1 || router->is_running)
        best_match = router;
    } else if (maybedigest &&
               tor_memeq(digest, router->cache_info.identity_digest,
                         DIGEST_LEN)) {
      if (router_hex_digest_matches(router, nickname))
        return router;
      /* If we reach this point, we have a ID=name syntax that matches the
       * identity but not the name. That isn't an acceptable match. */
    }
  });

  if (best_match) {
    if (warn_if_unnamed && n_matches > 1) {
      smartlist_t *fps = smartlist_create();
      int any_unwarned = 0;
      SMARTLIST_FOREACH_BEGIN(routerlist->routers, routerinfo_t *, router) {
          routerstatus_t *rs;
          char *desc;
          size_t dlen;
          char fp[HEX_DIGEST_LEN+1];
          if (strcasecmp(router->nickname, nickname))
            continue;
          rs = router_get_mutable_consensus_status_by_id(
                                          router->cache_info.identity_digest);
          if (rs && !rs->name_lookup_warned) {
            rs->name_lookup_warned = 1;
            any_unwarned = 1;
          }
          base16_encode(fp, sizeof(fp),
                        router->cache_info.identity_digest, DIGEST_LEN);
          dlen = 32 + HEX_DIGEST_LEN + strlen(router->address);
          desc = tor_malloc(dlen);
          tor_snprintf(desc, dlen, "\"$%s\" for the one at %s:%d",
                       fp, router->address, router->or_port);
          smartlist_add(fps, desc);
      } SMARTLIST_FOREACH_END(router);
      if (any_unwarned) {
        char *alternatives = smartlist_join_strings(fps, "; ",0,NULL);
        log_warn(LD_CONFIG,
                 "There are multiple matches for the nickname \"%s\","
                 " but none is listed as named by the directory authorities. "
                 "Choosing one arbitrarily. If you meant one in particular, "
                 "you should say %s.", nickname, alternatives);
        tor_free(alternatives);
      }
      SMARTLIST_FOREACH(fps, char *, cp, tor_free(cp));
      smartlist_free(fps);
    } else if (warn_if_unnamed) {
      routerstatus_t *rs = router_get_mutable_consensus_status_by_id(
          best_match->cache_info.identity_digest);
      if (rs && !rs->name_lookup_warned) {
        char fp[HEX_DIGEST_LEN+1];
        base16_encode(fp, sizeof(fp),
                      best_match->cache_info.identity_digest, DIGEST_LEN);
        log_warn(LD_CONFIG, "You specified a server \"%s\" by name, but this "
             "name is not registered, so it could be used by any server, "
             "not just the one you meant. "
             "To make sure you get the same server in the future, refer to "
             "it by key, as \"$%s\".", nickname, fp);
        rs->name_lookup_warned = 1;
      }
    }
    return best_match;
  }
  return NULL;
#endif
}

/** Return true iff <b>digest</b> is the digest of the identity key of a
 * trusted directory matching at least one bit of <b>type</b>.  If <b>type</b>
 * is zero, any authority is okay. */
int
router_digest_is_trusted_dir_type(const char *digest, dirinfo_type_t type)
{
  if (!trusted_dir_servers)
    return 0;
  if (authdir_mode(get_options()) && router_digest_is_me(digest))
    return 1;
  SMARTLIST_FOREACH(trusted_dir_servers, trusted_dir_server_t *, ent,
    if (tor_memeq(digest, ent->digest, DIGEST_LEN)) {
      return (!type) || ((type & ent->type) != 0);
    });
  return 0;
}

/** Return true iff <b>addr</b> is the address of one of our trusted
 * directory authorities. */
int
router_addr_is_trusted_dir(uint32_t addr)
{
  if (!trusted_dir_servers)
    return 0;
  SMARTLIST_FOREACH(trusted_dir_servers, trusted_dir_server_t *, ent,
    if (ent->addr == addr)
      return 1;
    );
  return 0;
}

/** If hexdigest is correctly formed, base16_decode it into
 * digest, which must have DIGEST_LEN space in it.
 * Return 0 on success, -1 on failure.
 */
int
hexdigest_to_digest(const char *hexdigest, char *digest)
{
  if (hexdigest[0]=='$')
    ++hexdigest;
  if (strlen(hexdigest) < HEX_DIGEST_LEN ||
      base16_decode(digest,DIGEST_LEN,hexdigest,HEX_DIGEST_LEN) < 0)
    return -1;
  return 0;
}

/** Return the router in our routerlist whose hexadecimal key digest
 * is <b>hexdigest</b>.  Return NULL if no such router is known. */
const routerinfo_t *
router_get_by_hexdigest(const char *hexdigest)
{
  if (is_legal_nickname(hexdigest))
    return NULL;

  /* It's not a legal nickname, so it must be a hexdigest or nothing. */
  return router_get_by_nickname(hexdigest, 1);
}

/** As router_get_by_id_digest,but return a pointer that you're allowed to
 * modify */
routerinfo_t *
router_get_mutable_by_digest(const char *digest)
{
  tor_assert(digest);

  if (!routerlist) return NULL;

  // routerlist_assert_ok(routerlist);

  return rimap_get(routerlist->identity_map, digest);
}

/** Return the router in our routerlist whose 20-byte key digest
 * is <b>digest</b>.  Return NULL if no such router is known. */
const routerinfo_t *
router_get_by_id_digest(const char *digest)
{
  return router_get_mutable_by_digest(digest);
}

/** Return the router in our routerlist whose 20-byte descriptor
 * is <b>digest</b>.  Return NULL if no such router is known. */
signed_descriptor_t *
router_get_by_descriptor_digest(const char *digest)
{
  tor_assert(digest);

  if (!routerlist) return NULL;

  return sdmap_get(routerlist->desc_digest_map, digest);
}

/** Return the signed descriptor for the router in our routerlist whose
 * 20-byte extra-info digest is <b>digest</b>.  Return NULL if no such router
 * is known. */
signed_descriptor_t *
router_get_by_extrainfo_digest(const char *digest)
{
  tor_assert(digest);

  if (!routerlist) return NULL;

  return sdmap_get(routerlist->desc_by_eid_map, digest);
}

/** Return the signed descriptor for the extrainfo_t in our routerlist whose
 * extra-info-digest is <b>digest</b>. Return NULL if no such extra-info
 * document is known. */
signed_descriptor_t *
extrainfo_get_by_descriptor_digest(const char *digest)
{
  extrainfo_t *ei;
  tor_assert(digest);
  if (!routerlist) return NULL;
  ei = eimap_get(routerlist->extra_info_map, digest);
  return ei ? &ei->cache_info : NULL;
}

/** Return a pointer to the signed textual representation of a descriptor.
 * The returned string is not guaranteed to be NUL-terminated: the string's
 * length will be in desc-\>signed_descriptor_len.
 *
 * If <b>with_annotations</b> is set, the returned string will include
 * the annotations
 * (if any) preceding the descriptor.  This will increase the length of the
 * string by desc-\>annotations_len.
 *
 * The caller must not free the string returned.
 */
static const char *
signed_descriptor_get_body_impl(const signed_descriptor_t *desc,
                                int with_annotations)
{
  const char *r = NULL;
  size_t len = desc->signed_descriptor_len;
  off_t offset = desc->saved_offset;
  if (with_annotations)
    len += desc->annotations_len;
  else
    offset += desc->annotations_len;

  tor_assert(len > 32);
  if (desc->saved_location == SAVED_IN_CACHE && routerlist) {
    desc_store_t *store = desc_get_store(router_get_routerlist(), desc);
    if (store && store->mmap) {
      tor_assert(desc->saved_offset + len <= store->mmap->size);
      r = store->mmap->data + offset;
    } else if (store) {
      log_err(LD_DIR, "We couldn't read a descriptor that is supposedly "
              "mmaped in our cache.  Is another process running in our data "
              "directory?  Exiting.");
      exit(1);
    }
  }
  if (!r) /* no mmap, or not in cache. */
    r = desc->signed_descriptor_body +
      (with_annotations ? 0 : desc->annotations_len);

  tor_assert(r);
  if (!with_annotations) {
    if (fast_memcmp("router ", r, 7) && fast_memcmp("extra-info ", r, 11)) {
      char *cp = tor_strndup(r, 64);
      log_err(LD_DIR, "descriptor at %p begins with unexpected string %s.  "
              "Is another process running in our data directory?  Exiting.",
              desc, escaped(cp));
      exit(1);
    }
  }

  return r;
}

/** Return a pointer to the signed textual representation of a descriptor.
 * The returned string is not guaranteed to be NUL-terminated: the string's
 * length will be in desc-\>signed_descriptor_len.
 *
 * The caller must not free the string returned.
 */
const char *
signed_descriptor_get_body(const signed_descriptor_t *desc)
{
  return signed_descriptor_get_body_impl(desc, 0);
}

/** As signed_descriptor_get_body(), but points to the beginning of the
 * annotations section rather than the beginning of the descriptor. */
const char *
signed_descriptor_get_annotations(const signed_descriptor_t *desc)
{
  return signed_descriptor_get_body_impl(desc, 1);
}

/** Return the current list of all known routers. */
routerlist_t *
router_get_routerlist(void)
{
  if (PREDICT_UNLIKELY(!routerlist)) {
    routerlist = tor_malloc_zero(sizeof(routerlist_t));
    routerlist->routers = smartlist_create();
    routerlist->old_routers = smartlist_create();
    routerlist->identity_map = rimap_new();
    routerlist->desc_digest_map = sdmap_new();
    routerlist->desc_by_eid_map = sdmap_new();
    routerlist->extra_info_map = eimap_new();

    routerlist->desc_store.fname_base = "cached-descriptors";
    routerlist->desc_store.fname_alt_base = "cached-routers";
    routerlist->extrainfo_store.fname_base = "cached-extrainfo";

    routerlist->desc_store.type = ROUTER_STORE;
    routerlist->extrainfo_store.type = EXTRAINFO_STORE;

    routerlist->desc_store.description = "router descriptors";
    routerlist->extrainfo_store.description = "extra-info documents";
  }
  return routerlist;
}

/** Free all storage held by <b>router</b>. */
void
routerinfo_free(routerinfo_t *router)
{
  if (!router)
    return;

  tor_free(router->cache_info.signed_descriptor_body);
  tor_free(router->address);
  tor_free(router->nickname);
  tor_free(router->platform);
  tor_free(router->contact_info);
  if (router->onion_pkey)
    crypto_free_pk_env(router->onion_pkey);
  if (router->identity_pkey)
    crypto_free_pk_env(router->identity_pkey);
  if (router->declared_family) {
    SMARTLIST_FOREACH(router->declared_family, char *, s, tor_free(s));
    smartlist_free(router->declared_family);
  }
  addr_policy_list_free(router->exit_policy);

  memset(router, 77, sizeof(routerinfo_t));

  tor_free(router);
}

/** Release all storage held by <b>extrainfo</b> */
void
extrainfo_free(extrainfo_t *extrainfo)
{
  if (!extrainfo)
    return;
  tor_free(extrainfo->cache_info.signed_descriptor_body);
  tor_free(extrainfo->pending_sig);

  memset(extrainfo, 88, sizeof(extrainfo_t)); /* debug bad memory usage */
  tor_free(extrainfo);
}

/** Release storage held by <b>sd</b>. */
static void
signed_descriptor_free(signed_descriptor_t *sd)
{
  if (!sd)
    return;

  tor_free(sd->signed_descriptor_body);

  memset(sd, 99, sizeof(signed_descriptor_t)); /* Debug bad mem usage */
  tor_free(sd);
}

/** Extract a signed_descriptor_t from a general routerinfo, and free the
 * routerinfo.
 */
static signed_descriptor_t *
signed_descriptor_from_routerinfo(routerinfo_t *ri)
{
  signed_descriptor_t *sd;
  tor_assert(ri->purpose == ROUTER_PURPOSE_GENERAL);
  sd = tor_malloc_zero(sizeof(signed_descriptor_t));
  memcpy(sd, &(ri->cache_info), sizeof(signed_descriptor_t));
  sd->routerlist_index = -1;
  ri->cache_info.signed_descriptor_body = NULL;
  routerinfo_free(ri);
  return sd;
}

/** Helper: free the storage held by the extrainfo_t in <b>e</b>. */
static void
_extrainfo_free(void *e)
{
  extrainfo_free(e);
}

/** Free all storage held by a routerlist <b>rl</b>. */
void
routerlist_free(routerlist_t *rl)
{
  if (!rl)
    return;
  rimap_free(rl->identity_map, NULL);
  sdmap_free(rl->desc_digest_map, NULL);
  sdmap_free(rl->desc_by_eid_map, NULL);
  eimap_free(rl->extra_info_map, _extrainfo_free);
  SMARTLIST_FOREACH(rl->routers, routerinfo_t *, r,
                    routerinfo_free(r));
  SMARTLIST_FOREACH(rl->old_routers, signed_descriptor_t *, sd,
                    signed_descriptor_free(sd));
  smartlist_free(rl->routers);
  smartlist_free(rl->old_routers);
  if (routerlist->desc_store.mmap)
    tor_munmap_file(routerlist->desc_store.mmap);
  if (routerlist->extrainfo_store.mmap)
    tor_munmap_file(routerlist->extrainfo_store.mmap);
  tor_free(rl);

  router_dir_info_changed();
}

/** Log information about how much memory is being used for routerlist,
 * at log level <b>severity</b>. */
void
dump_routerlist_mem_usage(int severity)
{
  uint64_t livedescs = 0;
  uint64_t olddescs = 0;
  if (!routerlist)
    return;
  SMARTLIST_FOREACH(routerlist->routers, routerinfo_t *, r,
                    livedescs += r->cache_info.signed_descriptor_len);
  SMARTLIST_FOREACH(routerlist->old_routers, signed_descriptor_t *, sd,
                    olddescs += sd->signed_descriptor_len);

  log(severity, LD_DIR,
      "In %d live descriptors: "U64_FORMAT" bytes.  "
      "In %d old descriptors: "U64_FORMAT" bytes.",
      smartlist_len(routerlist->routers), U64_PRINTF_ARG(livedescs),
      smartlist_len(routerlist->old_routers), U64_PRINTF_ARG(olddescs));
}

/** Debugging helper: If <b>idx</b> is nonnegative, assert that <b>ri</b> is
 * in <b>sl</b> at position <b>idx</b>. Otherwise, search <b>sl</b> for
 * <b>ri</b>.  Return the index of <b>ri</b> in <b>sl</b>, or -1 if <b>ri</b>
 * is not in <b>sl</b>. */
static INLINE int
_routerlist_find_elt(smartlist_t *sl, void *ri, int idx)
{
  if (idx < 0) {
    idx = -1;
    SMARTLIST_FOREACH(sl, routerinfo_t *, r,
                      if (r == ri) {
                        idx = r_sl_idx;
                        break;
                      });
  } else {
    tor_assert(idx < smartlist_len(sl));
    tor_assert(smartlist_get(sl, idx) == ri);
  };
  return idx;
}

/** Insert an item <b>ri</b> into the routerlist <b>rl</b>, updating indices
 * as needed.  There must be no previous member of <b>rl</b> with the same
 * identity digest as <b>ri</b>: If there is, call routerlist_replace
 * instead.
 */
static void
routerlist_insert(routerlist_t *rl, routerinfo_t *ri)
{
  routerinfo_t *ri_old;
  signed_descriptor_t *sd_old;
  {
    const routerinfo_t *ri_generated = router_get_my_routerinfo();
    tor_assert(ri_generated != ri);
  }
  tor_assert(ri->cache_info.routerlist_index == -1);

  ri_old = rimap_set(rl->identity_map, ri->cache_info.identity_digest, ri);
  tor_assert(!ri_old);

  sd_old = sdmap_set(rl->desc_digest_map,
                     ri->cache_info.signed_descriptor_digest,
                     &(ri->cache_info));
  if (sd_old) {
    rl->desc_store.bytes_dropped += sd_old->signed_descriptor_len;
    sdmap_remove(rl->desc_by_eid_map, sd_old->extra_info_digest);
    signed_descriptor_free(sd_old);
  }

  if (!tor_digest_is_zero(ri->cache_info.extra_info_digest))
    sdmap_set(rl->desc_by_eid_map, ri->cache_info.extra_info_digest,
              &ri->cache_info);
  smartlist_add(rl->routers, ri);
  ri->cache_info.routerlist_index = smartlist_len(rl->routers) - 1;
  nodelist_add_routerinfo(ri);
  router_dir_info_changed();
#ifdef DEBUG_ROUTERLIST
  routerlist_assert_ok(rl);
#endif
}

/** Adds the extrainfo_t <b>ei</b> to the routerlist <b>rl</b>, if there is a
 * corresponding router in rl-\>routers or rl-\>old_routers.  Return true iff
 * we actually inserted <b>ei</b>.  Free <b>ei</b> if it isn't inserted. */
static int
extrainfo_insert(routerlist_t *rl, extrainfo_t *ei)
{
  int r = 0;
  routerinfo_t *ri = rimap_get(rl->identity_map,
                               ei->cache_info.identity_digest);
  signed_descriptor_t *sd =
    sdmap_get(rl->desc_by_eid_map, ei->cache_info.signed_descriptor_digest);
  extrainfo_t *ei_tmp;

  {
    extrainfo_t *ei_generated = router_get_my_extrainfo();
    tor_assert(ei_generated != ei);
  }

  if (!ri) {
    /* This router is unknown; we can't even verify the signature. Give up.*/
    goto done;
  }
  if (routerinfo_incompatible_with_extrainfo(ri, ei, sd, NULL)) {
    goto done;
  }

  /* Okay, if we make it here, we definitely have a router corresponding to
   * this extrainfo. */

  ei_tmp = eimap_set(rl->extra_info_map,
                     ei->cache_info.signed_descriptor_digest,
                     ei);
  r = 1;
  if (ei_tmp) {
    rl->extrainfo_store.bytes_dropped +=
      ei_tmp->cache_info.signed_descriptor_len;
    extrainfo_free(ei_tmp);
  }

 done:
  if (r == 0)
    extrainfo_free(ei);

#ifdef DEBUG_ROUTERLIST
  routerlist_assert_ok(rl);
#endif
  return r;
}

#define should_cache_old_descriptors() \
  directory_caches_dir_info(get_options())

/** If we're a directory cache and routerlist <b>rl</b> doesn't have
 * a copy of router <b>ri</b> yet, add it to the list of old (not
 * recommended but still served) descriptors. Else free it. */
static void
routerlist_insert_old(routerlist_t *rl, routerinfo_t *ri)
{
  {
    const routerinfo_t *ri_generated = router_get_my_routerinfo();
    tor_assert(ri_generated != ri);
  }
  tor_assert(ri->cache_info.routerlist_index == -1);

  if (should_cache_old_descriptors() &&
      ri->purpose == ROUTER_PURPOSE_GENERAL &&
      !sdmap_get(rl->desc_digest_map,
                 ri->cache_info.signed_descriptor_digest)) {
    signed_descriptor_t *sd = signed_descriptor_from_routerinfo(ri);
    sdmap_set(rl->desc_digest_map, sd->signed_descriptor_digest, sd);
    smartlist_add(rl->old_routers, sd);
    sd->routerlist_index = smartlist_len(rl->old_routers)-1;
    if (!tor_digest_is_zero(sd->extra_info_digest))
      sdmap_set(rl->desc_by_eid_map, sd->extra_info_digest, sd);
  } else {
    routerinfo_free(ri);
  }
#ifdef DEBUG_ROUTERLIST
  routerlist_assert_ok(rl);
#endif
}

/** Remove an item <b>ri</b> from the routerlist <b>rl</b>, updating indices
 * as needed. If <b>idx</b> is nonnegative and smartlist_get(rl-&gt;routers,
 * idx) == ri, we don't need to do a linear search over the list to decide
 * which to remove.  We fill the gap in rl-&gt;routers with a later element in
 * the list, if any exists. <b>ri</b> is freed.
 *
 * If <b>make_old</b> is true, instead of deleting the router, we try adding
 * it to rl-&gt;old_routers. */
void
routerlist_remove(routerlist_t *rl, routerinfo_t *ri, int make_old, time_t now)
{
  routerinfo_t *ri_tmp;
  extrainfo_t *ei_tmp;
  int idx = ri->cache_info.routerlist_index;
  tor_assert(0 <= idx && idx < smartlist_len(rl->routers));
  tor_assert(smartlist_get(rl->routers, idx) == ri);

  nodelist_remove_routerinfo(ri);

  /* make sure the rephist module knows that it's not running */
  rep_hist_note_router_unreachable(ri->cache_info.identity_digest, now);

  ri->cache_info.routerlist_index = -1;
  smartlist_del(rl->routers, idx);
  if (idx < smartlist_len(rl->routers)) {
    routerinfo_t *r = smartlist_get(rl->routers, idx);
    r->cache_info.routerlist_index = idx;
  }

  ri_tmp = rimap_remove(rl->identity_map, ri->cache_info.identity_digest);
  router_dir_info_changed();
  tor_assert(ri_tmp == ri);

  if (make_old && should_cache_old_descriptors() &&
      ri->purpose == ROUTER_PURPOSE_GENERAL) {
    signed_descriptor_t *sd;
    sd = signed_descriptor_from_routerinfo(ri);
    smartlist_add(rl->old_routers, sd);
    sd->routerlist_index = smartlist_len(rl->old_routers)-1;
    sdmap_set(rl->desc_digest_map, sd->signed_descriptor_digest, sd);
    if (!tor_digest_is_zero(sd->extra_info_digest))
      sdmap_set(rl->desc_by_eid_map, sd->extra_info_digest, sd);
  } else {
    signed_descriptor_t *sd_tmp;
    sd_tmp = sdmap_remove(rl->desc_digest_map,
                          ri->cache_info.signed_descriptor_digest);
    tor_assert(sd_tmp == &(ri->cache_info));
    rl->desc_store.bytes_dropped += ri->cache_info.signed_descriptor_len;
    ei_tmp = eimap_remove(rl->extra_info_map,
                          ri->cache_info.extra_info_digest);
    if (ei_tmp) {
      rl->extrainfo_store.bytes_dropped +=
        ei_tmp->cache_info.signed_descriptor_len;
      extrainfo_free(ei_tmp);
    }
    if (!tor_digest_is_zero(ri->cache_info.extra_info_digest))
      sdmap_remove(rl->desc_by_eid_map, ri->cache_info.extra_info_digest);
    routerinfo_free(ri);
  }
#ifdef DEBUG_ROUTERLIST
  routerlist_assert_ok(rl);
#endif
}

/** Remove a signed_descriptor_t <b>sd</b> from <b>rl</b>-\>old_routers, and
 * adjust <b>rl</b> as appropriate.  <b>idx</b> is -1, or the index of
 * <b>sd</b>. */
static void
routerlist_remove_old(routerlist_t *rl, signed_descriptor_t *sd, int idx)
{
  signed_descriptor_t *sd_tmp;
  extrainfo_t *ei_tmp;
  desc_store_t *store;
  if (idx == -1) {
    idx = sd->routerlist_index;
  }
  tor_assert(0 <= idx && idx < smartlist_len(rl->old_routers));
  /* XXXX edmanm's bridge relay triggered the following assert while
   * running 0.2.0.12-alpha.  If anybody triggers this again, see if we
   * can get a backtrace. */
  tor_assert(smartlist_get(rl->old_routers, idx) == sd);
  tor_assert(idx == sd->routerlist_index);

  sd->routerlist_index = -1;
  smartlist_del(rl->old_routers, idx);
  if (idx < smartlist_len(rl->old_routers)) {
    signed_descriptor_t *d = smartlist_get(rl->old_routers, idx);
    d->routerlist_index = idx;
  }
  sd_tmp = sdmap_remove(rl->desc_digest_map,
                        sd->signed_descriptor_digest);
  tor_assert(sd_tmp == sd);
  store = desc_get_store(rl, sd);
  if (store)
    store->bytes_dropped += sd->signed_descriptor_len;

  ei_tmp = eimap_remove(rl->extra_info_map,
                        sd->extra_info_digest);
  if (ei_tmp) {
    rl->extrainfo_store.bytes_dropped +=
      ei_tmp->cache_info.signed_descriptor_len;
    extrainfo_free(ei_tmp);
  }
  if (!tor_digest_is_zero(sd->extra_info_digest))
    sdmap_remove(rl->desc_by_eid_map, sd->extra_info_digest);

  signed_descriptor_free(sd);
#ifdef DEBUG_ROUTERLIST
  routerlist_assert_ok(rl);
#endif
}

/** Remove <b>ri_old</b> from the routerlist <b>rl</b>, and replace it with
 * <b>ri_new</b>, updating all index info.  If <b>idx</b> is nonnegative and
 * smartlist_get(rl-&gt;routers, idx) == ri, we don't need to do a linear
 * search over the list to decide which to remove.  We put ri_new in the same
 * index as ri_old, if possible.  ri is freed as appropriate.
 *
 * If should_cache_descriptors() is true, instead of deleting the router,
 * we add it to rl-&gt;old_routers. */
static void
routerlist_replace(routerlist_t *rl, routerinfo_t *ri_old,
                   routerinfo_t *ri_new)
{
  int idx;
  int same_descriptors;

  routerinfo_t *ri_tmp;
  extrainfo_t *ei_tmp;
  {
    const routerinfo_t *ri_generated = router_get_my_routerinfo();
    tor_assert(ri_generated != ri_new);
  }
  tor_assert(ri_old != ri_new);
  tor_assert(ri_new->cache_info.routerlist_index == -1);

  idx = ri_old->cache_info.routerlist_index;
  tor_assert(0 <= idx && idx < smartlist_len(rl->routers));
  tor_assert(smartlist_get(rl->routers, idx) == ri_old);

  nodelist_remove_routerinfo(ri_old);
  nodelist_add_routerinfo(ri_new);

  router_dir_info_changed();
  if (idx >= 0) {
    smartlist_set(rl->routers, idx, ri_new);
    ri_old->cache_info.routerlist_index = -1;
    ri_new->cache_info.routerlist_index = idx;
    /* Check that ri_old is not in rl->routers anymore: */
    tor_assert( _routerlist_find_elt(rl->routers, ri_old, -1) == -1 );
  } else {
    log_warn(LD_BUG, "Appending entry from routerlist_replace.");
    routerlist_insert(rl, ri_new);
    return;
  }
  if (tor_memneq(ri_old->cache_info.identity_digest,
             ri_new->cache_info.identity_digest, DIGEST_LEN)) {
    /* digests don't match; digestmap_set won't replace */
    rimap_remove(rl->identity_map, ri_old->cache_info.identity_digest);
  }
  ri_tmp = rimap_set(rl->identity_map,
                     ri_new->cache_info.identity_digest, ri_new);
  tor_assert(!ri_tmp || ri_tmp == ri_old);
  sdmap_set(rl->desc_digest_map,
            ri_new->cache_info.signed_descriptor_digest,
            &(ri_new->cache_info));

  if (!tor_digest_is_zero(ri_new->cache_info.extra_info_digest)) {
    sdmap_set(rl->desc_by_eid_map, ri_new->cache_info.extra_info_digest,
              &ri_new->cache_info);
  }

  same_descriptors = tor_memeq(ri_old->cache_info.signed_descriptor_digest,
                              ri_new->cache_info.signed_descriptor_digest,
                              DIGEST_LEN);

  if (should_cache_old_descriptors() &&
      ri_old->purpose == ROUTER_PURPOSE_GENERAL &&
      !same_descriptors) {
    /* ri_old is going to become a signed_descriptor_t and go into
     * old_routers */
    signed_descriptor_t *sd = signed_descriptor_from_routerinfo(ri_old);
    smartlist_add(rl->old_routers, sd);
    sd->routerlist_index = smartlist_len(rl->old_routers)-1;
    sdmap_set(rl->desc_digest_map, sd->signed_descriptor_digest, sd);
    if (!tor_digest_is_zero(sd->extra_info_digest))
      sdmap_set(rl->desc_by_eid_map, sd->extra_info_digest, sd);
  } else {
    /* We're dropping ri_old. */
    if (!same_descriptors) {
      /* digests don't match; The sdmap_set above didn't replace */
      sdmap_remove(rl->desc_digest_map,
                   ri_old->cache_info.signed_descriptor_digest);

      if (tor_memneq(ri_old->cache_info.extra_info_digest,
                 ri_new->cache_info.extra_info_digest, DIGEST_LEN)) {
        ei_tmp = eimap_remove(rl->extra_info_map,
                              ri_old->cache_info.extra_info_digest);
        if (ei_tmp) {
          rl->extrainfo_store.bytes_dropped +=
            ei_tmp->cache_info.signed_descriptor_len;
          extrainfo_free(ei_tmp);
        }
      }

      if (!tor_digest_is_zero(ri_old->cache_info.extra_info_digest)) {
        sdmap_remove(rl->desc_by_eid_map,
                     ri_old->cache_info.extra_info_digest);
      }
    }
    rl->desc_store.bytes_dropped += ri_old->cache_info.signed_descriptor_len;
    routerinfo_free(ri_old);
  }
#ifdef DEBUG_ROUTERLIST
  routerlist_assert_ok(rl);
#endif
}

/** Extract the descriptor <b>sd</b> from old_routerlist, and re-parse
 * it as a fresh routerinfo_t. */
static routerinfo_t *
routerlist_reparse_old(routerlist_t *rl, signed_descriptor_t *sd)
{
  routerinfo_t *ri;
  const char *body;

  body = signed_descriptor_get_annotations(sd);

  ri = router_parse_entry_from_string(body,
                         body+sd->signed_descriptor_len+sd->annotations_len,
                         0, 1, NULL);
  if (!ri)
    return NULL;
  memcpy(&ri->cache_info, sd, sizeof(signed_descriptor_t));
  sd->signed_descriptor_body = NULL; /* Steal reference. */
  ri->cache_info.routerlist_index = -1;

  routerlist_remove_old(rl, sd, -1);

  return ri;
}

/** Free all memory held by the routerlist module. */
void
routerlist_free_all(void)
{
  routerlist_free(routerlist);
  routerlist = NULL;
  if (warned_nicknames) {
    SMARTLIST_FOREACH(warned_nicknames, char *, cp, tor_free(cp));
    smartlist_free(warned_nicknames);
    warned_nicknames = NULL;
  }
  if (trusted_dir_servers) {
    SMARTLIST_FOREACH(trusted_dir_servers, trusted_dir_server_t *, ds,
                      trusted_dir_server_free(ds));
    smartlist_free(trusted_dir_servers);
    trusted_dir_servers = NULL;
  }
  if (trusted_dir_certs) {
    DIGESTMAP_FOREACH(trusted_dir_certs, key, cert_list_t *, cl) {
      SMARTLIST_FOREACH(cl->certs, authority_cert_t *, cert,
                        authority_cert_free(cert));
      smartlist_free(cl->certs);
      tor_free(cl);
    } DIGESTMAP_FOREACH_END;
    digestmap_free(trusted_dir_certs, NULL);
    trusted_dir_certs = NULL;
  }
}

/** Forget that we have issued any router-related warnings, so that we'll
 * warn again if we see the same errors. */
void
routerlist_reset_warnings(void)
{
  if (!warned_nicknames)
    warned_nicknames = smartlist_create();
  SMARTLIST_FOREACH(warned_nicknames, char *, cp, tor_free(cp));
  smartlist_clear(warned_nicknames); /* now the list is empty. */

  networkstatus_reset_warnings();
}

/** Mark the router with ID <b>digest</b> as running or non-running
 * in our routerlist. */
void
router_set_status(const char *digest, int up)
{
  node_t *node;
  tor_assert(digest);

  SMARTLIST_FOREACH(trusted_dir_servers, trusted_dir_server_t *, d,
                    if (tor_memeq(d->digest, digest, DIGEST_LEN))
                      d->is_running = up);

<<<<<<< HEAD
  node = node_get_mutable_by_id(digest);
  if (node) {
#if 0
    char buf[MAX_VERBOSE_NICKNAME_LEN+1];
    node_get_verbose_nickname(node,buf);
    log_debug(LD_DIR,"Marking router %s as %s.",
              buf, up ? "up" : "down");
#endif
    if (!up && node_is_me(node) && !we_are_hibernating())
=======
  router = router_get_by_digest(digest);
  if (router) {
    log_debug(LD_DIR,"Marking router %s as %s.",
              router_describe(router), up ? "up" : "down");
    if (!up && router_is_me(router) && !we_are_hibernating())
>>>>>>> 7f0fb8e6
      log_warn(LD_NET, "We just marked ourself as down. Are your external "
               "addresses reachable?");
    node->is_running = up;
  }

  router_dir_info_changed();
}

/** Add <b>router</b> to the routerlist, if we don't already have it.  Replace
 * older entries (if any) with the same key.  Note: Callers should not hold
 * their pointers to <b>router</b> if this function fails; <b>router</b>
 * will either be inserted into the routerlist or freed. Similarly, even
 * if this call succeeds, they should not hold their pointers to
 * <b>router</b> after subsequent calls with other routerinfo's -- they
 * might cause the original routerinfo to get freed.
 *
 * Returns the status for the operation. Might set *<b>msg</b> if it wants
 * the poster of the router to know something.
 *
 * If <b>from_cache</b>, this descriptor came from our disk cache. If
 * <b>from_fetch</b>, we received it in response to a request we made.
 * (If both are false, that means it was uploaded to us as an auth dir
 * server or via the controller.)
 *
 * This function should be called *after*
 * routers_update_status_from_consensus_networkstatus; subsequently, you
 * should call router_rebuild_store and routerlist_descriptors_added.
 */
was_router_added_t
router_add_to_routerlist(routerinfo_t *router, const char **msg,
                         int from_cache, int from_fetch)
{
  const char *id_digest;
  or_options_t *options = get_options();
  int authdir = authdir_mode_handles_descs(options, router->purpose);
  int authdir_believes_valid = 0;
  routerinfo_t *old_router;
  networkstatus_t *consensus = networkstatus_get_latest_consensus();
  const smartlist_t *networkstatus_v2_list = networkstatus_get_v2_list();
  int in_consensus = 0;

  tor_assert(msg);

  if (!routerlist)
    router_get_routerlist();

  id_digest = router->cache_info.identity_digest;

  old_router = router_get_mutable_by_digest(id_digest);

  /* Make sure that we haven't already got this exact descriptor. */
  if (sdmap_get(routerlist->desc_digest_map,
                router->cache_info.signed_descriptor_digest)) {
    /* If we have this descriptor already and the new descriptor is a bridge
     * descriptor, replace it. If we had a bridge descriptor before and the
     * new one is not a bridge descriptor, don't replace it. */

    /* Only members of routerlist->identity_map can be bridges; we don't
     * put bridges in old_routers. */
    const int was_bridge = old_router &&
      old_router->purpose == ROUTER_PURPOSE_BRIDGE;

    if (routerinfo_is_a_configured_bridge(router) &&
        router->purpose == ROUTER_PURPOSE_BRIDGE &&
        !was_bridge) {
      log_info(LD_DIR, "Replacing non-bridge descriptor with bridge "
               "descriptor for router %s",
               router_describe(router));
    } else {
      log_info(LD_DIR,
               "Dropping descriptor that we already have for router %s",
               router_describe(router));
      *msg = "Router descriptor was not new.";
      routerinfo_free(router);
      return ROUTER_WAS_NOT_NEW;
    }
  }

  if (authdir) {
    if (authdir_wants_to_reject_router(router, msg,
                                       !from_cache && !from_fetch,
                                       &authdir_believes_valid)) {
      tor_assert(*msg);
      routerinfo_free(router);
      return ROUTER_AUTHDIR_REJECTS;
    }
  } else if (from_fetch) {
    /* Only check the descriptor digest against the network statuses when
     * we are receiving in response to a fetch. */

    if (!signed_desc_digest_is_recognized(&router->cache_info) &&
        !routerinfo_is_a_configured_bridge(router)) {
      /* We asked for it, so some networkstatus must have listed it when we
       * did.  Save it if we're a cache in case somebody else asks for it. */
      log_info(LD_DIR,
               "Received a no-longer-recognized descriptor for router %s",
               router_describe(router));
      *msg = "Router descriptor is not referenced by any network-status.";

      /* Only journal this desc if we'll be serving it. */
      if (!from_cache && should_cache_old_descriptors())
        signed_desc_append_to_journal(&router->cache_info,
                                      &routerlist->desc_store);
      routerlist_insert_old(routerlist, router);
      return ROUTER_NOT_IN_CONSENSUS_OR_NETWORKSTATUS;
    }
  }

  /* We no longer need a router with this descriptor digest. */
  SMARTLIST_FOREACH(networkstatus_v2_list, networkstatus_v2_t *, ns,
  {
    routerstatus_t *rs =
      networkstatus_v2_find_mutable_entry(ns, id_digest);
    if (rs && tor_memeq(rs->descriptor_digest,
                      router->cache_info.signed_descriptor_digest,
                      DIGEST_LEN))
      rs->need_to_mirror = 0;
  });
  if (consensus) {
    routerstatus_t *rs = networkstatus_vote_find_mutable_entry(
                                                     consensus, id_digest);
    if (rs && tor_memeq(rs->descriptor_digest,
                      router->cache_info.signed_descriptor_digest,
                      DIGEST_LEN)) {
      in_consensus = 1;
      rs->need_to_mirror = 0;
    }
  }

  if (router->purpose == ROUTER_PURPOSE_GENERAL &&
      consensus && !in_consensus && !authdir) {
    /* If it's a general router not listed in the consensus, then don't
     * consider replacing the latest router with it. */
    if (!from_cache && should_cache_old_descriptors())
      signed_desc_append_to_journal(&router->cache_info,
                                    &routerlist->desc_store);
    routerlist_insert_old(routerlist, router);
    *msg = "Skipping router descriptor: not in consensus.";
    return ROUTER_NOT_IN_CONSENSUS;
  }

  /* If we're reading a bridge descriptor from our cache, and we don't
   * recognize it as one of our currently configured bridges, drop the
   * descriptor. Otherwise we could end up using it as one of our entry
   * guards even if it isn't in our Bridge config lines. */
  if (router->purpose == ROUTER_PURPOSE_BRIDGE && from_cache &&
      !authdir_mode_bridge(options) &&
      !routerinfo_is_a_configured_bridge(router)) {
    log_info(LD_DIR, "Dropping bridge descriptor for %s because we have "
             "no bridge configured at that address.",
             safe_str_client(router_describe(router)));
    *msg = "Router descriptor was not a configured bridge.";
    routerinfo_free(router);
    return ROUTER_WAS_NOT_WANTED;
  }

  /* If we have a router with the same identity key, choose the newer one. */
  if (old_router) {
    if (!in_consensus && (router->cache_info.published_on <=
                          old_router->cache_info.published_on)) {
      /* Same key, but old.  This one is not listed in the consensus. */
      log_debug(LD_DIR, "Not-new descriptor for router %s",
                router_describe(router));
      /* Only journal this desc if we'll be serving it. */
      if (!from_cache && should_cache_old_descriptors())
        signed_desc_append_to_journal(&router->cache_info,
                                      &routerlist->desc_store);
      routerlist_insert_old(routerlist, router);
      *msg = "Router descriptor was not new.";
      return ROUTER_WAS_NOT_NEW;
    } else {
      /* Same key, and either new, or listed in the consensus. */
      log_debug(LD_DIR, "Replacing entry for router %s",
                router_describe(router));
      if (routers_have_same_or_addr(router, old_router)) {
        /* these carry over when the address and orport are unchanged. */
        router->last_reachable = old_router->last_reachable;
        router->testing_since = old_router->testing_since;
      }
      routerlist_replace(routerlist, old_router, router);
      if (!from_cache) {
        signed_desc_append_to_journal(&router->cache_info,
                                      &routerlist->desc_store);
      }
      directory_set_dirty();
      *msg = authdir_believes_valid ? "Valid server updated" :
        ("Invalid server updated. (This dirserver is marking your "
         "server as unapproved.)");
      return ROUTER_ADDED_SUCCESSFULLY;
    }
  }

  if (!in_consensus && from_cache &&
      router->cache_info.published_on < time(NULL) - OLD_ROUTER_DESC_MAX_AGE) {
    *msg = "Router descriptor was really old.";
    routerinfo_free(router);
    return ROUTER_WAS_NOT_NEW;
  }

  /* We haven't seen a router with this identity before. Add it to the end of
   * the list. */
  routerlist_insert(routerlist, router);
  if (!from_cache) {
    signed_desc_append_to_journal(&router->cache_info,
                                  &routerlist->desc_store);
  }
  directory_set_dirty();
  return ROUTER_ADDED_SUCCESSFULLY;
}

/** Insert <b>ei</b> into the routerlist, or free it. Other arguments are
 * as for router_add_to_routerlist().  Return ROUTER_ADDED_SUCCESSFULLY iff
 * we actually inserted it, ROUTER_BAD_EI otherwise.
 */
was_router_added_t
router_add_extrainfo_to_routerlist(extrainfo_t *ei, const char **msg,
                                   int from_cache, int from_fetch)
{
  int inserted;
  (void)from_fetch;
  if (msg) *msg = NULL;
  /*XXXX023 Do something with msg */

  inserted = extrainfo_insert(router_get_routerlist(), ei);

  if (inserted && !from_cache)
    signed_desc_append_to_journal(&ei->cache_info,
                                  &routerlist->extrainfo_store);

  if (inserted)
    return ROUTER_ADDED_SUCCESSFULLY;
  else
    return ROUTER_BAD_EI;
}

/** Sorting helper: return &lt;0, 0, or &gt;0 depending on whether the
 * signed_descriptor_t* in *<b>a</b> has an identity digest preceding, equal
 * to, or later than that of *<b>b</b>. */
static int
_compare_old_routers_by_identity(const void **_a, const void **_b)
{
  int i;
  const signed_descriptor_t *r1 = *_a, *r2 = *_b;
  if ((i = fast_memcmp(r1->identity_digest, r2->identity_digest, DIGEST_LEN)))
    return i;
  return (int)(r1->published_on - r2->published_on);
}

/** Internal type used to represent how long an old descriptor was valid,
 * where it appeared in the list of old descriptors, and whether it's extra
 * old. Used only by routerlist_remove_old_cached_routers_with_id(). */
struct duration_idx_t {
  int duration;
  int idx;
  int old;
};

/** Sorting helper: compare two duration_idx_t by their duration. */
static int
_compare_duration_idx(const void *_d1, const void *_d2)
{
  const struct duration_idx_t *d1 = _d1;
  const struct duration_idx_t *d2 = _d2;
  return d1->duration - d2->duration;
}

/** The range <b>lo</b> through <b>hi</b> inclusive of routerlist->old_routers
 * must contain routerinfo_t with the same identity and with publication time
 * in ascending order.  Remove members from this range until there are no more
 * than max_descriptors_per_router() remaining.  Start by removing the oldest
 * members from before <b>cutoff</b>, then remove members which were current
 * for the lowest amount of time.  The order of members of old_routers at
 * indices <b>lo</b> or higher may be changed.
 */
static void
routerlist_remove_old_cached_routers_with_id(time_t now,
                                             time_t cutoff, int lo, int hi,
                                             digestset_t *retain)
{
  int i, n = hi-lo+1;
  unsigned n_extra, n_rmv = 0;
  struct duration_idx_t *lifespans;
  uint8_t *rmv, *must_keep;
  smartlist_t *lst = routerlist->old_routers;
#if 1
  const char *ident;
  tor_assert(hi < smartlist_len(lst));
  tor_assert(lo <= hi);
  ident = ((signed_descriptor_t*)smartlist_get(lst, lo))->identity_digest;
  for (i = lo+1; i <= hi; ++i) {
    signed_descriptor_t *r = smartlist_get(lst, i);
    tor_assert(tor_memeq(ident, r->identity_digest, DIGEST_LEN));
  }
#endif
  /* Check whether we need to do anything at all. */
  {
    int mdpr = directory_caches_dir_info(get_options()) ? 2 : 1;
    if (n <= mdpr)
      return;
    n_extra = n - mdpr;
  }

  lifespans = tor_malloc_zero(sizeof(struct duration_idx_t)*n);
  rmv = tor_malloc_zero(sizeof(uint8_t)*n);
  must_keep = tor_malloc_zero(sizeof(uint8_t)*n);
  /* Set lifespans to contain the lifespan and index of each server. */
  /* Set rmv[i-lo]=1 if we're going to remove a server for being too old. */
  for (i = lo; i <= hi; ++i) {
    signed_descriptor_t *r = smartlist_get(lst, i);
    signed_descriptor_t *r_next;
    lifespans[i-lo].idx = i;
    if (r->last_listed_as_valid_until >= now ||
        (retain && digestset_isin(retain, r->signed_descriptor_digest))) {
      must_keep[i-lo] = 1;
    }
    if (i < hi) {
      r_next = smartlist_get(lst, i+1);
      tor_assert(r->published_on <= r_next->published_on);
      lifespans[i-lo].duration = (int)(r_next->published_on - r->published_on);
    } else {
      r_next = NULL;
      lifespans[i-lo].duration = INT_MAX;
    }
    if (!must_keep[i-lo] && r->published_on < cutoff && n_rmv < n_extra) {
      ++n_rmv;
      lifespans[i-lo].old = 1;
      rmv[i-lo] = 1;
    }
  }

  if (n_rmv < n_extra) {
    /**
     * We aren't removing enough servers for being old.  Sort lifespans by
     * the duration of liveness, and remove the ones we're not already going to
     * remove based on how long they were alive.
     **/
    qsort(lifespans, n, sizeof(struct duration_idx_t), _compare_duration_idx);
    for (i = 0; i < n && n_rmv < n_extra; ++i) {
      if (!must_keep[lifespans[i].idx-lo] && !lifespans[i].old) {
        rmv[lifespans[i].idx-lo] = 1;
        ++n_rmv;
      }
    }
  }

  i = hi;
  do {
    if (rmv[i-lo])
      routerlist_remove_old(routerlist, smartlist_get(lst, i), i);
  } while (--i >= lo);
  tor_free(must_keep);
  tor_free(rmv);
  tor_free(lifespans);
}

/** Deactivate any routers from the routerlist that are more than
 * ROUTER_MAX_AGE seconds old and not recommended by any networkstatuses;
 * remove old routers from the list of cached routers if we have too many.
 */
void
routerlist_remove_old_routers(void)
{
  int i, hi=-1;
  const char *cur_id = NULL;
  time_t now = time(NULL);
  time_t cutoff;
  routerinfo_t *router;
  signed_descriptor_t *sd;
  digestset_t *retain;
  int caches = directory_caches_dir_info(get_options());
  const networkstatus_t *consensus = networkstatus_get_latest_consensus();
  const smartlist_t *networkstatus_v2_list = networkstatus_get_v2_list();
  int have_enough_v2;

  trusted_dirs_remove_old_certs();

  if (!routerlist || !consensus)
    return;

  // routerlist_assert_ok(routerlist);

  /* We need to guess how many router descriptors we will wind up wanting to
     retain, so that we can be sure to allocate a large enough Bloom filter
     to hold the digest set.  Overestimating is fine; underestimating is bad.
  */
  {
    /* We'll probably retain everything in the consensus. */
    int n_max_retain = smartlist_len(consensus->routerstatus_list);
    if (caches && networkstatus_v2_list) {
      /* If we care about v2 statuses, we'll retain at most as many as are
         listed any of the v2 statues.  This will be at least the length of
         the largest v2 networkstatus, and in the worst case, this set will be
         equal to the sum of the lengths of all v2 consensuses.  Take the
         worst case.
      */
      SMARTLIST_FOREACH(networkstatus_v2_list, networkstatus_v2_t *, ns,
                        n_max_retain += smartlist_len(ns->entries));
    }
    retain = digestset_new(n_max_retain);
  }

  cutoff = now - OLD_ROUTER_DESC_MAX_AGE;
  /* Build a list of all the descriptors that _anybody_ lists. */
  if (caches && networkstatus_v2_list) {
    SMARTLIST_FOREACH(networkstatus_v2_list, networkstatus_v2_t *, ns,
    {
      /* XXXX The inner loop here gets pretty expensive, and actually shows up
       * on some profiles.  It may be the reason digestmap_set shows up in
       * profiles too.  If instead we kept a per-descriptor digest count of
       * how many networkstatuses recommended each descriptor, and changed
       * that only when the networkstatuses changed, that would be a speed
       * improvement, possibly 1-4% if it also removes digestmap_set from the
       * profile.  Not worth it for 0.1.2.x, though.  The new directory
       * system will obsolete this whole thing in 0.2.0.x. */
      SMARTLIST_FOREACH(ns->entries, routerstatus_t *, rs,
        if (rs->published_on >= cutoff)
          digestset_add(retain, rs->descriptor_digest));
    });
  }

  /* Retain anything listed in the consensus. */
  if (consensus) {
    SMARTLIST_FOREACH(consensus->routerstatus_list, routerstatus_t *, rs,
        if (rs->published_on >= cutoff)
          digestset_add(retain, rs->descriptor_digest));
  }

  /* If we have a consensus, and nearly as many v2 networkstatuses as we want,
   * we should consider pruning current routers that are too old and that
   * nobody recommends.  (If we don't have a consensus or enough v2
   * networkstatuses, then we should get more before we decide to kill
   * routers.) */
  /* we set this to true iff we don't care about v2 info, or we have enough. */
  have_enough_v2 = !caches ||
    (networkstatus_v2_list &&
     smartlist_len(networkstatus_v2_list) > get_n_v2_authorities() / 2);

  if (have_enough_v2 && consensus) {
    cutoff = now - ROUTER_MAX_AGE;
    /* Remove too-old unrecommended members of routerlist->routers. */
    for (i = 0; i < smartlist_len(routerlist->routers); ++i) {
      router = smartlist_get(routerlist->routers, i);
      if (router->cache_info.published_on <= cutoff &&
          router->cache_info.last_listed_as_valid_until < now &&
          !digestset_isin(retain,
                          router->cache_info.signed_descriptor_digest)) {
        /* Too old: remove it.  (If we're a cache, just move it into
         * old_routers.) */
        log_info(LD_DIR,
                 "Forgetting obsolete (too old) routerinfo for router %s",
                 router_describe(router));
        routerlist_remove(routerlist, router, 1, now);
        i--;
      }
    }
  }

  //routerlist_assert_ok(routerlist);

  /* Remove far-too-old members of routerlist->old_routers. */
  cutoff = now - OLD_ROUTER_DESC_MAX_AGE;
  for (i = 0; i < smartlist_len(routerlist->old_routers); ++i) {
    sd = smartlist_get(routerlist->old_routers, i);
    if (sd->published_on <= cutoff &&
        sd->last_listed_as_valid_until < now &&
        !digestset_isin(retain, sd->signed_descriptor_digest)) {
      /* Too old.  Remove it. */
      routerlist_remove_old(routerlist, sd, i--);
    }
  }

  //routerlist_assert_ok(routerlist);

  log_info(LD_DIR, "We have %d live routers and %d old router descriptors.",
           smartlist_len(routerlist->routers),
           smartlist_len(routerlist->old_routers));

  /* Now we might have to look at routerlist->old_routers for extraneous
   * members. (We'd keep all the members if we could, but we need to save
   * space.) First, check whether we have too many router descriptors, total.
   * We're okay with having too many for some given router, so long as the
   * total number doesn't approach max_descriptors_per_router()*len(router).
   */
  if (smartlist_len(routerlist->old_routers) <
      smartlist_len(routerlist->routers))
    goto done;

  /* Sort by identity, then fix indices. */
  smartlist_sort(routerlist->old_routers, _compare_old_routers_by_identity);
  /* Fix indices. */
  for (i = 0; i < smartlist_len(routerlist->old_routers); ++i) {
    signed_descriptor_t *r = smartlist_get(routerlist->old_routers, i);
    r->routerlist_index = i;
  }

  /* Iterate through the list from back to front, so when we remove descriptors
   * we don't mess up groups we haven't gotten to. */
  for (i = smartlist_len(routerlist->old_routers)-1; i >= 0; --i) {
    signed_descriptor_t *r = smartlist_get(routerlist->old_routers, i);
    if (!cur_id) {
      cur_id = r->identity_digest;
      hi = i;
    }
    if (tor_memneq(cur_id, r->identity_digest, DIGEST_LEN)) {
      routerlist_remove_old_cached_routers_with_id(now,
                                                   cutoff, i+1, hi, retain);
      cur_id = r->identity_digest;
      hi = i;
    }
  }
  if (hi>=0)
    routerlist_remove_old_cached_routers_with_id(now, cutoff, 0, hi, retain);
  //routerlist_assert_ok(routerlist);

 done:
  digestset_free(retain);
  router_rebuild_store(RRS_DONT_REMOVE_OLD, &routerlist->desc_store);
  router_rebuild_store(RRS_DONT_REMOVE_OLD,&routerlist->extrainfo_store);
}

/** We just added a new set of descriptors. Take whatever extra steps
 * we need. */
void
routerlist_descriptors_added(smartlist_t *sl, int from_cache)
{
  tor_assert(sl);
  control_event_descriptors_changed(sl);
  SMARTLIST_FOREACH_BEGIN(sl, routerinfo_t *, ri) {
    if (ri->purpose == ROUTER_PURPOSE_BRIDGE)
      learned_bridge_descriptor(ri, from_cache);
    if (ri->needs_retest_if_added) {
      ri->needs_retest_if_added = 0;
      dirserv_single_reachability_test(approx_time(), ri);
    }
  } SMARTLIST_FOREACH_END(ri);
}

/**
 * Code to parse a single router descriptor and insert it into the
 * routerlist.  Return -1 if the descriptor was ill-formed; 0 if the
 * descriptor was well-formed but could not be added; and 1 if the
 * descriptor was added.
 *
 * If we don't add it and <b>msg</b> is not NULL, then assign to
 * *<b>msg</b> a static string describing the reason for refusing the
 * descriptor.
 *
 * This is used only by the controller.
 */
int
router_load_single_router(const char *s, uint8_t purpose, int cache,
                          const char **msg)
{
  routerinfo_t *ri;
  was_router_added_t r;
  smartlist_t *lst;
  char annotation_buf[ROUTER_ANNOTATION_BUF_LEN];
  tor_assert(msg);
  *msg = NULL;

  tor_snprintf(annotation_buf, sizeof(annotation_buf),
               "@source controller\n"
               "@purpose %s\n", router_purpose_to_string(purpose));

  if (!(ri = router_parse_entry_from_string(s, NULL, 1, 0, annotation_buf))) {
    log_warn(LD_DIR, "Error parsing router descriptor; dropping.");
    *msg = "Couldn't parse router descriptor.";
    return -1;
  }
  tor_assert(ri->purpose == purpose);
  if (router_is_me(ri)) {
    log_warn(LD_DIR, "Router's identity key matches mine; dropping.");
    *msg = "Router's identity key matches mine.";
    routerinfo_free(ri);
    return 0;
  }

  if (!cache) /* obey the preference of the controller */
    ri->cache_info.do_not_cache = 1;

  lst = smartlist_create();
  smartlist_add(lst, ri);
  routers_update_status_from_consensus_networkstatus(lst, 0);

  r = router_add_to_routerlist(ri, msg, 0, 0);
  if (!WRA_WAS_ADDED(r)) {
    /* we've already assigned to *msg now, and ri is already freed */
    tor_assert(*msg);
    if (r == ROUTER_AUTHDIR_REJECTS)
      log_warn(LD_DIR, "Couldn't add router to list: %s Dropping.", *msg);
    smartlist_free(lst);
    return 0;
  } else {
    routerlist_descriptors_added(lst, 0);
    smartlist_free(lst);
    log_debug(LD_DIR, "Added router to list");
    return 1;
  }
}

/** Given a string <b>s</b> containing some routerdescs, parse it and put the
 * routers into our directory.  If saved_location is SAVED_NOWHERE, the routers
 * are in response to a query to the network: cache them by adding them to
 * the journal.
 *
 * Return the number of routers actually added.
 *
 * If <b>requested_fingerprints</b> is provided, it must contain a list of
 * uppercased fingerprints.  Do not update any router whose
 * fingerprint is not on the list; after updating a router, remove its
 * fingerprint from the list.
 *
 * If <b>descriptor_digests</b> is non-zero, then the requested_fingerprints
 * are descriptor digests. Otherwise they are identity digests.
 */
int
router_load_routers_from_string(const char *s, const char *eos,
                                saved_location_t saved_location,
                                smartlist_t *requested_fingerprints,
                                int descriptor_digests,
                                const char *prepend_annotations)
{
  smartlist_t *routers = smartlist_create(), *changed = smartlist_create();
  char fp[HEX_DIGEST_LEN+1];
  const char *msg;
  int from_cache = (saved_location != SAVED_NOWHERE);
  int allow_annotations = (saved_location != SAVED_NOWHERE);
  int any_changed = 0;

  router_parse_list_from_string(&s, eos, routers, saved_location, 0,
                                allow_annotations, prepend_annotations);

  routers_update_status_from_consensus_networkstatus(routers, !from_cache);

  log_info(LD_DIR, "%d elements to add", smartlist_len(routers));

  SMARTLIST_FOREACH_BEGIN(routers, routerinfo_t *, ri) {
    was_router_added_t r;
    char d[DIGEST_LEN];
    if (requested_fingerprints) {
      base16_encode(fp, sizeof(fp), descriptor_digests ?
                      ri->cache_info.signed_descriptor_digest :
                      ri->cache_info.identity_digest,
                    DIGEST_LEN);
      if (smartlist_string_isin(requested_fingerprints, fp)) {
        smartlist_string_remove(requested_fingerprints, fp);
      } else {
        char *requested =
          smartlist_join_strings(requested_fingerprints," ",0,NULL);
        log_warn(LD_DIR,
                 "We received a router descriptor with a fingerprint (%s) "
                 "that we never requested. (We asked for: %s.) Dropping.",
                 fp, requested);
        tor_free(requested);
        routerinfo_free(ri);
        continue;
      }
    }

    memcpy(d, ri->cache_info.signed_descriptor_digest, DIGEST_LEN);
    r = router_add_to_routerlist(ri, &msg, from_cache, !from_cache);
    if (WRA_WAS_ADDED(r)) {
      any_changed++;
      smartlist_add(changed, ri);
      routerlist_descriptors_added(changed, from_cache);
      smartlist_clear(changed);
    } else if (WRA_WAS_REJECTED(r)) {
      download_status_t *dl_status;
      dl_status = router_get_dl_status_by_descriptor_digest(d);
      if (dl_status) {
        log_info(LD_GENERAL, "Marking router %s as never downloadable",
                 hex_str(d, DIGEST_LEN));
        download_status_mark_impossible(dl_status);
      }
    }
  } SMARTLIST_FOREACH_END(ri);

  routerlist_assert_ok(routerlist);

  if (any_changed)
    router_rebuild_store(0, &routerlist->desc_store);

  smartlist_free(routers);
  smartlist_free(changed);

  return any_changed;
}

/** Parse one or more extrainfos from <b>s</b> (ending immediately before
 * <b>eos</b> if <b>eos</b> is present).  Other arguments are as for
 * router_load_routers_from_string(). */
void
router_load_extrainfo_from_string(const char *s, const char *eos,
                                  saved_location_t saved_location,
                                  smartlist_t *requested_fingerprints,
                                  int descriptor_digests)
{
  smartlist_t *extrainfo_list = smartlist_create();
  const char *msg;
  int from_cache = (saved_location != SAVED_NOWHERE);

  router_parse_list_from_string(&s, eos, extrainfo_list, saved_location, 1, 0,
                                NULL);

  log_info(LD_DIR, "%d elements to add", smartlist_len(extrainfo_list));

  SMARTLIST_FOREACH(extrainfo_list, extrainfo_t *, ei, {
      was_router_added_t added =
        router_add_extrainfo_to_routerlist(ei, &msg, from_cache, !from_cache);
      if (WRA_WAS_ADDED(added) && requested_fingerprints) {
        char fp[HEX_DIGEST_LEN+1];
        base16_encode(fp, sizeof(fp), descriptor_digests ?
                        ei->cache_info.signed_descriptor_digest :
                        ei->cache_info.identity_digest,
                      DIGEST_LEN);
        smartlist_string_remove(requested_fingerprints, fp);
        /* We silently let people stuff us with extrainfos we didn't ask for,
         * so long as we would have wanted them anyway.  Since we always fetch
         * all the extrainfos we want, and we never actually act on them
         * inside Tor, this should be harmless. */
      }
    });

  routerlist_assert_ok(routerlist);
  router_rebuild_store(0, &router_get_routerlist()->extrainfo_store);

  smartlist_free(extrainfo_list);
}

/** Return true iff any networkstatus includes a descriptor whose digest
 * is that of <b>desc</b>. */
static int
signed_desc_digest_is_recognized(signed_descriptor_t *desc)
{
  const routerstatus_t *rs;
  networkstatus_t *consensus = networkstatus_get_latest_consensus();
  int caches = directory_caches_dir_info(get_options());
  const smartlist_t *networkstatus_v2_list = networkstatus_get_v2_list();

  if (consensus) {
    rs = networkstatus_vote_find_entry(consensus, desc->identity_digest);
    if (rs && tor_memeq(rs->descriptor_digest,
                      desc->signed_descriptor_digest, DIGEST_LEN))
      return 1;
  }
  if (caches && networkstatus_v2_list) {
    SMARTLIST_FOREACH(networkstatus_v2_list, networkstatus_v2_t *, ns,
    {
      if (!(rs = networkstatus_v2_find_entry(ns, desc->identity_digest)))
        continue;
      if (tor_memeq(rs->descriptor_digest,
                  desc->signed_descriptor_digest, DIGEST_LEN))
        return 1;
    });
  }
  return 0;
}

/** Update downloads for router descriptors and/or microdescriptors as
 * appropriate. */
void
update_all_descriptor_downloads(time_t now)
{
  update_router_descriptor_downloads(now);
  update_microdesc_downloads(now);
  launch_dummy_descriptor_download_as_needed(now, get_options());
}

/** Clear all our timeouts for fetching v2 and v3 directory stuff, and then
 * give it all a try again. */
void
routerlist_retry_directory_downloads(time_t now)
{
  router_reset_status_download_failures();
  router_reset_descriptor_download_failures();
  update_networkstatus_downloads(now);
  update_all_descriptor_downloads(now);
}

/** Return 1 if all running sufficiently-stable routers we can use will reject
 * addr:port, return 0 if any might accept it. */
int
router_exit_policy_all_nodes_reject(uint32_t addr, uint16_t port,
                                    int need_uptime)
{ /* XXXX MOVE */
  addr_policy_result_t r;

  SMARTLIST_FOREACH_BEGIN(nodelist_get_list(), const node_t *, node) {
    if (node->is_running &&
        !node_is_unreliable(node, need_uptime, 0, 0)) {

      r = compare_addr_to_node_policy(addr, port, node);

      if (r != ADDR_POLICY_REJECTED && r != ADDR_POLICY_PROBABLY_REJECTED)
        return 0; /* this one could be ok. good enough. */
    }
  } SMARTLIST_FOREACH_END(node);
  return 1; /* all will reject. */
}

/** Return true iff <b>router</b> does not permit exit streams.
 */
int
router_exit_policy_rejects_all(const routerinfo_t *router)
{
  return router->policy_is_reject_star;
}

/** Add to the list of authoritative directory servers one at
 * <b>address</b>:<b>port</b>, with identity key <b>digest</b>.  If
 * <b>address</b> is NULL, add ourself.  Return the new trusted directory
 * server entry on success or NULL if we couldn't add it. */
trusted_dir_server_t *
add_trusted_dir_server(const char *nickname, const char *address,
                       uint16_t dir_port, uint16_t or_port,
                       const char *digest, const char *v3_auth_digest,
                       dirinfo_type_t type)
{
  trusted_dir_server_t *ent;
  uint32_t a;
  char *hostname = NULL;
  size_t dlen;
  if (!trusted_dir_servers)
    trusted_dir_servers = smartlist_create();

  if (!address) { /* The address is us; we should guess. */
    if (resolve_my_address(LOG_WARN, get_options(), &a, &hostname) < 0) {
      log_warn(LD_CONFIG,
               "Couldn't find a suitable address when adding ourself as a "
               "trusted directory server.");
      return NULL;
    }
  } else {
    if (tor_lookup_hostname(address, &a)) {
      log_warn(LD_CONFIG,
               "Unable to lookup address for directory server at '%s'",
               address);
      return NULL;
    }
    hostname = tor_strdup(address);
  }

  ent = tor_malloc_zero(sizeof(trusted_dir_server_t));
  ent->nickname = nickname ? tor_strdup(nickname) : NULL;
  ent->address = hostname;
  ent->addr = a;
  ent->dir_port = dir_port;
  ent->or_port = or_port;
  ent->is_running = 1;
  ent->type = type;
  memcpy(ent->digest, digest, DIGEST_LEN);
  if (v3_auth_digest && (type & V3_DIRINFO))
    memcpy(ent->v3_identity_digest, v3_auth_digest, DIGEST_LEN);

  dlen = 64 + strlen(hostname) + (nickname?strlen(nickname):0);
  ent->description = tor_malloc(dlen);
  if (nickname)
    tor_snprintf(ent->description, dlen, "directory server \"%s\" at %s:%d",
                 nickname, hostname, (int)dir_port);
  else
    tor_snprintf(ent->description, dlen, "directory server at %s:%d",
                 hostname, (int)dir_port);

  ent->fake_status.addr = ent->addr;
  memcpy(ent->fake_status.identity_digest, digest, DIGEST_LEN);
  if (nickname)
    strlcpy(ent->fake_status.nickname, nickname,
            sizeof(ent->fake_status.nickname));
  else
    ent->fake_status.nickname[0] = '\0';
  ent->fake_status.dir_port = ent->dir_port;
  ent->fake_status.or_port = ent->or_port;

  if (ent->or_port)
    ent->fake_status.version_supports_begindir = 1;

  ent->fake_status.version_supports_conditional_consensus = 1;

  smartlist_add(trusted_dir_servers, ent);
  router_dir_info_changed();
  return ent;
}

/** Free storage held in <b>cert</b>. */
void
authority_cert_free(authority_cert_t *cert)
{
  if (!cert)
    return;

  tor_free(cert->cache_info.signed_descriptor_body);
  crypto_free_pk_env(cert->signing_key);
  crypto_free_pk_env(cert->identity_key);

  tor_free(cert);
}

/** Free storage held in <b>ds</b>. */
static void
trusted_dir_server_free(trusted_dir_server_t *ds)
{
  if (!ds)
    return;

  tor_free(ds->nickname);
  tor_free(ds->description);
  tor_free(ds->address);
  tor_free(ds);
}

/** Remove all members from the list of trusted dir servers. */
void
clear_trusted_dir_servers(void)
{
  if (trusted_dir_servers) {
    SMARTLIST_FOREACH(trusted_dir_servers, trusted_dir_server_t *, ent,
                      trusted_dir_server_free(ent));
    smartlist_clear(trusted_dir_servers);
  } else {
    trusted_dir_servers = smartlist_create();
  }
  router_dir_info_changed();
}

/** Return 1 if any trusted dir server supports v1 directories,
 * else return 0. */
int
any_trusted_dir_is_v1_authority(void)
{
  if (trusted_dir_servers)
    return get_n_authorities(V1_DIRINFO) > 0;

  return 0;
}

/** For every current directory connection whose purpose is <b>purpose</b>,
 * and where the resource being downloaded begins with <b>prefix</b>, split
 * rest of the resource into base16 fingerprints, decode them, and set the
 * corresponding elements of <b>result</b> to a nonzero value.
 * DOCDOC purpose==microdesc
 */
static void
list_pending_downloads(digestmap_t *result,
                       int purpose, const char *prefix)
{
  const size_t p_len = strlen(prefix);
  smartlist_t *tmp = smartlist_create();
  smartlist_t *conns = get_connection_array();
  int flags = DSR_HEX;
  if (purpose == DIR_PURPOSE_FETCH_MICRODESC)
    flags = DSR_DIGEST256|DSR_BASE64;

  tor_assert(result);

  SMARTLIST_FOREACH_BEGIN(conns, connection_t *, conn) {
    if (conn->type == CONN_TYPE_DIR &&
        conn->purpose == purpose &&
        !conn->marked_for_close) {
      const char *resource = TO_DIR_CONN(conn)->requested_resource;
      if (!strcmpstart(resource, prefix))
        dir_split_resource_into_fingerprints(resource + p_len,
                                             tmp, NULL, flags);
    }
  } SMARTLIST_FOREACH_END(conn);

  SMARTLIST_FOREACH(tmp, char *, d,
                    {
                      digestmap_set(result, d, (void*)1);
                      tor_free(d);
                    });
  smartlist_free(tmp);
}

/** For every router descriptor (or extra-info document if <b>extrainfo</b> is
 * true) we are currently downloading by descriptor digest, set result[d] to
 * (void*)1. */
static void
list_pending_descriptor_downloads(digestmap_t *result, int extrainfo)
{
  int purpose =
    extrainfo ? DIR_PURPOSE_FETCH_EXTRAINFO : DIR_PURPOSE_FETCH_SERVERDESC;
  list_pending_downloads(result, purpose, "d/");
}

/** DOCDOC */
/*XXXX NM should use digest256, if one comes into being. */
void
list_pending_microdesc_downloads(digestmap_t *result)
{
  list_pending_downloads(result, DIR_PURPOSE_FETCH_MICRODESC, "d/");
}

/** Launch downloads for all the descriptors whose digests or digests256
 * are listed as digests[i] for lo <= i < hi.  (Lo and hi may be out of
 * range.)  If <b>source</b> is given, download from <b>source</b>;
 * otherwise, download from an appropriate random directory server.
 */
static void
initiate_descriptor_downloads(const routerstatus_t *source,
                              int purpose,
                              smartlist_t *digests,
                              int lo, int hi, int pds_flags)
{
  int i, n = hi-lo;
  char *resource, *cp;
  size_t r_len;

  int digest_len = DIGEST_LEN, enc_digest_len = HEX_DIGEST_LEN;
  char sep = '+';
  int b64_256 = 0;

  if (purpose == DIR_PURPOSE_FETCH_MICRODESC) {
    /* Microdescriptors are downloaded by "-"-separated base64-encoded
     * 256-bit digests. */
    digest_len = DIGEST256_LEN;
    enc_digest_len = BASE64_DIGEST256_LEN;
    sep = '-';
    b64_256 = 1;
  }

  if (n <= 0)
    return;
  if (lo < 0)
    lo = 0;
  if (hi > smartlist_len(digests))
    hi = smartlist_len(digests);

  r_len = 8 + (enc_digest_len+1)*n;
  cp = resource = tor_malloc(r_len);
  memcpy(cp, "d/", 2);
  cp += 2;
  for (i = lo; i < hi; ++i) {
    if (b64_256) {
      digest256_to_base64(cp, smartlist_get(digests, i));
    } else {
      base16_encode(cp, r_len-(cp-resource),
                    smartlist_get(digests,i), digest_len);
    }
    cp += enc_digest_len;
    *cp++ = sep;
  }
  memcpy(cp-1, ".z", 3);

  if (source) {
    /* We know which authority we want. */
    directory_initiate_command_routerstatus(source, purpose,
                                            ROUTER_PURPOSE_GENERAL,
                                            0, /* not private */
                                            resource, NULL, 0, 0);
  } else {
    directory_get_from_dirserver(purpose, ROUTER_PURPOSE_GENERAL, resource,
                                 pds_flags);
  }
  tor_free(resource);
}

/** Return 0 if this routerstatus is obsolete, too new, isn't
 * running, or otherwise not a descriptor that we would make any
 * use of even if we had it. Else return 1. */
static INLINE int
client_would_use_router(routerstatus_t *rs, time_t now, or_options_t *options)
{
  if (!rs->is_flagged_running && !options->FetchUselessDescriptors) {
    /* If we had this router descriptor, we wouldn't even bother using it.
     * But, if we want to have a complete list, fetch it anyway. */
    return 0;
  }
  if (rs->published_on + options->TestingEstimatedDescriptorPropagationTime
      > now) {
    /* Most caches probably don't have this descriptor yet. */
    return 0;
  }
  if (rs->published_on + OLD_ROUTER_DESC_MAX_AGE < now) {
    /* We'd drop it immediately for being too old. */
    return 0;
  }
  return 1;
}

/** Max amount of hashes to download per request.
 * Since squid does not like URLs >= 4096 bytes we limit it to 96.
 *   4096 - strlen(http://255.255.255.255/tor/server/d/.z) == 4058
 *   4058/41 (40 for the hash and 1 for the + that separates them) => 98
 *   So use 96 because it's a nice number.
 */
#define MAX_DL_PER_REQUEST 96
#define MAX_MICRODESC_DL_PER_REQUEST 92
/** Don't split our requests so finely that we are requesting fewer than
 * this number per server. */
#define MIN_DL_PER_REQUEST 4
/** To prevent a single screwy cache from confusing us by selective reply,
 * try to split our requests into at least this many requests. */
#define MIN_REQUESTS 3
/** If we want fewer than this many descriptors, wait until we
 * want more, or until MAX_CLIENT_INTERVAL_WITHOUT_REQUEST has
 * passed. */
#define MAX_DL_TO_DELAY 16
/** When directory clients have only a few servers to request, they batch
 * them until they have more, or until this amount of time has passed. */
#define MAX_CLIENT_INTERVAL_WITHOUT_REQUEST (10*60)

/** Given a <b>purpose</b> (FETCH_MICRODESC or FETCH_SERVERDESC) and a list of
 * router descriptor digests or microdescriptor digest256s in
 * <b>downloadable</b>, decide whether to delay fetching until we have more.
 * If we don't want to delay, launch one or more requests to the appropriate
 * directory authorities.
 */
void
launch_descriptor_downloads(int purpose,
                            smartlist_t *downloadable,
                            const routerstatus_t *source, time_t now)
{
  int should_delay = 0, n_downloadable;
  or_options_t *options = get_options();
  const char *descname;

  tor_assert(purpose == DIR_PURPOSE_FETCH_SERVERDESC ||
             purpose == DIR_PURPOSE_FETCH_MICRODESC);

  descname = (purpose == DIR_PURPOSE_FETCH_SERVERDESC) ?
    "routerdesc" : "microdesc";

  n_downloadable = smartlist_len(downloadable);
  if (!directory_fetches_dir_info_early(options)) {
    if (n_downloadable >= MAX_DL_TO_DELAY) {
      log_debug(LD_DIR,
                "There are enough downloadable %ss to launch requests.",
                descname);
      should_delay = 0;
    } else {
      should_delay = (last_descriptor_download_attempted +
                      MAX_CLIENT_INTERVAL_WITHOUT_REQUEST) > now;
      if (!should_delay && n_downloadable) {
        if (last_descriptor_download_attempted) {
          log_info(LD_DIR,
                   "There are not many downloadable %ss, but we've "
                   "been waiting long enough (%d seconds). Downloading.",
                   descname,
                   (int)(now-last_descriptor_download_attempted));
        } else {
          log_info(LD_DIR,
                   "There are not many downloadable %ss, but we haven't "
                   "tried downloading descriptors recently. Downloading.",
                   descname);
        }
      }
    }
  }
  /* XXX should we consider having even the dir mirrors delay
   * a little bit, so we don't load the authorities as much? -RD
   * I don't think so.  If we do, clients that want those descriptors may
   * not actually find them if the caches haven't got them yet. -NM
   */

  if (! should_delay && n_downloadable) {
    int i, n_per_request;
    const char *req_plural = "", *rtr_plural = "";
    int pds_flags = PDS_RETRY_IF_NO_SERVERS;
    if (! authdir_mode_any_nonhidserv(options)) {
      /* If we wind up going to the authorities, we want to only open one
       * connection to each authority at a time, so that we don't overload
       * them.  We do this by setting PDS_NO_EXISTING_SERVERDESC_FETCH
       * regardless of whether we're a cache or not; it gets ignored if we're
       * not calling router_pick_trusteddirserver.
       *
       * Setting this flag can make initiate_descriptor_downloads() ignore
       * requests.  We need to make sure that we do in fact call
       * update_router_descriptor_downloads() later on, once the connections
       * have succeeded or failed.
       */
      pds_flags |= (purpose == DIR_PURPOSE_FETCH_MICRODESC) ?
        PDS_NO_EXISTING_MICRODESC_FETCH :
        PDS_NO_EXISTING_SERVERDESC_FETCH;
    }

    n_per_request = CEIL_DIV(n_downloadable, MIN_REQUESTS);
    if (purpose == DIR_PURPOSE_FETCH_MICRODESC) {
      if (n_per_request > MAX_MICRODESC_DL_PER_REQUEST)
        n_per_request = MAX_MICRODESC_DL_PER_REQUEST;
    } else {
      if (n_per_request > MAX_DL_PER_REQUEST)
        n_per_request = MAX_DL_PER_REQUEST;
    }
    if (n_per_request < MIN_DL_PER_REQUEST)
      n_per_request = MIN_DL_PER_REQUEST;

    if (n_downloadable > n_per_request)
      req_plural = rtr_plural = "s";
    else if (n_downloadable > 1)
      rtr_plural = "s";

    log_info(LD_DIR,
             "Launching %d request%s for %d router%s, %d at a time",
             CEIL_DIV(n_downloadable, n_per_request),
             req_plural, n_downloadable, rtr_plural, n_per_request);
    smartlist_sort_digests(downloadable);
    for (i=0; i < n_downloadable; i += n_per_request) {
      initiate_descriptor_downloads(source, purpose,
                                    downloadable, i, i+n_per_request,
                                    pds_flags);
    }
    last_descriptor_download_attempted = now;
  }
}

/** Launch downloads for router status as needed, using the strategy used by
 * authorities and caches: based on the v2 networkstatuses we have, download
 * every descriptor we don't have but would serve, from a random authority
 * that lists it. */
static void
update_router_descriptor_cache_downloads_v2(time_t now)
{
  smartlist_t **downloadable; /* For each authority, what can we dl from it? */
  smartlist_t **download_from; /*          ... and, what will we dl from it? */
  digestmap_t *map; /* Which descs are in progress, or assigned? */
  int i, j, n;
  int n_download;
  or_options_t *options = get_options();
  const smartlist_t *networkstatus_v2_list = networkstatus_get_v2_list();

  if (! directory_fetches_dir_info_early(options)) {
    log_warn(LD_BUG, "Called update_router_descriptor_cache_downloads_v2() "
             "on a non-dir-mirror?");
  }

  if (!networkstatus_v2_list || !smartlist_len(networkstatus_v2_list))
    return;

  map = digestmap_new();
  n = smartlist_len(networkstatus_v2_list);

  downloadable = tor_malloc_zero(sizeof(smartlist_t*) * n);
  download_from = tor_malloc_zero(sizeof(smartlist_t*) * n);

  /* Set map[d]=1 for the digest of every descriptor that we are currently
   * downloading. */
  list_pending_descriptor_downloads(map, 0);

  /* For the digest of every descriptor that we don't have, and that we aren't
   * downloading, add d to downloadable[i] if the i'th networkstatus knows
   * about that descriptor, and we haven't already failed to get that
   * descriptor from the corresponding authority.
   */
  n_download = 0;
  SMARTLIST_FOREACH(networkstatus_v2_list, networkstatus_v2_t *, ns,
    {
      trusted_dir_server_t *ds;
      smartlist_t *dl;
      dl = downloadable[ns_sl_idx] = smartlist_create();
      download_from[ns_sl_idx] = smartlist_create();
      if (ns->published_on + MAX_NETWORKSTATUS_AGE+10*60 < now) {
        /* Don't download if the networkstatus is almost ancient. */
        /* Actually, I suspect what's happening here is that we ask
         * for the descriptor when we have a given networkstatus,
         * and then we get a newer networkstatus, and then we receive
         * the descriptor. Having a networkstatus actually expire is
         * probably a rare event, and we'll probably be happiest if
         * we take this clause out. -RD */
        continue;
      }

      /* Don't try dirservers that we think are down -- we might have
       * just tried them and just marked them as down. */
      ds = router_get_trusteddirserver_by_digest(ns->identity_digest);
      if (ds && !ds->is_running)
        continue;

      SMARTLIST_FOREACH(ns->entries, routerstatus_t * , rs,
        {
          if (!rs->need_to_mirror)
            continue;
          if (router_get_by_descriptor_digest(rs->descriptor_digest)) {
            log_warn(LD_BUG,
                     "We have a router descriptor, but need_to_mirror=1.");
            rs->need_to_mirror = 0;
            continue;
          }
          if (authdir_mode(options) && dirserv_would_reject_router(rs)) {
            rs->need_to_mirror = 0;
            continue;
          }
          if (digestmap_get(map, rs->descriptor_digest)) {
            /* We're downloading it already. */
            continue;
          } else {
            /* We could download it from this guy. */
            smartlist_add(dl, rs->descriptor_digest);
            ++n_download;
          }
        });
    });

  /* At random, assign descriptors to authorities such that:
   * - if d is a member of some downloadable[x], d is a member of some
   *   download_from[y].  (Everything we want to download, we try to download
   *   from somebody.)
   * - If d is a member of download_from[y], d is a member of downloadable[y].
   *   (We only try to download descriptors from authorities who claim to have
   *   them.)
   * - No d is a member of download_from[x] and download_from[y] s.t. x != y.
   *   (We don't try to download anything from two authorities concurrently.)
   */
  while (n_download) {
    int which_ns = crypto_rand_int(n);
    smartlist_t *dl = downloadable[which_ns];
    int idx;
    char *d;
    if (!smartlist_len(dl))
      continue;
    idx = crypto_rand_int(smartlist_len(dl));
    d = smartlist_get(dl, idx);
    if (! digestmap_get(map, d)) {
      smartlist_add(download_from[which_ns], d);
      digestmap_set(map, d, (void*) 1);
    }
    smartlist_del(dl, idx);
    --n_download;
  }

  /* Now, we can actually launch our requests. */
  for (i=0; i<n; ++i) {
    networkstatus_v2_t *ns = smartlist_get(networkstatus_v2_list, i);
    trusted_dir_server_t *ds =
      router_get_trusteddirserver_by_digest(ns->identity_digest);
    smartlist_t *dl = download_from[i];
    int pds_flags = PDS_RETRY_IF_NO_SERVERS;
    if (! authdir_mode_any_nonhidserv(options))
      pds_flags |= PDS_NO_EXISTING_SERVERDESC_FETCH; /* XXXX ignored*/

    if (!ds) {
      log_info(LD_DIR, "Networkstatus with no corresponding authority!");
      continue;
    }
    if (! smartlist_len(dl))
      continue;
    log_info(LD_DIR, "Requesting %d descriptors from authority \"%s\"",
             smartlist_len(dl), ds->nickname);
    for (j=0; j < smartlist_len(dl); j += MAX_DL_PER_REQUEST) {
      initiate_descriptor_downloads(&(ds->fake_status),
                                    DIR_PURPOSE_FETCH_SERVERDESC, dl, j,
                                    j+MAX_DL_PER_REQUEST, pds_flags);
    }
  }

  for (i=0; i<n; ++i) {
    smartlist_free(download_from[i]);
    smartlist_free(downloadable[i]);
  }
  tor_free(download_from);
  tor_free(downloadable);
  digestmap_free(map,NULL);
}

/** For any descriptor that we want that's currently listed in
 * <b>consensus</b>, download it as appropriate. */
void
update_consensus_router_descriptor_downloads(time_t now, int is_vote,
                                             networkstatus_t *consensus)
{
  or_options_t *options = get_options();
  digestmap_t *map = NULL;
  smartlist_t *no_longer_old = smartlist_create();
  smartlist_t *downloadable = smartlist_create();
  routerstatus_t *source = NULL;
  int authdir = authdir_mode(options);
  int n_delayed=0, n_have=0, n_would_reject=0, n_wouldnt_use=0,
    n_inprogress=0, n_in_oldrouters=0;

  if (directory_too_idle_to_fetch_descriptors(options, now))
    goto done;
  if (!consensus)
    goto done;

  if (is_vote) {
    /* where's it from, so we know whom to ask for descriptors */
    trusted_dir_server_t *ds;
    networkstatus_voter_info_t *voter = smartlist_get(consensus->voters, 0);
    tor_assert(voter);
    ds = trusteddirserver_get_by_v3_auth_digest(voter->identity_digest);
    if (ds)
      source = &(ds->fake_status);
    else
      log_warn(LD_DIR, "couldn't lookup source from vote?");
  }

  map = digestmap_new();
  list_pending_descriptor_downloads(map, 0);
  SMARTLIST_FOREACH_BEGIN(consensus->routerstatus_list, void *, rsp) {
      routerstatus_t *rs =
        is_vote ? &(((vote_routerstatus_t *)rsp)->status) : rsp;
      signed_descriptor_t *sd;
      if ((sd = router_get_by_descriptor_digest(rs->descriptor_digest))) {
        const routerinfo_t *ri;
        ++n_have;
        if (!(ri = router_get_by_id_digest(rs->identity_digest)) ||
            tor_memneq(ri->cache_info.signed_descriptor_digest,
                   sd->signed_descriptor_digest, DIGEST_LEN)) {
          /* We have a descriptor with this digest, but either there is no
           * entry in routerlist with the same ID (!ri), or there is one,
           * but the identity digest differs (memcmp).
           */
          smartlist_add(no_longer_old, sd);
          ++n_in_oldrouters; /* We have it in old_routers. */
        }
        continue; /* We have it already. */
      }
      if (digestmap_get(map, rs->descriptor_digest)) {
        ++n_inprogress;
        continue; /* We have an in-progress download. */
      }
      if (!download_status_is_ready(&rs->dl_status, now,
                                    MAX_ROUTERDESC_DOWNLOAD_FAILURES)) {
        ++n_delayed; /* Not ready for retry. */
        continue;
      }
      if (authdir && dirserv_would_reject_router(rs)) {
        ++n_would_reject;
        continue; /* We would throw it out immediately. */
      }
      if (!directory_caches_dir_info(options) &&
          !client_would_use_router(rs, now, options)) {
        ++n_wouldnt_use;
        continue; /* We would never use it ourself. */
      }
      if (is_vote && source) {
        char time_bufnew[ISO_TIME_LEN+1];
        char time_bufold[ISO_TIME_LEN+1];
        const routerinfo_t *oldrouter;
        oldrouter = router_get_by_id_digest(rs->identity_digest);
        format_iso_time(time_bufnew, rs->published_on);
        if (oldrouter)
          format_iso_time(time_bufold, oldrouter->cache_info.published_on);
        log_info(LD_DIR, "Learned about %s (%s vs %s) from %s's vote (%s)",
                 routerstatus_describe(rs),
                 time_bufnew,
                 oldrouter ? time_bufold : "none",
                 source->nickname, oldrouter ? "known" : "unknown");
      }
      smartlist_add(downloadable, rs->descriptor_digest);
  } SMARTLIST_FOREACH_END(rsp);

  if (!authdir_mode_handles_descs(options, ROUTER_PURPOSE_GENERAL)
      && smartlist_len(no_longer_old)) {
    routerlist_t *rl = router_get_routerlist();
    log_info(LD_DIR, "%d router descriptors listed in consensus are "
             "currently in old_routers; making them current.",
             smartlist_len(no_longer_old));
    SMARTLIST_FOREACH(no_longer_old, signed_descriptor_t *, sd, {
        const char *msg;
        was_router_added_t r;
        routerinfo_t *ri = routerlist_reparse_old(rl, sd);
        if (!ri) {
          log_warn(LD_BUG, "Failed to re-parse a router.");
          continue;
        }
        r = router_add_to_routerlist(ri, &msg, 1, 0);
        if (WRA_WAS_OUTDATED(r)) {
          log_warn(LD_DIR, "Couldn't add re-parsed router: %s",
                   msg?msg:"???");
        }
      });
    routerlist_assert_ok(rl);
  }

  log_info(LD_DIR,
           "%d router descriptors downloadable. %d delayed; %d present "
           "(%d of those were in old_routers); %d would_reject; "
           "%d wouldnt_use; %d in progress.",
           smartlist_len(downloadable), n_delayed, n_have, n_in_oldrouters,
           n_would_reject, n_wouldnt_use, n_inprogress);

  launch_descriptor_downloads(DIR_PURPOSE_FETCH_SERVERDESC,
                              downloadable, source, now);

  digestmap_free(map, NULL);
 done:
  smartlist_free(downloadable);
  smartlist_free(no_longer_old);
}

/** How often should we launch a server/authority request to be sure of getting
 * a guess for our IP? */
/*XXXX023 this info should come from netinfo cells or something, or we should
 * do this only when we aren't seeing incoming data. see bug 652. */
#define DUMMY_DOWNLOAD_INTERVAL (20*60)

/** As needed, launch a dummy router descriptor fetch to see if our
 * address has changed. */
static void
launch_dummy_descriptor_download_as_needed(time_t now, or_options_t *options)
{
  static time_t last_dummy_download = 0;
  /* XXXX023 we could be smarter here; see notes on bug 652. */
  /* If we're a server that doesn't have a configured address, we rely on
   * directory fetches to learn when our address changes.  So if we haven't
   * tried to get any routerdescs in a long time, try a dummy fetch now. */
  if (!options->Address &&
      server_mode(options) &&
      last_descriptor_download_attempted + DUMMY_DOWNLOAD_INTERVAL < now &&
      last_dummy_download + DUMMY_DOWNLOAD_INTERVAL < now) {
    last_dummy_download = now;
    directory_get_from_dirserver(DIR_PURPOSE_FETCH_SERVERDESC,
                                 ROUTER_PURPOSE_GENERAL, "authority.z",
                                 PDS_RETRY_IF_NO_SERVERS);
  }
}

/** Launch downloads for router status as needed. */
void
update_router_descriptor_downloads(time_t now)
{
  or_options_t *options = get_options();
  if (should_delay_dir_fetches(options))
    return;
  if (!we_fetch_router_descriptors(options))
    return;
  if (directory_fetches_dir_info_early(options)) {
    update_router_descriptor_cache_downloads_v2(now);
  }

  update_consensus_router_descriptor_downloads(now, 0,
                  networkstatus_get_reasonably_live_consensus(now, FLAV_NS));
}

/** Launch extrainfo downloads as needed. */
void
update_extrainfo_downloads(time_t now)
{
  or_options_t *options = get_options();
  routerlist_t *rl;
  smartlist_t *wanted;
  digestmap_t *pending;
  int old_routers, i;
  int n_no_ei = 0, n_pending = 0, n_have = 0, n_delay = 0;
  if (! options->DownloadExtraInfo)
    return;
  if (should_delay_dir_fetches(options))
    return;
  if (!router_have_minimum_dir_info())
    return;

  pending = digestmap_new();
  list_pending_descriptor_downloads(pending, 1);
  rl = router_get_routerlist();
  wanted = smartlist_create();
  for (old_routers = 0; old_routers < 2; ++old_routers) {
    smartlist_t *lst = old_routers ? rl->old_routers : rl->routers;
    for (i = 0; i < smartlist_len(lst); ++i) {
      signed_descriptor_t *sd;
      char *d;
      if (old_routers)
        sd = smartlist_get(lst, i);
      else
        sd = &((routerinfo_t*)smartlist_get(lst, i))->cache_info;
      if (sd->is_extrainfo)
        continue; /* This should never happen. */
      if (old_routers && !router_get_by_id_digest(sd->identity_digest))
        continue; /* Couldn't check the signature if we got it. */
      if (sd->extrainfo_is_bogus)
        continue;
      d = sd->extra_info_digest;
      if (tor_digest_is_zero(d)) {
        ++n_no_ei;
        continue;
      }
      if (eimap_get(rl->extra_info_map, d)) {
        ++n_have;
        continue;
      }
      if (!download_status_is_ready(&sd->ei_dl_status, now,
                                    MAX_ROUTERDESC_DOWNLOAD_FAILURES)) {
        ++n_delay;
        continue;
      }
      if (digestmap_get(pending, d)) {
        ++n_pending;
        continue;
      }
      smartlist_add(wanted, d);
    }
  }
  digestmap_free(pending, NULL);

  log_info(LD_DIR, "Extrainfo download status: %d router with no ei, %d "
           "with present ei, %d delaying, %d pending, %d downloadable.",
           n_no_ei, n_have, n_delay, n_pending, smartlist_len(wanted));

  smartlist_shuffle(wanted);
  for (i = 0; i < smartlist_len(wanted); i += MAX_DL_PER_REQUEST) {
    initiate_descriptor_downloads(NULL, DIR_PURPOSE_FETCH_EXTRAINFO,
                                  wanted, i, i + MAX_DL_PER_REQUEST,
                PDS_RETRY_IF_NO_SERVERS|PDS_NO_EXISTING_SERVERDESC_FETCH);
  }

  smartlist_free(wanted);
}

/** True iff, the last time we checked whether we had enough directory info
 * to build circuits, the answer was "yes". */
static int have_min_dir_info = 0;
/** True iff enough has changed since the last time we checked whether we had
 * enough directory info to build circuits that our old answer can no longer
 * be trusted. */
static int need_to_update_have_min_dir_info = 1;
/** String describing what we're missing before we have enough directory
 * info. */
static char dir_info_status[128] = "";

/** Return true iff we have enough networkstatus and router information to
 * start building circuits.  Right now, this means "more than half the
 * networkstatus documents, and at least 1/4 of expected routers." */
//XXX should consider whether we have enough exiting nodes here.
int
router_have_minimum_dir_info(void)
{
  if (PREDICT_UNLIKELY(need_to_update_have_min_dir_info)) {
    update_router_have_minimum_dir_info();
    need_to_update_have_min_dir_info = 0;
  }
  return have_min_dir_info;
}

/** Called when our internal view of the directory has changed.  This can be
 * when the authorities change, networkstatuses change, the list of routerdescs
 * changes, or number of running routers changes.
 */
void
router_dir_info_changed(void)
{
  need_to_update_have_min_dir_info = 1;
  rend_hsdir_routers_changed();
}

/** Return a string describing what we're missing before we have enough
 * directory info. */
const char *
get_dir_info_status_string(void)
{
  return dir_info_status;
}

/** Iterate over the servers listed in <b>consensus</b>, and count how many of
 * them seem like ones we'd use, and how many of <em>those</em> we have
 * descriptors for.  Store the former in *<b>num_usable</b> and the latter in
 * *<b>num_present</b>.  If <b>in_set</b> is non-NULL, only consider those
 * routers in <b>in_set</b>.
 */
static void
count_usable_descriptors(int *num_present, int *num_usable,
                         const networkstatus_t *consensus,
                         or_options_t *options, time_t now,
                         routerset_t *in_set)
{
  const int md = (consensus->flavor == FLAV_MICRODESC);
  *num_present = 0, *num_usable=0;

  SMARTLIST_FOREACH_BEGIN(consensus->routerstatus_list, routerstatus_t *, rs)
    {
       if (in_set && ! routerset_contains_routerstatus(in_set, rs, -1))
         continue;
       if (client_would_use_router(rs, now, options)) {
         const char * const digest = rs->descriptor_digest;
         int present;
         ++*num_usable; /* the consensus says we want it. */
         if (md)
           present = NULL != microdesc_cache_lookup_by_digest256(NULL, digest);
         else
           present = NULL != router_get_by_descriptor_digest(digest);
         if (present) {
           /* we have the descriptor listed in the consensus. */
           ++*num_present;
         }
       }
     }
  SMARTLIST_FOREACH_END(rs);

  log_debug(LD_DIR, "%d usable, %d present.", *num_usable, *num_present);
}

/** We just fetched a new set of descriptors. Compute how far through
 * the "loading descriptors" bootstrapping phase we are, so we can inform
 * the controller of our progress. */
int
count_loading_descriptors_progress(void)
{
  int num_present = 0, num_usable=0;
  time_t now = time(NULL);
  const networkstatus_t *consensus =
    networkstatus_get_reasonably_live_consensus(now,usable_consensus_flavor());
  double fraction;

  if (!consensus)
    return 0; /* can't count descriptors if we have no list of them */

  count_usable_descriptors(&num_present, &num_usable,
                           consensus, get_options(), now, NULL);

  if (num_usable == 0)
    return 0; /* don't div by 0 */
  fraction = num_present / (num_usable/4.);
  if (fraction > 1.0)
    return 0; /* it's not the number of descriptors holding us back */
  return BOOTSTRAP_STATUS_LOADING_DESCRIPTORS + (int)
    (fraction*(BOOTSTRAP_STATUS_CONN_OR-1 -
               BOOTSTRAP_STATUS_LOADING_DESCRIPTORS));
}

/** Change the value of have_min_dir_info, setting it true iff we have enough
 * network and router information to build circuits.  Clear the value of
 * need_to_update_have_min_dir_info. */
static void
update_router_have_minimum_dir_info(void)
{
  int num_present = 0, num_usable=0;
  time_t now = time(NULL);
  int res;
  or_options_t *options = get_options();
  const networkstatus_t *consensus =
    networkstatus_get_reasonably_live_consensus(now,usable_consensus_flavor());

  if (!consensus) {
    if (!networkstatus_get_latest_consensus())
      strlcpy(dir_info_status, "We have no usable consensus.",
              sizeof(dir_info_status));
    else
      strlcpy(dir_info_status, "We have no recent usable consensus.",
              sizeof(dir_info_status));
    res = 0;
    goto done;
  }

  if (should_delay_dir_fetches(get_options())) {
    log_notice(LD_DIR, "no known bridge descriptors running yet; stalling");
    strlcpy(dir_info_status, "No live bridge descriptors.",
            sizeof(dir_info_status));
    res = 0;
    goto done;
  }

  count_usable_descriptors(&num_present, &num_usable, consensus, options, now,
                           NULL);

  if (num_present < num_usable/4) {
    tor_snprintf(dir_info_status, sizeof(dir_info_status),
            "We have only %d/%d usable descriptors.", num_present, num_usable);
    res = 0;
    control_event_bootstrap(BOOTSTRAP_STATUS_REQUESTING_DESCRIPTORS, 0);
    goto done;
  } else if (num_present < 2) {
    tor_snprintf(dir_info_status, sizeof(dir_info_status),
                 "Only %d descriptor%s here and believed reachable!",
                 num_present, num_present ? "" : "s");
    res = 0;
    goto done;
  }

  /* Check for entry nodes. */
  if (options->EntryNodes) {
    count_usable_descriptors(&num_present, &num_usable, consensus, options,
                             now, options->EntryNodes);

    if (!num_usable || !num_present) {
      tor_snprintf(dir_info_status, sizeof(dir_info_status),
                   "We have only %d/%d usable entry node descriptors.",
                   num_present, num_usable);
      res = 0;
      goto done;
    }
  }

  res = 1;

 done:
  if (res && !have_min_dir_info) {
    log(LOG_NOTICE, LD_DIR,
        "We now have enough directory information to build circuits.");
    control_event_client_status(LOG_NOTICE, "ENOUGH_DIR_INFO");
    control_event_bootstrap(BOOTSTRAP_STATUS_CONN_OR, 0);
  }
  if (!res && have_min_dir_info) {
    int quiet = directory_too_idle_to_fetch_descriptors(options, now);
    log(quiet ? LOG_INFO : LOG_NOTICE, LD_DIR,
        "Our directory information is no longer up-to-date "
        "enough to build circuits: %s", dir_info_status);

    /* a) make us log when we next complete a circuit, so we know when Tor
     * is back up and usable, and b) disable some activities that Tor
     * should only do while circuits are working, like reachability tests
     * and fetching bridge descriptors only over circuits. */
    can_complete_circuit = 0;

    control_event_client_status(LOG_NOTICE, "NOT_ENOUGH_DIR_INFO");
  }
  have_min_dir_info = res;
  need_to_update_have_min_dir_info = 0;
}

/** Reset the descriptor download failure count on all routers, so that we
 * can retry any long-failed routers immediately.
 */
void
router_reset_descriptor_download_failures(void)
{
  networkstatus_reset_download_failures();
  last_descriptor_download_attempted = 0;
  if (!routerlist)
    return;
  SMARTLIST_FOREACH(routerlist->routers, routerinfo_t *, ri,
  {
    download_status_reset(&ri->cache_info.ei_dl_status);
  });
  SMARTLIST_FOREACH(routerlist->old_routers, signed_descriptor_t *, sd,
  {
    download_status_reset(&sd->ei_dl_status);
  });
}

/** Any changes in a router descriptor's publication time larger than this are
 * automatically non-cosmetic. */
#define ROUTER_MAX_COSMETIC_TIME_DIFFERENCE (12*60*60)

/** We allow uptime to vary from how much it ought to be by this much. */
#define ROUTER_ALLOW_UPTIME_DRIFT (6*60*60)

/** Return true iff the only differences between r1 and r2 are such that
 * would not cause a recent (post 0.1.1.6) dirserver to republish.
 */
int
router_differences_are_cosmetic(const routerinfo_t *r1, const routerinfo_t *r2)
{
  time_t r1pub, r2pub;
  long time_difference;
  tor_assert(r1 && r2);

  /* r1 should be the one that was published first. */
  if (r1->cache_info.published_on > r2->cache_info.published_on) {
    const routerinfo_t *ri_tmp = r2;
    r2 = r1;
    r1 = ri_tmp;
  }

  /* If any key fields differ, they're different. */
  if (strcasecmp(r1->address, r2->address) ||
      strcasecmp(r1->nickname, r2->nickname) ||
      r1->or_port != r2->or_port ||
      r1->dir_port != r2->dir_port ||
      r1->purpose != r2->purpose ||
      crypto_pk_cmp_keys(r1->onion_pkey, r2->onion_pkey) ||
      crypto_pk_cmp_keys(r1->identity_pkey, r2->identity_pkey) ||
      strcasecmp(r1->platform, r2->platform) ||
      (r1->contact_info && !r2->contact_info) || /* contact_info is optional */
      (!r1->contact_info && r2->contact_info) ||
      (r1->contact_info && r2->contact_info &&
       strcasecmp(r1->contact_info, r2->contact_info)) ||
      r1->is_hibernating != r2->is_hibernating ||
      cmp_addr_policies(r1->exit_policy, r2->exit_policy))
    return 0;
  if ((r1->declared_family == NULL) != (r2->declared_family == NULL))
    return 0;
  if (r1->declared_family && r2->declared_family) {
    int i, n;
    if (smartlist_len(r1->declared_family)!=smartlist_len(r2->declared_family))
      return 0;
    n = smartlist_len(r1->declared_family);
    for (i=0; i < n; ++i) {
      if (strcasecmp(smartlist_get(r1->declared_family, i),
                     smartlist_get(r2->declared_family, i)))
        return 0;
    }
  }

  /* Did bandwidth change a lot? */
  if ((r1->bandwidthcapacity < r2->bandwidthcapacity/2) ||
      (r2->bandwidthcapacity < r1->bandwidthcapacity/2))
    return 0;

  /* Did the bandwidthrate or bandwidthburst change? */
  if ((r1->bandwidthrate != r2->bandwidthrate) ||
      (r1->bandwidthburst != r2->bandwidthburst))
    return 0;

  /* Did more than 12 hours pass? */
  if (r1->cache_info.published_on + ROUTER_MAX_COSMETIC_TIME_DIFFERENCE
      < r2->cache_info.published_on)
    return 0;

  /* Did uptime fail to increase by approximately the amount we would think,
   * give or take some slop? */
  r1pub = r1->cache_info.published_on;
  r2pub = r2->cache_info.published_on;
  time_difference = labs(r2->uptime - (r1->uptime + (r2pub - r1pub)));
  if (time_difference > ROUTER_ALLOW_UPTIME_DRIFT &&
      time_difference > r1->uptime * .05 &&
      time_difference > r2->uptime * .05)
    return 0;

  /* Otherwise, the difference is cosmetic. */
  return 1;
}

/** Check whether <b>ri</b> (a.k.a. sd) is a router compatible with the
 * extrainfo document
 * <b>ei</b>.  If no router is compatible with <b>ei</b>, <b>ei</b> should be
 * dropped.  Return 0 for "compatible", return 1 for "reject, and inform
 * whoever uploaded <b>ei</b>, and return -1 for "reject silently.".  If
 * <b>msg</b> is present, set *<b>msg</b> to a description of the
 * incompatibility (if any).
 **/
int
routerinfo_incompatible_with_extrainfo(const routerinfo_t *ri,
                                       extrainfo_t *ei,
                                       signed_descriptor_t *sd,
                                       const char **msg)
{
  int digest_matches, r=1;
  tor_assert(ri);
  tor_assert(ei);
  if (!sd)
    sd = (signed_descriptor_t*)&ri->cache_info;

  if (ei->bad_sig) {
    if (msg) *msg = "Extrainfo signature was bad, or signed with wrong key.";
    return 1;
  }

  digest_matches = tor_memeq(ei->cache_info.signed_descriptor_digest,
                           sd->extra_info_digest, DIGEST_LEN);

  /* The identity must match exactly to have been generated at the same time
   * by the same router. */
  if (tor_memneq(ri->cache_info.identity_digest,
                 ei->cache_info.identity_digest,
                 DIGEST_LEN)) {
    if (msg) *msg = "Extrainfo nickname or identity did not match routerinfo";
    goto err; /* different servers */
  }

  if (ei->pending_sig) {
    char signed_digest[128];
    if (crypto_pk_public_checksig(ri->identity_pkey,
                       signed_digest, sizeof(signed_digest),
                       ei->pending_sig, ei->pending_sig_len) != DIGEST_LEN ||
        tor_memneq(signed_digest, ei->cache_info.signed_descriptor_digest,
               DIGEST_LEN)) {
      ei->bad_sig = 1;
      tor_free(ei->pending_sig);
      if (msg) *msg = "Extrainfo signature bad, or signed with wrong key";
      goto err; /* Bad signature, or no match. */
    }

    ei->cache_info.send_unencrypted = ri->cache_info.send_unencrypted;
    tor_free(ei->pending_sig);
  }

  if (ei->cache_info.published_on < sd->published_on) {
    if (msg) *msg = "Extrainfo published time did not match routerdesc";
    goto err;
  } else if (ei->cache_info.published_on > sd->published_on) {
    if (msg) *msg = "Extrainfo published time did not match routerdesc";
    r = -1;
    goto err;
  }

  if (!digest_matches) {
    if (msg) *msg = "Extrainfo digest did not match value from routerdesc";
    goto err; /* Digest doesn't match declared value. */
  }

  return 0;
 err:
  if (digest_matches) {
    /* This signature was okay, and the digest was right: This is indeed the
     * corresponding extrainfo.  But insanely, it doesn't match the routerinfo
     * that lists it.  Don't try to fetch this one again. */
    sd->extrainfo_is_bogus = 1;
  }

  return r;
}

/** Assert that the internal representation of <b>rl</b> is
 * self-consistent. */
void
routerlist_assert_ok(const routerlist_t *rl)
{
  routerinfo_t *r2;
  signed_descriptor_t *sd2;
  if (!rl)
    return;
  SMARTLIST_FOREACH(rl->routers, routerinfo_t *, r,
  {
    r2 = rimap_get(rl->identity_map, r->cache_info.identity_digest);
    tor_assert(r == r2);
    sd2 = sdmap_get(rl->desc_digest_map,
                    r->cache_info.signed_descriptor_digest);
    tor_assert(&(r->cache_info) == sd2);
    tor_assert(r->cache_info.routerlist_index == r_sl_idx);
    /* XXXX
     *
     *   Hoo boy.  We need to fix this one, and the fix is a bit tricky, so
     * commenting this out is just a band-aid.
     *
     *   The problem is that, although well-behaved router descriptors
     * should never have the same value for their extra_info_digest, it's
     * possible for ill-behaved routers to claim whatever they like there.
     *
     *   The real answer is to trash desc_by_eid_map and instead have
     * something that indicates for a given extra-info digest we want,
     * what its download status is.  We'll do that as a part of routerlist
     * refactoring once consensus directories are in.  For now,
     * this rep violation is probably harmless: an adversary can make us
     * reset our retry count for an extrainfo, but that's not the end
     * of the world.  Changing the representation in 0.2.0.x would just
     * destabilize the codebase.
    if (!tor_digest_is_zero(r->cache_info.extra_info_digest)) {
      signed_descriptor_t *sd3 =
        sdmap_get(rl->desc_by_eid_map, r->cache_info.extra_info_digest);
      tor_assert(sd3 == &(r->cache_info));
    }
    */
  });
  SMARTLIST_FOREACH(rl->old_routers, signed_descriptor_t *, sd,
  {
    r2 = rimap_get(rl->identity_map, sd->identity_digest);
    tor_assert(sd != &(r2->cache_info));
    sd2 = sdmap_get(rl->desc_digest_map, sd->signed_descriptor_digest);
    tor_assert(sd == sd2);
    tor_assert(sd->routerlist_index == sd_sl_idx);
    /* XXXX see above.
    if (!tor_digest_is_zero(sd->extra_info_digest)) {
      signed_descriptor_t *sd3 =
        sdmap_get(rl->desc_by_eid_map, sd->extra_info_digest);
      tor_assert(sd3 == sd);
    }
    */
  });

  RIMAP_FOREACH(rl->identity_map, d, r) {
    tor_assert(tor_memeq(r->cache_info.identity_digest, d, DIGEST_LEN));
  } DIGESTMAP_FOREACH_END;
  SDMAP_FOREACH(rl->desc_digest_map, d, sd) {
    tor_assert(tor_memeq(sd->signed_descriptor_digest, d, DIGEST_LEN));
  } DIGESTMAP_FOREACH_END;
  SDMAP_FOREACH(rl->desc_by_eid_map, d, sd) {
    tor_assert(!tor_digest_is_zero(d));
    tor_assert(sd);
    tor_assert(tor_memeq(sd->extra_info_digest, d, DIGEST_LEN));
  } DIGESTMAP_FOREACH_END;
  EIMAP_FOREACH(rl->extra_info_map, d, ei) {
    signed_descriptor_t *sd;
    tor_assert(tor_memeq(ei->cache_info.signed_descriptor_digest,
                       d, DIGEST_LEN));
    sd = sdmap_get(rl->desc_by_eid_map,
                   ei->cache_info.signed_descriptor_digest);
    // tor_assert(sd); // XXXX see above
    if (sd) {
      tor_assert(tor_memeq(ei->cache_info.signed_descriptor_digest,
                         sd->extra_info_digest, DIGEST_LEN));
    }
  } DIGESTMAP_FOREACH_END;
}

/** Allocate and return a new string representing the contact info
 * and platform string for <b>router</b>,
 * surrounded by quotes and using standard C escapes.
 *
 * THIS FUNCTION IS NOT REENTRANT.  Don't call it from outside the main
 * thread.  Also, each call invalidates the last-returned value, so don't
 * try log_warn(LD_GENERAL, "%s %s", esc_router_info(a), esc_router_info(b));
 *
 * If <b>router</b> is NULL, it just frees its internal memory and returns.
 */
const char *
esc_router_info(const routerinfo_t *router)
{
  static char *info=NULL;
  char *esc_contact, *esc_platform;
  size_t len;
  tor_free(info);

  if (!router)
    return NULL; /* we're exiting; just free the memory we use */

  esc_contact = esc_for_log(router->contact_info);
  esc_platform = esc_for_log(router->platform);

  len = strlen(esc_contact)+strlen(esc_platform)+32;
  info = tor_malloc(len);
  tor_snprintf(info, len, "Contact %s, Platform %s", esc_contact,
               esc_platform);
  tor_free(esc_contact);
  tor_free(esc_platform);

  return info;
}

/** Helper for sorting: compare two routerinfos by their identity
 * digest. */
static int
_compare_routerinfo_by_id_digest(const void **a, const void **b)
{
  routerinfo_t *first = *(routerinfo_t **)a, *second = *(routerinfo_t **)b;
  return fast_memcmp(first->cache_info.identity_digest,
                second->cache_info.identity_digest,
                DIGEST_LEN);
}

/** Sort a list of routerinfo_t in ascending order of identity digest. */
void
routers_sort_by_identity(smartlist_t *routers)
{
  smartlist_sort(routers, _compare_routerinfo_by_id_digest);
}

/** A routerset specifies constraints on a set of possible routerinfos, based
 * on their names, identities, or addresses.  It is optimized for determining
 * whether a router is a member or not, in O(1+P) time, where P is the number
 * of address policy constraints. */
struct routerset_t {
  /** A list of strings for the elements of the policy.  Each string is either
   * a nickname, a hexadecimal identity fingerprint, or an address policy.  A
   * router belongs to the set if its nickname OR its identity OR its address
   * matches an entry here. */
  smartlist_t *list;
  /** A map from lowercase nicknames of routers in the set to (void*)1 */
  strmap_t *names;
  /** A map from identity digests routers in the set to (void*)1 */
  digestmap_t *digests;
  /** An address policy for routers in the set.  For implementation reasons,
   * a router belongs to the set if it is _rejected_ by this policy. */
  smartlist_t *policies;

  /** A human-readable description of what this routerset is for.  Used in
   * log messages. */
  char *description;

  /** A list of the country codes in this set. */
  smartlist_t *country_names;
  /** Total number of countries we knew about when we built <b>countries</b>.*/
  int n_countries;
  /** Bit array mapping the return value of geoip_get_country() to 1 iff the
   * country is a member of this routerset.  Note that we MUST call
   * routerset_refresh_countries() whenever the geoip country list is
   * reloaded. */
  bitarray_t *countries;
};

/** Return a new empty routerset. */
routerset_t *
routerset_new(void)
{
  routerset_t *result = tor_malloc_zero(sizeof(routerset_t));
  result->list = smartlist_create();
  result->names = strmap_new();
  result->digests = digestmap_new();
  result->policies = smartlist_create();
  result->country_names = smartlist_create();
  return result;
}

/** If <b>c</b> is a country code in the form {cc}, return a newly allocated
 * string holding the "cc" part.  Else, return NULL. */
static char *
routerset_get_countryname(const char *c)
{
  char *country;

  if (strlen(c) < 4 || c[0] !='{' || c[3] !='}')
    return NULL;

  country = tor_strndup(c+1, 2);
  tor_strlower(country);
  return country;
}

/** Update the routerset's <b>countries</b> bitarray_t. Called whenever
 * the GeoIP database is reloaded.
 */
void
routerset_refresh_countries(routerset_t *target)
{
  int cc;
  bitarray_free(target->countries);

  if (!geoip_is_loaded()) {
    target->countries = NULL;
    target->n_countries = 0;
    return;
  }
  target->n_countries = geoip_get_n_countries();
  target->countries = bitarray_init_zero(target->n_countries);
  SMARTLIST_FOREACH_BEGIN(target->country_names, const char *, country) {
    cc = geoip_get_country(country);
    if (cc >= 0) {
      tor_assert(cc < target->n_countries);
      bitarray_set(target->countries, cc);
    } else {
      log(LOG_WARN, LD_CONFIG, "Country code '%s' is not recognized.",
          country);
    }
  } SMARTLIST_FOREACH_END(country);
}

/** Parse the string <b>s</b> to create a set of routerset entries, and add
 * them to <b>target</b>.  In log messages, refer to the string as
 * <b>description</b>.  Return 0 on success, -1 on failure.
 *
 * Three kinds of elements are allowed in routersets: nicknames, IP address
 * patterns, and fingerprints.  They may be surrounded by optional space, and
 * must be separated by commas.
 */
int
routerset_parse(routerset_t *target, const char *s, const char *description)
{
  int r = 0;
  int added_countries = 0;
  char *countryname;
  smartlist_t *list = smartlist_create();
  smartlist_split_string(list, s, ",",
                         SPLIT_SKIP_SPACE | SPLIT_IGNORE_BLANK, 0);
  SMARTLIST_FOREACH_BEGIN(list, char *, nick) {
      addr_policy_t *p;
      if (is_legal_hexdigest(nick)) {
        char d[DIGEST_LEN];
        if (*nick == '$')
          ++nick;
        log_debug(LD_CONFIG, "Adding identity %s to %s", nick, description);
        base16_decode(d, sizeof(d), nick, HEX_DIGEST_LEN);
        digestmap_set(target->digests, d, (void*)1);
      } else if (is_legal_nickname(nick)) {
        log_debug(LD_CONFIG, "Adding nickname %s to %s", nick, description);
        strmap_set_lc(target->names, nick, (void*)1);
      } else if ((countryname = routerset_get_countryname(nick)) != NULL) {
        log_debug(LD_CONFIG, "Adding country %s to %s", nick,
                  description);
        smartlist_add(target->country_names, countryname);
        added_countries = 1;
      } else if ((strchr(nick,'.') || strchr(nick, '*')) &&
                 (p = router_parse_addr_policy_item_from_string(
                                     nick, ADDR_POLICY_REJECT))) {
        log_debug(LD_CONFIG, "Adding address %s to %s", nick, description);
        smartlist_add(target->policies, p);
      } else {
        log_warn(LD_CONFIG, "Entry '%s' in %s is misformed.", nick,
                 description);
        r = -1;
        tor_free(nick);
        SMARTLIST_DEL_CURRENT(list, nick);
      }
  } SMARTLIST_FOREACH_END(nick);
  smartlist_add_all(target->list, list);
  smartlist_free(list);
  if (added_countries)
    routerset_refresh_countries(target);
  return r;
}

/** Called when we change a node set, or when we reload the geoip list:
 * recompute all country info in all configuration node sets and in the
 * routerlist. */
void
refresh_all_country_info(void)
{
  or_options_t *options = get_options();

  if (options->EntryNodes)
    routerset_refresh_countries(options->EntryNodes);
  if (options->ExitNodes)
    routerset_refresh_countries(options->ExitNodes);
  if (options->ExcludeNodes)
    routerset_refresh_countries(options->ExcludeNodes);
  if (options->ExcludeExitNodes)
    routerset_refresh_countries(options->ExcludeExitNodes);
  if (options->_ExcludeExitNodesUnion)
    routerset_refresh_countries(options->_ExcludeExitNodesUnion);

  nodelist_refresh_countries();
}

/** Add all members of the set <b>source</b> to <b>target</b>. */
void
routerset_union(routerset_t *target, const routerset_t *source)
{
  char *s;
  tor_assert(target);
  if (!source || !source->list)
    return;
  s = routerset_to_string(source);
  routerset_parse(target, s, "other routerset");
  tor_free(s);
}

/** Return true iff <b>set</b> lists only nicknames and digests, and includes
 * no IP ranges or countries. */
int
routerset_is_list(const routerset_t *set)
{
  return smartlist_len(set->country_names) == 0 &&
    smartlist_len(set->policies) == 0;
}

/** Return true iff we need a GeoIP IP-to-country database to make sense of
 * <b>set</b>. */
int
routerset_needs_geoip(const routerset_t *set)
{
  return set && smartlist_len(set->country_names);
}

/** Return true iff there are no entries in <b>set</b>. */
int
routerset_is_empty(const routerset_t *set)
{
  return !set || smartlist_len(set->list) == 0;
}

/** Helper.  Return true iff <b>set</b> contains a router based on the other
 * provided fields.  Return higher values for more specific subentries: a
 * single router is more specific than an address range of routers, which is
 * more specific in turn than a country code.
 *
 * (If country is -1, then we take the country
 * from addr.) */
static int
routerset_contains(const routerset_t *set, const tor_addr_t *addr,
                   uint16_t orport,
                   const char *nickname, const char *id_digest,
                   country_t country)
{
  if (!set || !set->list) return 0;
  if (nickname && strmap_get_lc(set->names, nickname))
    return 4;
  if (id_digest && digestmap_get(set->digests, id_digest))
    return 4;
  if (addr && compare_tor_addr_to_addr_policy(addr, orport, set->policies)
      == ADDR_POLICY_REJECTED)
    return 3;
  if (set->countries) {
    if (country < 0 && addr)
      country = geoip_get_country_by_ip(tor_addr_to_ipv4h(addr));

    if (country >= 0 && country < set->n_countries &&
        bitarray_is_set(set->countries, country))
      return 2;
  }
  return 0;
}

/** Return true iff we can tell that <b>ei</b> is a member of <b>set</b>. */
int
routerset_contains_extendinfo(const routerset_t *set, const extend_info_t *ei)
{
  return routerset_contains(set,
                            &ei->addr,
                            ei->port,
                            ei->nickname,
                            ei->identity_digest,
                            -1 /*country*/);
}

/** Return true iff <b>ri</b> is in <b>set</b>.  If country is <b>-1</b>, we
 * look up the country. */
int
routerset_contains_router(const routerset_t *set, const routerinfo_t *ri,
                          country_t country)
{
  tor_addr_t addr;
  tor_addr_from_ipv4h(&addr, ri->addr);
  return routerset_contains(set,
                            &addr,
                            ri->or_port,
                            ri->nickname,
                            ri->cache_info.identity_digest,
                            country);
}

/** Return true iff <b>rs</b> is in <b>set</b>.  If country is <b>-1</b>, we
 * look up the country. */
int
routerset_contains_routerstatus(const routerset_t *set,
                                const routerstatus_t *rs,
                                country_t country)
{
  tor_addr_t addr;
  tor_addr_from_ipv4h(&addr, rs->addr);
  return routerset_contains(set,
                            &addr,
                            rs->or_port,
                            rs->nickname,
                            rs->identity_digest,
                            country);
}

/** Return true iff <b>node</b> is in <b>set</b>. */
int
routerset_contains_node(const routerset_t *set, const node_t *node)
{
  if (node->rs)
    return routerset_contains_routerstatus(set, node->rs, node->country);
  else if (node->ri)
    return routerset_contains_router(set, node->ri, node->country);
  else
    return 0;
}

/** Add every known node_t that is a member of <b>routerset</b> to
 * <b>out</b>, but never add any that are part of <b>excludeset</b>.
 * If <b>running_only</b>, only add the running ones. */
void
routerset_get_all_nodes(smartlist_t *out, const routerset_t *routerset,
                        const routerset_t *excludeset, int running_only)
{ /* XXXX MOVE */
  tor_assert(out);
  if (!routerset || !routerset->list)
    return;

  if (routerset_is_list(routerset)) {
    /* No routers are specified by type; all are given by name or digest.
     * we can do a lookup in O(len(routerset)). */
    SMARTLIST_FOREACH(routerset->list, const char *, name, {
        const node_t *node = node_get_by_nickname(name, 1);
        if (node) {
          if (!running_only || node->is_running)
            if (!routerset_contains_node(excludeset, node))
              smartlist_add(out, (void*)node);
        }
    });
  } else {
    /* We need to iterate over the routerlist to get all the ones of the
     * right kind. */
    smartlist_t *nodes = nodelist_get_list();
    SMARTLIST_FOREACH(nodes, const node_t *, node, {
        if (running_only && !node->is_running)
          continue;
        if (routerset_contains_node(routerset, node) &&
            !routerset_contains_node(excludeset, node))
          smartlist_add(out, (void*)node);
    });
  }
}

#if 0
/** Add to <b>target</b> every node_t from <b>source</b> except:
 *
 * 1) Don't add it if <b>include</b> is non-empty and the relay isn't in
 * <b>include</b>; and
 * 2) Don't add it if <b>exclude</b> is non-empty and the relay is
 * excluded in a more specific fashion by <b>exclude</b>.
 * 3) If <b>running_only</b>, don't add non-running routers.
 */
void
routersets_get_node_disjunction(smartlist_t *target,
                           const smartlist_t *source,
                           const routerset_t *include,
                           const routerset_t *exclude, int running_only)
{
  SMARTLIST_FOREACH(source, const node_t *, node, {
    int include_result;
    if (running_only && !node->is_running)
      continue;
    if (!routerset_is_empty(include))
      include_result = routerset_contains_node(include, node);
    else
      include_result = 1;

    if (include_result) {
      int exclude_result = routerset_contains_node(exclude, node);
      if (include_result >= exclude_result)
        smartlist_add(target, (void*)node);
    }
  });
}
#endif

/** Remove every node_t from <b>lst</b> that is in <b>routerset</b>. */
void
routerset_subtract_nodes(smartlist_t *lst, const routerset_t *routerset)
{ /*XXXX MOVE ? */
  tor_assert(lst);
  if (!routerset)
    return;
  SMARTLIST_FOREACH(lst, const node_t *, node, {
      if (routerset_contains_node(routerset, node)) {
        //log_debug(LD_DIR, "Subtracting %s",r->nickname);
        SMARTLIST_DEL_CURRENT(lst, node);
      }
    });
}

/** Return a new string that when parsed by routerset_parse_string() will
 * yield <b>set</b>. */
char *
routerset_to_string(const routerset_t *set)
{
  if (!set || !set->list)
    return tor_strdup("");
  return smartlist_join_strings(set->list, ",", 0, NULL);
}

/** Helper: return true iff old and new are both NULL, or both non-NULL
 * equal routersets. */
int
routerset_equal(const routerset_t *old, const routerset_t *new)
{
  if (routerset_is_empty(old) && routerset_is_empty(new)) {
    /* Two empty sets are equal */
    return 1;
  } else if (routerset_is_empty(old) || routerset_is_empty(new)) {
    /* An empty set is equal to nothing else. */
    return 0;
  }
  tor_assert(old != NULL);
  tor_assert(new != NULL);

  if (smartlist_len(old->list) != smartlist_len(new->list))
    return 0;

  SMARTLIST_FOREACH(old->list, const char *, cp1, {
    const char *cp2 = smartlist_get(new->list, cp1_sl_idx);
    if (strcmp(cp1, cp2))
      return 0;
  });

  return 1;
}

/** Free all storage held in <b>routerset</b>. */
void
routerset_free(routerset_t *routerset)
{
  if (!routerset)
    return;

  SMARTLIST_FOREACH(routerset->list, char *, cp, tor_free(cp));
  smartlist_free(routerset->list);
  SMARTLIST_FOREACH(routerset->policies, addr_policy_t *, p,
                    addr_policy_free(p));
  smartlist_free(routerset->policies);
  SMARTLIST_FOREACH(routerset->country_names, char *, cp, tor_free(cp));
  smartlist_free(routerset->country_names);

  strmap_free(routerset->names, NULL);
  digestmap_free(routerset->digests, NULL);
  bitarray_free(routerset->countries);
  tor_free(routerset);
}

/** Refresh the country code of <b>ri</b>.  This function MUST be called on
 * each router when the GeoIP database is reloaded, and on all new routers. */
void
node_set_country(node_t *node)
{
  if (node->rs)
    node->country = geoip_get_country_by_ip(node->rs->addr);
  else if (node->ri)
    node->country = geoip_get_country_by_ip(node->ri->addr);
  else
    node->country = -1;
}

/** Set the country code of all routers in the routerlist. */
void
nodelist_refresh_countries(void) /* MOVE */
{
  smartlist_t *nodes = nodelist_get_list();
  SMARTLIST_FOREACH(nodes, node_t *, node,
                    node_set_country(node));
}

/** Determine the routers that are responsible for <b>id</b> (binary) and
 * add pointers to those routers' routerstatus_t to <b>responsible_dirs</b>.
 * Return -1 if we're returning an empty smartlist, else return 0.
 */
int
hid_serv_get_responsible_directories(smartlist_t *responsible_dirs,
                                     const char *id)
{
  int start, found, n_added = 0, i;
  networkstatus_t *c = networkstatus_get_latest_consensus();
  if (!c || !smartlist_len(c->routerstatus_list)) {
    log_warn(LD_REND, "We don't have a consensus, so we can't perform v2 "
             "rendezvous operations.");
    return -1;
  }
  tor_assert(id);
  start = networkstatus_vote_find_entry_idx(c, id, &found);
  if (start == smartlist_len(c->routerstatus_list)) start = 0;
  i = start;
  do {
    routerstatus_t *r = smartlist_get(c->routerstatus_list, i);
    if (r->is_hs_dir) {
      smartlist_add(responsible_dirs, r);
      if (++n_added == REND_NUMBER_OF_CONSECUTIVE_REPLICAS)
        return 0;
    }
    if (++i == smartlist_len(c->routerstatus_list))
      i = 0;
  } while (i != start);

  /* Even though we don't have the desired number of hidden service
   * directories, be happy if we got any. */
  return smartlist_len(responsible_dirs) ? 0 : -1;
}

/** Return true if this node is currently acting as hidden service
 * directory, false otherwise. */
int
hid_serv_acting_as_directory(void)
{
  const routerinfo_t *me = router_get_my_routerinfo();
  if (!me)
    return 0;
  if (!get_options()->HidServDirectoryV2) {
    log_info(LD_REND, "We are not acting as hidden service directory, "
                      "because we have not been configured as such.");
    return 0;
  }
  return 1;
}

/** Return true if this node is responsible for storing the descriptor ID
 * in <b>query</b> and false otherwise. */
int
hid_serv_responsible_for_desc_id(const char *query)
{
  const routerinfo_t *me;
  routerstatus_t *last_rs;
  const char *my_id, *last_id;
  int result;
  smartlist_t *responsible;
  if (!hid_serv_acting_as_directory())
    return 0;
  if (!(me = router_get_my_routerinfo()))
    return 0; /* This is redundant, but let's be paranoid. */
  my_id = me->cache_info.identity_digest;
  responsible = smartlist_create();
  if (hid_serv_get_responsible_directories(responsible, query) < 0) {
    smartlist_free(responsible);
    return 0;
  }
  last_rs = smartlist_get(responsible, smartlist_len(responsible)-1);
  last_id = last_rs->identity_digest;
  result = rend_id_is_in_interval(my_id, query, last_id);
  smartlist_free(responsible);
  return result;
}
<|MERGE_RESOLUTION|>--- conflicted
+++ resolved
@@ -2285,7 +2285,7 @@
 
 /* Return true iff <b>router</b> is listed as named in the current
  * consensus. */
-static int
+int
 router_is_named(const routerinfo_t *router)
 {
   const char *digest =
@@ -3227,23 +3227,13 @@
                     if (tor_memeq(d->digest, digest, DIGEST_LEN))
                       d->is_running = up);
 
-<<<<<<< HEAD
   node = node_get_mutable_by_id(digest);
   if (node) {
 #if 0
-    char buf[MAX_VERBOSE_NICKNAME_LEN+1];
-    node_get_verbose_nickname(node,buf);
     log_debug(LD_DIR,"Marking router %s as %s.",
-              buf, up ? "up" : "down");
+              node_describe(node), up ? "up" : "down");
 #endif
     if (!up && node_is_me(node) && !we_are_hibernating())
-=======
-  router = router_get_by_digest(digest);
-  if (router) {
-    log_debug(LD_DIR,"Marking router %s as %s.",
-              router_describe(router), up ? "up" : "down");
-    if (!up && router_is_me(router) && !we_are_hibernating())
->>>>>>> 7f0fb8e6
       log_warn(LD_NET, "We just marked ourself as down. Are your external "
                "addresses reachable?");
     node->is_running = up;
