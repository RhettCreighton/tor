--- conflicted
+++ resolved
@@ -263,16 +263,6 @@
     /// # }
     /// # fn main() { do_test(); }  // wrap the test so we can use the ? operator
     /// ```
-<<<<<<< HEAD
-    // XXX we could probably do something more efficient here. —isis
-    pub fn retain<F>(&mut self, f: F)
-    where
-        F: FnMut(&Version) -> bool,
-    {
-        let mut expanded: Vec<Version> = self.clone().expand();
-        expanded.retain(f);
-        *self = expanded.into();
-=======
     pub fn and_not_in(&self, other: &Self) -> Self {
         if self.is_empty() || other.is_empty() {
             return self.clone();
@@ -301,7 +291,6 @@
 
         let pairs = pairs.collect();
         ProtoSet::is_ok(ProtoSet{ pairs }).expect("should be already sorted")
->>>>>>> 2ddbaf9c
     }
 }
 
