/* Copyright (c) 2018-2020, The Tor Project, Inc. */
/* See LICENSE for licensing information */

/**
 * \file shared_random_client.c
 * \brief This file contains functions that are from the shared random
 *        subsystem but used by many part of tor. The full feature is built
 *        as part of the dirauth module.
 **/

#include "feature/hs_common/shared_random_client.h"

#include "app/config/config.h"
<<<<<<< HEAD
#include "feature/dirauth/authmode.h"
#include "feature/dirauth/voting_schedule.h"
=======
#include "feature/dircommon/voting_schedule.h"
#include "feature/nodelist/microdesc.h"
>>>>>>> 0485c7dd
#include "feature/nodelist/networkstatus.h"
#include "lib/encoding/binascii.h"

#include "feature/nodelist/networkstatus_st.h"

/** Convert a given srv object to a string for the control port. This doesn't
 * fail and the srv object MUST be valid. */
static char *
srv_to_control_string(const sr_srv_t *srv)
{
  char *srv_str;
  char srv_hash_encoded[SR_SRV_VALUE_BASE64_LEN + 1];
  tor_assert(srv);

  sr_srv_encode(srv_hash_encoded, sizeof(srv_hash_encoded), srv);
  tor_asprintf(&srv_str, "%s", srv_hash_encoded);
  return srv_str;
}

/**
 * If we have no consensus and we are not an authority, assume that this is
 * the voting interval.  We should never actually use this: only authorities
 * should be trying to figure out the schedule when they don't have a
 * consensus.
 **/
#define DEFAULT_NETWORK_VOTING_INTERVAL (3600)

/* This is an unpleasing workaround for tests.  Our unit tests assume that we
 * are scheduling all of our shared random stuff as if we were a directory
 * authority, but they do not always set V3AuthoritativeDir.
 */
#ifdef TOR_UNIT_TESTS
#define ASSUME_AUTHORITY_SCHEDULING 1
#else
#define ASSUME_AUTHORITY_SCHEDULING 0
#endif

/** Return the voting interval of the tor vote subsystem. */
int
get_voting_interval(void)
{
  int interval;
  networkstatus_t *consensus =
    networkstatus_get_reasonably_live_consensus(time(NULL),
                                                usable_consensus_flavor());

  if (consensus) {
    /* Ideally we have a live consensus and we can just use that. */
    interval = (int)(consensus->fresh_until - consensus->valid_after);
  } else if (authdir_mode(get_options()) || ASSUME_AUTHORITY_SCHEDULING) {
    /* If we don't have a live consensus and we're an authority,
     * we should believe our own view of what the schedule ought to be. */
    interval = dirauth_sched_get_configured_interval();
  } else if ((consensus = networkstatus_get_latest_consensus())) {
    /* If we're a client, then maybe a latest consensus is good enough?
     * It's better than falling back to the non-consensus case. */
    interval = (int)(consensus->fresh_until - consensus->valid_after);
  } else {
    /* We should never be reaching this point, since a client should never
     * call this code unless they have some kind of a consensus. All we can
     * do is hope that this network is using the default voting interval. */
    tor_assert_nonfatal_unreached_once();
    interval = DEFAULT_NETWORK_VOTING_INTERVAL;
  }
  tor_assert(interval > 0);
  return interval;
}

/*
 * Public API
 */

/** Encode the given shared random value and put it in dst. Destination
 * buffer must be at least SR_SRV_VALUE_BASE64_LEN plus the NULL byte. */
void
sr_srv_encode(char *dst, size_t dst_len, const sr_srv_t *srv)
{
  int ret;
  /* Extra byte for the NULL terminated char. */
  char buf[SR_SRV_VALUE_BASE64_LEN + 1];

  tor_assert(dst);
  tor_assert(srv);
  tor_assert(dst_len >= sizeof(buf));

  ret = base64_encode(buf, sizeof(buf), (const char *) srv->value,
                      sizeof(srv->value), 0);
  /* Always expect the full length without the NULL byte. */
  tor_assert(ret == (sizeof(buf) - 1));
  tor_assert(ret <= (int) dst_len);
  strlcpy(dst, buf, dst_len);
}

/** Return the current SRV string representation for the control port. Return a
 * newly allocated string on success containing the value else "" if not found
 * or if we don't have a valid consensus yet. */
char *
sr_get_current_for_control(void)
{
  char *srv_str;
  const networkstatus_t *c = networkstatus_get_latest_consensus();
  if (c && c->sr_info.current_srv) {
    srv_str = srv_to_control_string(c->sr_info.current_srv);
  } else {
    srv_str = tor_strdup("");
  }
  return srv_str;
}

/** Return the previous SRV string representation for the control port. Return
 * a newly allocated string on success containing the value else "" if not
 * found or if we don't have a valid consensus yet. */
char *
sr_get_previous_for_control(void)
{
  char *srv_str;
  const networkstatus_t *c = networkstatus_get_latest_consensus();
  if (c && c->sr_info.previous_srv) {
    srv_str = srv_to_control_string(c->sr_info.previous_srv);
  } else {
    srv_str = tor_strdup("");
  }
  return srv_str;
}

/** Return current shared random value from the latest consensus. Caller can
 * NOT keep a reference to the returned pointer. Return NULL if none. */
const sr_srv_t *
sr_get_current(const networkstatus_t *ns)
{
  const networkstatus_t *consensus;

  /* Use provided ns else get a live one */
  if (ns) {
    consensus = ns;
  } else {
    consensus = networkstatus_get_reasonably_live_consensus(approx_time(),
                                                  usable_consensus_flavor());
  }
  /* Ideally we would never be asked for an SRV without a live consensus. Make
   * sure this assumption is correct. */
  tor_assert_nonfatal(consensus);

  if (consensus) {
    return consensus->sr_info.current_srv;
  }
  return NULL;
}

/** Return previous shared random value from the latest consensus. Caller can
 * NOT keep a reference to the returned pointer. Return NULL if none. */
const sr_srv_t *
sr_get_previous(const networkstatus_t *ns)
{
  const networkstatus_t *consensus;

  /* Use provided ns else get a live one */
  if (ns) {
    consensus = ns;
  } else {
    consensus = networkstatus_get_reasonably_live_consensus(approx_time(),
                                                  usable_consensus_flavor());
  }
  /* Ideally we would never be asked for an SRV without a live consensus. Make
   * sure this assumption is correct. */
  tor_assert_nonfatal(consensus);

  if (consensus) {
    return consensus->sr_info.previous_srv;
  }
  return NULL;
}

/** Parse a list of arguments from a SRV value either from a vote, consensus
 * or from our disk state and return a newly allocated srv object. NULL is
 * returned on error.
 *
 * The arguments' order:
 *    num_reveals, value
 */
sr_srv_t *
sr_parse_srv(const smartlist_t *args)
{
  char *value;
  int ok, ret;
  uint64_t num_reveals;
  sr_srv_t *srv = NULL;

  tor_assert(args);

  if (smartlist_len(args) < 2) {
    goto end;
  }

  /* First argument is the number of reveal values */
  num_reveals = tor_parse_uint64(smartlist_get(args, 0),
                                 10, 0, UINT64_MAX, &ok, NULL);
  if (!ok) {
    goto end;
  }
  /* Second and last argument is the shared random value it self. */
  value = smartlist_get(args, 1);
  if (strlen(value) != SR_SRV_VALUE_BASE64_LEN) {
    goto end;
  }

  srv = tor_malloc_zero(sizeof(*srv));
  srv->num_reveals = num_reveals;
  /* We subtract one byte from the srclen because the function ignores the
   * '=' character in the given buffer. This is broken but it's a documented
   * behavior of the implementation. */
  ret = base64_decode((char *) srv->value, sizeof(srv->value), value,
                      SR_SRV_VALUE_BASE64_LEN - 1);
  if (ret != sizeof(srv->value)) {
    tor_free(srv);
    srv = NULL;
    goto end;
  }
 end:
  return srv;
}

/** Return the start time of the current SR protocol run using the times from
 *  the current consensus. For example, if the latest consensus valid-after is
 *  23/06/2017 23:00:00 and a full SR protocol run is 24 hours, this function
 *  returns 23/06/2017 00:00:00. */
time_t
sr_state_get_start_time_of_current_protocol_run(void)
{
  int total_rounds = SHARED_RANDOM_N_ROUNDS * SHARED_RANDOM_N_PHASES;
  int voting_interval = get_voting_interval();
  time_t beginning_of_curr_round;

<<<<<<< HEAD
  /* This function is not used for voting purposes, so if we have a live
     consensus, use its valid-after as the beginning of the current round.
     If we have no consensus but we're an authority, use our own
     schedule.  Otherwise, try using our view of the voting interval
     to figure out when the current round _should_ be starting.
  */
  networkstatus_t *ns = networkstatus_get_live_consensus(approx_time());
=======
  /* This function is not used for voting purposes, so if we have a reasonably
   * live consensus, use its valid-after as the beginning of the current
   * round. If we have no consensus but we're an authority, use our own
   * schedule. Otherwise, try using our view of the voting interval to figure
   * out when the current round _should_ be starting. */
  networkstatus_t *ns =
    networkstatus_get_reasonably_live_consensus(approx_time(),
                                                usable_consensus_flavor());
>>>>>>> 0485c7dd
  if (ns) {
    beginning_of_curr_round = ns->valid_after;
  } else if (authdir_mode(get_options()) || ASSUME_AUTHORITY_SCHEDULING) {
    beginning_of_curr_round = dirauth_sched_get_cur_valid_after_time();
  } else {
    /* voting_interval comes from get_voting_interval(), so if we're in
     * this case as a client, we already tried to get the voting interval
     * from the latest_consensus and gave a bug warning if we couldn't.
     *
     * We wouldn't want to look at the latest consensus's valid_after time,
     * since that would be out of date. */
    beginning_of_curr_round = voting_sched_get_start_of_interval_after(
                                             approx_time() - voting_interval,
                                             voting_interval,
                                             0);
  }

  /* Get current SR protocol round */
  int curr_round_slot;
  curr_round_slot = (beginning_of_curr_round / voting_interval) % total_rounds;

  /* Get start time by subtracting the time elapsed from the beginning of the
     protocol run */
  time_t time_elapsed_since_start_of_run = curr_round_slot * voting_interval;

  return beginning_of_curr_round - time_elapsed_since_start_of_run;
}

/** Return the start time of the previous SR protocol run. See
 *  sr_state_get_start_time_of_current_protocol_run() for more details.  */
time_t
sr_state_get_start_time_of_previous_protocol_run(void)
{
  time_t start_time_of_current_run =
    sr_state_get_start_time_of_current_protocol_run();

  /* We get the start time of previous protocol run, by getting the start time
   * of current run and the subtracting a full protocol run from that. */
  return start_time_of_current_run - sr_state_get_protocol_run_duration();
}

/** Return the time (in seconds) it takes to complete a full SR protocol phase
 *  (e.g. the commit phase). */
unsigned int
sr_state_get_phase_duration(void)
{
  return SHARED_RANDOM_N_ROUNDS * get_voting_interval();
}

/** Return the time (in seconds) it takes to complete a full SR protocol run */
unsigned int
sr_state_get_protocol_run_duration(void)
{
  int total_protocol_rounds = SHARED_RANDOM_N_ROUNDS * SHARED_RANDOM_N_PHASES;
  return total_protocol_rounds * get_voting_interval();
}<|MERGE_RESOLUTION|>--- conflicted
+++ resolved
@@ -11,13 +11,9 @@
 #include "feature/hs_common/shared_random_client.h"
 
 #include "app/config/config.h"
-<<<<<<< HEAD
 #include "feature/dirauth/authmode.h"
 #include "feature/dirauth/voting_schedule.h"
-=======
-#include "feature/dircommon/voting_schedule.h"
 #include "feature/nodelist/microdesc.h"
->>>>>>> 0485c7dd
 #include "feature/nodelist/networkstatus.h"
 #include "lib/encoding/binascii.h"
 
@@ -251,15 +247,6 @@
   int voting_interval = get_voting_interval();
   time_t beginning_of_curr_round;
 
-<<<<<<< HEAD
-  /* This function is not used for voting purposes, so if we have a live
-     consensus, use its valid-after as the beginning of the current round.
-     If we have no consensus but we're an authority, use our own
-     schedule.  Otherwise, try using our view of the voting interval
-     to figure out when the current round _should_ be starting.
-  */
-  networkstatus_t *ns = networkstatus_get_live_consensus(approx_time());
-=======
   /* This function is not used for voting purposes, so if we have a reasonably
    * live consensus, use its valid-after as the beginning of the current
    * round. If we have no consensus but we're an authority, use our own
@@ -268,7 +255,6 @@
   networkstatus_t *ns =
     networkstatus_get_reasonably_live_consensus(approx_time(),
                                                 usable_consensus_flavor());
->>>>>>> 0485c7dd
   if (ns) {
     beginning_of_curr_round = ns->valid_after;
   } else if (authdir_mode(get_options()) || ASSUME_AUTHORITY_SCHEDULING) {
