--- conflicted
+++ resolved
@@ -1429,14 +1429,8 @@
   tor_assert(!fast_mem_is_zero(
         (char *) &desc->superencrypted_data.auth_ephemeral_pubkey,
         sizeof(desc->superencrypted_data.auth_ephemeral_pubkey)));
-<<<<<<< HEAD
-  tor_assert(!fast_mem_is_zero((char *) client_auth_sk,
-                              sizeof(*client_auth_sk)));
   tor_assert(!fast_mem_is_zero((char *) desc->subcredential.subcred,
                                DIGEST256_LEN));
-=======
-  tor_assert(!fast_mem_is_zero((char *) desc->subcredential, DIGEST256_LEN));
->>>>>>> 55cb6c3f
 
   /* Catch potential code-flow cases of an unitialized private key sneaking
    * into this function. */
