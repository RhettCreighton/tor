// Copyright (c) The Tor Project, Inc.
// See LICENSE for licensing information
// This is an asciidoc file used to generate the manpage/html reference.
// Learn asciidoc on https://www.methods.co.nz/asciidoc/userguide.html
:man source:   Tor
:man manual:   Tor Manual
// compat-mode tells Asciidoctor tools to process this as legacy AsciiDoc
:compat-mode:
// attribute to make it easier to write names containing double underscores
:dbl_: __
= TOR(1)
:toc:

== NAME

tor - The second-generation onion router

== SYNOPSIS

**tor** [__OPTION__ __value__]...

== DESCRIPTION

Tor is a connection-oriented anonymizing communication service. Users
choose a source-routed path through a set of nodes, and negotiate a
"virtual circuit" through the network. Each node in a virtual circuit
knows its predecessor and successor nodes, but no other nodes. Traffic
flowing down the circuit is unwrapped by a symmetric key at each node,
which reveals the downstream node. +

Basically, Tor provides a distributed network of servers or relays
("onion routers").  Users bounce their TCP streams, including web
traffic, ftp, ssh, etc., around the network, so that recipients,
observers, and even the relays themselves have difficulty tracking the
source of the stream.

[NOTE]
By default, **tor** acts as a client only.  To help the network by
providing bandwidth as a relay, change the **ORPort** configuration
option as mentioned below.  Please also consult the documentation on
the Tor Project's website.

== COMMAND-LINE OPTIONS

Tor has a powerful command-line interface. This section lists optional
arguments you can specify at the command line using the **`tor`**
command.

Configuration options can be specified on the command line in the
format **`--`**_OptionName_ _OptionValue_, on the command line in the
format _OptionName_ _OptionValue_, or in a configuration file.  For
instance, you can tell Tor to start listening for SOCKS connections on
port 9999 by passing either **`--SocksPort 9999`** or **`SocksPort
9999`** on the command line, or by specifying **`SocksPort 9999`** in
the configuration file.  On the command line, quote option values that
contain spaces. For instance, if you want Tor to log all debugging
messages to **`debug.log`**, you must specify **`--Log "debug file
debug.log"`**.

NOTE: Configuration options on the command line override those in
configuration files.  See **<<conf-format,THE CONFIGURATION FILE
FORMAT>>** for more information.

The following options in this section are only recognized on the
**`tor`** command line, not in a configuration file.

[[opt-h]] **`-h`**, **`--help`**::
    Display a short help message and exit.

[[opt-f]] **`-f`**, **`--torrc-file`** __FILE__::
    Specify a new configuration file to contain further Tor configuration
    options, or pass *-* to make Tor read its configuration from standard
    input. (Default: **`@CONFDIR@/torrc`**, or **`$HOME/.torrc`** if
    that file is not found)

[[opt-allow-missing-torrc]] **`--allow-missing-torrc`**::
    Allow the configuration file specified by **`-f`** to be missing,
    if the defaults-torrc file (see below) is accessible.

[[opt-defaults-torrc]] **`--defaults-torrc`** __FILE__::
    Specify a file in which to find default values for Tor options.  The
    contents of this file are overridden by those in the regular
    configuration file, and by those on the command line. (Default:
    **`@CONFDIR@/torrc-defaults`**.)

[[opt-ignore-missing-torrc]] **`--ignore-missing-torrc`**::
    Specify that Tor should treat a missing torrc file as though it
    were empty. Ordinarily, Tor does this for missing default torrc files,
    but not for those specified on the command line.

[[opt-hash-password]] **`--hash-password`** __PASSWORD__::
    Generate a hashed password for control port access.

[[opt-list-fingerprint]] **`--list-fingerprint`** [__key type__]::
    Generate your keys and output your nickname and fingerprint. Optionally,
    you can specify the key type as `rsa` (default) or `ed25519`.

[[opt-verify-config]] **`--verify-config`**::
    Verify whether the configuration file is valid.

[[opt-dump-config]] **`--dump-config`** **`short`**|**`full`**::
    Write a list of Tor's configured options to standard output.
    When the `short` flag is selected, only write the options that
    are different from their default values
    When `full` is selected, write every option.

[[opt-serviceinstall]] **`--service install`** [**`--options`** __command-line options__]::
    Install an instance of Tor as a Windows service, with the provided
    command-line options. Current instructions can be found at
    https://www.torproject.org/docs/faq#NTService

[[opt-service]] **`--service`** **`remove`**|**`start`**|**`stop`**::
    Remove, start, or stop a configured Tor Windows service.

[[opt-nt-service]] **`--nt-service`**::
    Used internally to implement a Windows service.

[[opt-list-torrc-options]] **`--list-torrc-options`**::
    List all valid options.

[[opt-list-deprecated-options]] **`--list-deprecated-options`**::
    List all valid options that are scheduled to become obsolete in a
    future version. (This is a warning, not a promise.)

[[opt-list-modules]] **`--list-modules`**::
    List whether each optional module has been compiled into Tor.
    (Any module not listed is not optional in this version of Tor.)

[[opt-version]] **`--version`**::
    Display Tor version and exit. The output is a single line of the format
    "Tor version [version number]."  (The version number format
    is as specified in version-spec.txt.)

[[opt-quiet]] **`--quiet`**|**`--hush`**::
    Override the default console logging behavior.  By default, Tor
    starts out logging messages at level "notice" and higher to the
    console.  It stops doing so after it parses its configuration, if
    the configuration tells it to log anywhere else.  These options
    override the default console logging behavior.  Use the
    **`--hush`** option if you want Tor to log only warnings and
    errors to the console, or use the **`--quiet`** option if you want
    Tor not to log to the console at all.

[[opt-keygen]] **`--keygen`** [**`--newpass`**]::
    Running **`tor --keygen`** creates a new ed25519 master identity key
    for a relay, or only a fresh temporary signing key and
    certificate, if you already have a master key.  Optionally, you
    can encrypt the master identity key with a passphrase.  When Tor
    asks you for a passphrase and you don't want to encrypt the master
    key, just don't enter any passphrase when asked. +
     +
    Use the **`--newpass`** option with **`--keygen`** only when you
    need to add, change, or remove a passphrase on an existing ed25519
    master identity key. You will be prompted for the old passphrase
    (if any), and the new passphrase (if any).
+
[NOTE]
    When generating a master key, you may want to use
    **`--DataDirectory`** to control where the keys and certificates
    will be stored, and **`--SigningKeyLifetime`** to control their
    lifetimes.  See <<server-options,SERVER OPTIONS>> to learn more about the
    behavior of these options.  You must have write access to the
    specified DataDirectory.
+
[normal]
    To use the generated files, you must copy them to the
    __DataDirectory__/**`keys`** directory of your Tor daemon, and
    make sure that they are owned by the user actually running the Tor
    daemon on your system.

**`--passphrase-fd`** __FILEDES__::
    File descriptor to read the passphrase from.  Note that unlike with the
    tor-gencert program, the entire file contents are read and used as
    the passphrase, including any trailing newlines.
    If the file descriptor is not specified, the passphrase is read
    from the terminal by default.

[[opt-key-expiration]] **`--key-expiration`** [__purpose__] [**`--format`** **`iso8601`**|**`timestamp`**]::
    The __purpose__ specifies which type of key certificate to determine
    the expiration of.  The only currently recognised __purpose__ is
    "sign". +
     +
    Running **`tor --key-expiration sign`** will attempt to find your
    signing key certificate and will output, both in the logs as well
    as to stdout.  The optional **`--format`** argument lets you specify
    the time format.  Currently, **`iso8601`** and **`timestamp`** are
    supported.  If **`--format`** is not specified, the signing key
    certificate's expiration time will be in ISO-8601 format.  For example,
    the output sent to stdout will be of the form:
    "signing-cert-expiry: 2017-07-25 08:30:15 UTC".  If **`--format`** **`timestamp`**
    is specified, the signing key certificate's expiration time will be in
    Unix timestamp format. For example, the output sent to stdout will be of the form:
    "signing-cert-expiry: 1500971415".

[[opt-dbg]] **--dbg-**...::
    Tor may support other options beginning with the string "dbg". These
    are intended for use by developers to debug and test Tor. They are
    not supported or guaranteed to be stable, and you should probably
    not use them.


[[conf-format]]
== THE CONFIGURATION FILE FORMAT

All configuration options in a configuration are written on a single line by
default.  They take the form of an option name and a value, or an option name
and a quoted value (option value or option "value"). Anything after a #
character is treated as a comment.  Options are
case-insensitive. C-style escaped characters are allowed inside quoted
values. To split one configuration entry into multiple lines, use a single
backslash character (\) before the end of the line.  Comments can be used in
such multiline entries, but they must start at the beginning of a line.

Configuration options can be imported from files or folders using the %include
option with the value being a path. This path can have wildcards. Wildcards are
expanded first, then sorted using lexical order. Then, for each matching file or
folder, the following rules are followed: if the path is a file, the options from
the file will be parsed as if they were written where the %include option is. If
the path is a folder, all files on that folder will be parsed following lexical
order. Files starting with a dot are ignored. Files in subfolders are ignored.
The %include option can be used recursively.
New configuration files or directories cannot be added to already running Tor
instance if **Sandbox** is enabled.

The supported wildcards are * meaning any number of characters including none
and ? meaning exactly one character. These characters can be escaped by preceding
them with a backslash, except on Windows. Files starting with a dot are not matched
when expanding wildcards unless the starting dot is explicitly in the pattern, except
on Windows.

By default, an option on the command line overrides an option found in the
configuration file, and an option in a configuration file overrides one in
the defaults file.

This rule is simple for options that take a single value, but it can become
complicated for options that are allowed to occur more than once: if you
specify four SocksPorts in your configuration file, and one more SocksPort on
the command line, the option on the command line will replace __all__ of the
SocksPorts in the configuration file.  If this isn't what you want, prefix
the option name with a plus sign (+), and it will be appended to the previous
set of options instead.  For example, setting SocksPort 9100 will use only
port 9100, but setting +SocksPort 9100 will use ports 9100 and 9050 (because
this is the default).

Alternatively, you might want to remove every instance of an option in the
configuration file, and not replace it at all: you might want to say on the
command line that you want no SocksPorts at all.  To do that, prefix the
option name with a forward slash (/).  You can use the plus sign (+) and the
forward slash (/) in the configuration file and on the command line.

== GENERAL OPTIONS

// These options are in alphabetical order, with exceptions as noted.
// Please keep them that way!

[[AccelDir]] **AccelDir** __DIR__::
    Specify this option if using dynamic hardware acceleration and the engine
    implementation library resides somewhere other than the OpenSSL default.
    Can not be changed while tor is running.

[[AccelName]] **AccelName** __NAME__::
    When using OpenSSL hardware crypto acceleration attempt to load the dynamic
    engine of this name. This must be used for any dynamic hardware engine.
    Names can be verified with the openssl engine command. Can not be changed
    while tor is running. +
     +
    If the engine name is prefixed with a "!", then Tor will exit if the
    engine cannot be loaded.

[[AlternateBridgeAuthority]] **AlternateBridgeAuthority** [__nickname__] [**flags**] __ipv4address__:__port__ __ fingerprint__::
[[AlternateDirAuthority]] **AlternateDirAuthority** [__nickname__] [**flags**] __ipv4address__:__port__ __fingerprint__::
    These options behave as DirAuthority, but they replace fewer of the
    default directory authorities. Using
    AlternateDirAuthority replaces the default Tor directory authorities, but
    leaves the default bridge authorities in
    place.  Similarly,
    AlternateBridgeAuthority replaces the default bridge authority,
    but leaves the directory authorities alone.

[[AvoidDiskWrites]] **AvoidDiskWrites** **0**|**1**::
    If non-zero, try to write to disk less frequently than we would otherwise.
    This is useful when running on flash memory or other media that support
    only a limited number of writes. (Default: 0)

[[BandwidthBurst]] **BandwidthBurst** __N__ **bytes**|**KBytes**|**MBytes**|**GBytes**|**TBytes**|**KBits**|**MBits**|**GBits**|**TBits**::
    Limit the maximum token bucket size (also known as the burst) to the given
    number of bytes in each direction. (Default: 1 GByte)

[[BandwidthRate]] **BandwidthRate** __N__ **bytes**|**KBytes**|**MBytes**|**GBytes**|**TBytes**|**KBits**|**MBits**|**GBits**|**TBits**::
    A token bucket limits the average incoming bandwidth usage on this node
    to the specified number of bytes per second, and the average outgoing
    bandwidth usage to that same value.  If you want to run a relay in the
    public network, this needs to be _at the very least_ 75 KBytes for a
    relay (that is, 600 kbits) or 50 KBytes for a bridge (400 kbits) -- but of
    course, more is better; we recommend at least 250 KBytes (2 mbits) if
    possible.  (Default: 1 GByte) +
     +
    Note that this option, and other bandwidth-limiting options, apply to TCP
    data only: They do not count TCP headers or DNS traffic. +
     +
    Tor uses powers of two, not powers of ten, so 1 GByte is
    1024*1024*1024 bytes as opposed to 1 billion bytes. +
     +
    With this option, and in other options that take arguments in bytes,
    KBytes, and so on, other formats are also supported. Notably, "KBytes" can
    also be written as "kilobytes" or "kb"; "MBytes" can be written as
    "megabytes" or "MB"; "kbits" can be written as "kilobits"; and so forth.
    Case doesn't matter.
    Tor also accepts "byte" and "bit" in the singular.
    The prefixes "tera" and "T" are also recognized.
    If no units are given, we default to bytes.
    To avoid confusion, we recommend writing "bytes" or "bits" explicitly,
    since it's easy to forget that "B" means bytes, not bits.

[[CacheDirectory]] **CacheDirectory** __DIR__::
    Store cached directory data in DIR. Can not be changed while tor is
    running.
    (Default: uses the value of DataDirectory.)

[[CacheDirectoryGroupReadable]] **CacheDirectoryGroupReadable** **0**|**1**|**auto**::
    If this option is set to 0, don't allow the filesystem group to read the
    CacheDirectory. If the option is set to 1, make the CacheDirectory readable
    by the default GID. If the option is "auto", then we use the
    setting for DataDirectoryGroupReadable when the CacheDirectory is the
    same as the DataDirectory, and 0 otherwise. (Default: auto)

[[CircuitPriorityHalflife]] **CircuitPriorityHalflife** __NUM__::
    If this value is set, we override the default algorithm for choosing which
    circuit's cell to deliver or relay next. It is delivered first to the
    circuit that has the lowest weighted cell count, where cells are weighted
    exponentially according to this value (in seconds). If the value is -1, it
    is taken from the consensus if possible else it will fallback to the
    default value of 30. Minimum: 1, Maximum: 2147483647. This can be defined
    as a float value. This is an advanced option; you generally shouldn't have
    to mess with it. (Default: -1)

[[ClientTransportPlugin]] **ClientTransportPlugin** __transport__ socks4|socks5 __IP__:__PORT__::
**ClientTransportPlugin** __transport__ exec __path-to-binary__ [options]::
    In its first form, when set along with a corresponding Bridge line, the Tor
    client forwards its traffic to a SOCKS-speaking proxy on "IP:PORT".
    (IPv4 addresses should written as-is; IPv6 addresses should be wrapped in
    square brackets.) It's the
    duty of that proxy to properly forward the traffic to the bridge. +
     +
    In its second form, when set along with a corresponding Bridge line, the Tor
    client launches the pluggable transport proxy executable in
    __path-to-binary__ using __options__ as its command-line options, and
    forwards its traffic to it. It's the duty of that proxy to properly forward
    the traffic to the bridge. (Default: none)

[[ConnLimit]] **ConnLimit** __NUM__::
    The minimum number of file descriptors that must be available to the Tor
    process before it will start. Tor will ask the OS for as many file
    descriptors as the OS will allow (you can find this by "ulimit -H -n").
    If this number is less than ConnLimit, then Tor will refuse to start. +
     +
    Tor relays need thousands of sockets, to connect to every other relay.
    If you are running a private bridge, you can reduce the number of sockets
    that Tor uses. For example, to limit Tor to 500 sockets, run
    "ulimit -n 500" in a shell. Then start tor in the same shell, with
    **ConnLimit 500**. You may also need to set **DisableOOSCheck 0**. +
     +
    Unless you have severely limited sockets, you probably don't need to
    adjust **ConnLimit** itself. It has no effect on Windows, since that
    platform lacks getrlimit(). (Default: 1000)

[[ConstrainedSockets]] **ConstrainedSockets** **0**|**1**::
    If set, Tor will tell the kernel to attempt to shrink the buffers for all
    sockets to the size specified in **ConstrainedSockSize**. This is useful for
    virtual servers and other environments where system level TCP buffers may
    be limited. If you're on a virtual server, and you encounter the "Error
    creating network socket: No buffer space available" message, you are
    likely experiencing this problem. +
     +
    The preferred solution is to have the admin increase the buffer pool for
    the host itself via /proc/sys/net/ipv4/tcp_mem or equivalent facility;
    this configuration option is a second-resort. +
     +
    The DirPort option should also not be used if TCP buffers are scarce. The
    cached directory requests consume additional sockets which exacerbates
    the problem. +
     +
    You should **not** enable this feature unless you encounter the "no buffer
    space available" issue. Reducing the TCP buffers affects window size for
    the TCP stream and will reduce throughput in proportion to round trip
    time on long paths. (Default: 0)

[[ConstrainedSockSize]] **ConstrainedSockSize** __N__ **bytes**|**KBytes**::
    When **ConstrainedSockets** is enabled the receive and transmit buffers for
    all sockets will be set to this limit. Must be a value between 2048 and
    262144, in 1024 byte increments. Default of 8192 is recommended.

[[ControlPort]] **ControlPort** ['address'**:**]{empty}__port__|**unix:**__path__|**auto** [__flags__]::
    If set, Tor will accept connections on this port and allow those
    connections to control the Tor process using the Tor Control Protocol
    (described in control-spec.txt in
    https://spec.torproject.org[torspec]). Note: unless you also
    specify one or more of **HashedControlPassword** or
    **CookieAuthentication**, setting this option will cause Tor to allow
    any process on the local host to control it. (Setting both authentication
    methods means either method is sufficient to authenticate to Tor.) This
    option is required for many Tor controllers; most use the value of 9051.
    If a unix domain socket is used, you may quote the path using standard
    C escape sequences. You can specify this directive multiple times, to
    bind to multiple address/port pairs.
    Set it to "auto" to have Tor pick a port for you. (Default: 0) +
     +
    Recognized flags are:
    **GroupWritable**;;
        Unix domain sockets only: makes the socket get created as
        group-writable.
    **WorldWritable**;;
        Unix domain sockets only: makes the socket get created as
        world-writable.
    **RelaxDirModeCheck**;;
        Unix domain sockets only: Do not insist that the directory
        that holds the socket be read-restricted.

[[ControlPortFileGroupReadable]] **ControlPortFileGroupReadable** **0**|**1**::
    If this option is set to 0, don't allow the filesystem group to read the
    control port file. If the option is set to 1, make the control port
    file readable by the default GID. (Default: 0)

[[ControlPortWriteToFile]] **ControlPortWriteToFile** __Path__::
    If set, Tor writes the address and port of any control port it opens to
    this address.  Usable by controllers to learn the actual control port
    when ControlPort is set to "auto".

[[ControlSocket]] **ControlSocket** __Path__::
    Like ControlPort, but listens on a Unix domain socket, rather than a TCP
    socket. '0' disables ControlSocket. (Unix and Unix-like systems only.)
    (Default: 0)

[[ControlSocketsGroupWritable]] **ControlSocketsGroupWritable** **0**|**1**::
    If this option is set to 0, don't allow the filesystem group to read and
    write unix sockets (e.g. ControlSocket). If the option is set to 1, make
    the control socket readable and writable by the default GID. (Default: 0)

[[CookieAuthentication]] **CookieAuthentication** **0**|**1**::
    If this option is set to 1, allow connections on the control port
    when the connecting process knows the contents of a file named
    "control_auth_cookie", which Tor will create in its data directory. This
    authentication method should only be used on systems with good filesystem
    security. (Default: 0)

[[CookieAuthFile]] **CookieAuthFile** __Path__::
    If set, this option overrides the default location and file name
    for Tor's cookie file. (See <<CookieAuthentication,CookieAuthentication>>.)

[[CookieAuthFileGroupReadable]] **CookieAuthFileGroupReadable** **0**|**1**::
    If this option is set to 0, don't allow the filesystem group to read the
    cookie file. If the option is set to 1, make the cookie file readable by
    the default GID. [Making the file readable by other groups is not yet
    implemented; let us know if you need this for some reason.] (Default: 0)

[[CountPrivateBandwidth]] **CountPrivateBandwidth** **0**|**1**::
    If this option is set, then Tor's rate-limiting applies not only to
    remote connections, but also to connections to private addresses like
    127.0.0.1 or 10.0.0.1.  This is mostly useful for debugging
    rate-limiting.  (Default: 0)

[[DataDirectory]] **DataDirectory** __DIR__::
    Store working data in DIR. Can not be changed while tor is running.
    (Default: ~/.tor if your home directory is not /; otherwise,
    @LOCALSTATEDIR@/lib/tor.  On Windows, the default is
    your ApplicationData folder.)

[[DataDirectoryGroupReadable]] **DataDirectoryGroupReadable** **0**|**1**::
    If this option is set to 0, don't allow the filesystem group to read the
    DataDirectory. If the option is set to 1, make the DataDirectory readable
    by the default GID. (Default: 0)

[[DirAuthority]] **DirAuthority** [__nickname__] [**flags**] __ipv4address__:__dirport__ __fingerprint__::
    Use a nonstandard authoritative directory server at the provided address
    and port, with the specified key fingerprint. This option can be repeated
    many times, for multiple authoritative directory servers. Flags are
    separated by spaces, and determine what kind of an authority this directory
    is. By default, an authority is not authoritative for any directory style
    or version unless an appropriate flag is given. +
     +
    Tor will use this authority as a bridge authoritative directory if the
    "bridge" flag is set. If a flag "orport=**orport**" is given, Tor will
    use the given port when opening encrypted tunnels to the dirserver. If a
    flag "weight=**num**" is given, then the directory server is chosen
    randomly with probability proportional to that weight (default 1.0). If a
    flag "v3ident=**fp**" is given, the dirserver is a v3 directory authority
    whose v3 long-term signing key has the fingerprint **fp**. Lastly,
    if an "ipv6=**[**__ipv6address__**]**:__orport__" flag is present, then
    the directory authority is listening for IPv6 connections on the
    indicated IPv6 address and OR Port. +
     +
    Tor will contact the authority at __ipv4address__ to
    download directory documents. Clients always use the ORPort. Relays
    usually use the DirPort, but will use the ORPort in some circumstances.
    If an IPv6 ORPort is supplied, clients will also download directory
    documents at the IPv6 ORPort, if they are configured to use IPv6. +
     +
    If no **DirAuthority** line is given, Tor will use the default directory
    authorities. NOTE: this option is intended for setting up a private Tor
    network with its own directory authorities. If you use it, you will be
    distinguishable from other users, because you won't believe the same
    authorities they do.

[[DirAuthorityFallbackRate]] **DirAuthorityFallbackRate** __NUM__::
    When configured to use both directory authorities and fallback
    directories, the directory authorities also work as fallbacks. They are
    chosen with their regular weights, multiplied by this number, which
    should be 1.0 or less. The default is less than 1, to reduce load on
    authorities. (Default: 0.1)

[[DisableAllSwap]] **DisableAllSwap** **0**|**1**::
    If set to 1, Tor will attempt to lock all current and future memory pages,
    so that memory cannot be paged out. Windows, OS X and Solaris are currently
    not supported. We believe that this feature works on modern Gnu/Linux
    distributions, and that it should work on *BSD systems (untested). This
    option requires that you start your Tor as root, and you should use the
    **User** option to properly reduce Tor's privileges.
    Can not be changed while tor is running. (Default: 0)

[[DisableDebuggerAttachment]] **DisableDebuggerAttachment** **0**|**1**::
   If set to 1, Tor will attempt to prevent basic debugging attachment attempts
   by other processes. This may also keep Tor from generating core files if
   it crashes. It has no impact for users who wish to attach if they
   have CAP_SYS_PTRACE or if they are root.  We believe that this feature
   works on modern Gnu/Linux distributions, and that it may also work on *BSD
   systems (untested).  Some modern Gnu/Linux systems such as Ubuntu have the
   kernel.yama.ptrace_scope sysctl and by default enable it as an attempt to
   limit the PTRACE scope for all user processes by default. This feature will
   attempt to limit the PTRACE scope for Tor specifically - it will not attempt
   to alter the system wide ptrace scope as it may not even exist. If you wish
   to attach to Tor with a debugger such as gdb or strace you will want to set
   this to 0 for the duration of your debugging. Normal users should leave it
   on. Disabling this option while Tor is running is prohibited. (Default: 1)

[[DisableNetwork]] **DisableNetwork** **0**|**1**::
    When this option is set, we don't listen for or accept any connections
    other than controller connections, and we close (and don't reattempt)
    any outbound
    connections.  Controllers sometimes use this option to avoid using
    the network until Tor is fully configured.  Tor will make still certain
    network-related calls (like DNS lookups) as a part of its configuration
    process, even if DisableNetwork is set. (Default: 0)

[[ExtendByEd25519ID]] **ExtendByEd25519ID** **0**|**1**|**auto**::
    If this option is set to 1, we always try to include a relay's Ed25519 ID
    when telling the preceding relay in a circuit to extend to it.
    If this option is set to 0, we never include Ed25519 IDs when extending
    circuits.  If the option is set to "auto", we obey a
    parameter in the consensus document. (Default: auto)

[[ExtORPort]] **ExtORPort** ['address'**:**]{empty}__port__|**auto**::
    Open this port to listen for Extended ORPort connections from your
    pluggable transports. +
    (Default: **DataDirectory**/extended_orport_auth_cookie)

[[ExtORPortCookieAuthFile]] **ExtORPortCookieAuthFile** __Path__::
    If set, this option overrides the default location and file name
    for the Extended ORPort's cookie file -- the cookie file is needed
    for pluggable transports to communicate through the Extended ORPort.

[[ExtORPortCookieAuthFileGroupReadable]] **ExtORPortCookieAuthFileGroupReadable** **0**|**1**::
    If this option is set to 0, don't allow the filesystem group to read the
    Extended OR Port cookie file. If the option is set to 1, make the cookie
    file readable by the default GID. [Making the file readable by other
    groups is not yet implemented; let us know if you need this for some
    reason.] (Default: 0)

[[FallbackDir]] **FallbackDir** __ipv4address__:__dirport__ orport=__orport__ id=__fingerprint__ [weight=__num__] [ipv6=**[**__ipv6address__**]**:__orport__]::
    When tor is unable to connect to any directory cache for directory info
    (usually because it doesn't know about any yet) it tries a hard-coded
    directory. Relays try one directory authority at a time. Clients try
    multiple directory authorities and FallbackDirs, to avoid hangs on
    startup if a hard-coded directory is down. Clients wait for a few seconds
    between each attempt, and retry FallbackDirs more often than directory
    authorities, to reduce the load on the directory authorities.  +
     +
    FallbackDirs should be stable relays with stable IP addresses, ports,
    and identity keys. They must have a DirPort. +
     +
    By default, the directory authorities are also FallbackDirs. Specifying a
    FallbackDir replaces Tor's default hard-coded FallbackDirs (if any).
    (See <<DirAuthority,DirAuthority>> for an explanation of each flag.)

[[FetchDirInfoEarly]] **FetchDirInfoEarly** **0**|**1**::
    If set to 1, Tor will always fetch directory information like other
    directory caches, even if you don't meet the normal criteria for fetching
    early. Normal users should leave it off. (Default: 0)

[[FetchDirInfoExtraEarly]] **FetchDirInfoExtraEarly** **0**|**1**::
    If set to 1, Tor will fetch directory information before other directory
    caches. It will attempt to download directory information closer to the
    start of the consensus period. Normal users should leave it off.
    (Default: 0)

[[FetchHidServDescriptors]] **FetchHidServDescriptors** **0**|**1**::
    If set to 0, Tor will never fetch any hidden service descriptors from the
    rendezvous directories. This option is only useful if you're using a Tor
    controller that handles hidden service fetches for you. (Default: 1)

[[FetchServerDescriptors]] **FetchServerDescriptors** **0**|**1**::
    If set to 0, Tor will never fetch any network status summaries or server
    descriptors from the directory servers. This option is only useful if
    you're using a Tor controller that handles directory fetches for you.
    (Default: 1)

[[FetchUselessDescriptors]] **FetchUselessDescriptors** **0**|**1**::
    If set to 1, Tor will fetch every consensus flavor, and all server
    descriptors and authority certificates referenced by those consensuses,
    except for extra info descriptors. When this option is 1, Tor will also
    keep fetching descriptors, even when idle.
    If set to 0, Tor will avoid fetching useless descriptors: flavors that it
    is not using to build circuits, and authority certificates it does not
    trust. When Tor hasn't built any application circuits, it will go idle,
    and stop fetching descriptors. This option is useful if you're using a
    tor client with an external parser that uses a full consensus.
    This option fetches all documents except extrainfo descriptors,
    **DirCache** fetches and serves all documents except extrainfo
    descriptors, **DownloadExtraInfo*** fetches extrainfo documents, and serves
    them if **DirCache** is on, and **UseMicrodescriptors** changes the
    flavor of consensuses and descriptors that is fetched and used for
    building circuits. (Default: 0)

[[HardwareAccel]] **HardwareAccel** **0**|**1**::
    If non-zero, try to use built-in (static) crypto hardware acceleration when
    available. Can not be changed while tor is running. (Default: 0)

[[HashedControlPassword]] **HashedControlPassword** __hashed_password__::
    Allow connections on the control port if they present
    the password whose one-way hash is __hashed_password__. You
    can compute the hash of a password by running "tor --hash-password
    __password__". You can provide several acceptable passwords by using more
    than one HashedControlPassword line.

[[HTTPProxy]] **HTTPProxy** __host__[:__port__]::
    Tor will make all its directory requests through this host:port (or host:80
    if port is not specified), rather than connecting directly to any directory
    servers. (DEPRECATED: As of 0.3.1.0-alpha you should use HTTPSProxy.)

[[HTTPProxyAuthenticator]] **HTTPProxyAuthenticator** __username:password__::
    If defined, Tor will use this username:password for Basic HTTP proxy
    authentication, as in RFC 2617. This is currently the only form of HTTP
    proxy authentication that Tor supports; feel free to submit a patch if you
    want it to support others. (DEPRECATED: As of 0.3.1.0-alpha you should use
    HTTPSProxyAuthenticator.)

[[HTTPSProxy]] **HTTPSProxy** __host__[:__port__]::
    Tor will make all its OR (SSL) connections through this host:port (or
    host:443 if port is not specified), via HTTP CONNECT rather than connecting
    directly to servers. You may want to set **FascistFirewall** to restrict
    the set of ports you might try to connect to, if your HTTPS proxy only
    allows connecting to certain ports.

[[HTTPSProxyAuthenticator]] **HTTPSProxyAuthenticator** __username:password__::
    If defined, Tor will use this username:password for Basic HTTPS proxy
    authentication, as in RFC 2617. This is currently the only form of HTTPS
    proxy authentication that Tor supports; feel free to submit a patch if you
    want it to support others.

[[KeepalivePeriod]] **KeepalivePeriod** __NUM__::
    To keep firewalls from expiring connections, send a padding keepalive cell
    every NUM seconds on open connections that are in use. (Default: 5 minutes)

[[KeepBindCapabilities]] **KeepBindCapabilities** **0**|**1**|**auto**::
    On Linux, when we are started as root and we switch our identity using
    the **User** option, the **KeepBindCapabilities** option tells us whether to
    try to retain our ability to bind to low ports.  If this value is 1, we
    try to keep the capability; if it is 0 we do not; and if it is **auto**,
    we keep the capability only if we are configured to listen on a low port.
    Can not be changed while tor is running.
    (Default: auto.)

[[Log]] **Log** __minSeverity__[-__maxSeverity__] **stderr**|**stdout**|**syslog**::
    Send all messages between __minSeverity__ and __maxSeverity__ to the standard
    output stream, the standard error stream, or to the system log. (The
    "syslog" value is only supported on Unix.) Recognized severity levels are
    debug, info, notice, warn, and err. We advise using "notice" in most cases,
    since anything more verbose may provide sensitive information to an
    attacker who obtains the logs. If only one severity level is given, all
    messages of that level or higher will be sent to the listed destination. +
     +
    Some low-level logs may be sent from signal handlers, so their destination
    logs must be signal-safe. These low-level logs include backtraces,
    logging function errors, and errors in code called by logging functions.
    Signal-safe logs are always sent to stderr or stdout. They are also sent to
    a limited number of log files that are configured to log messages at error
    severity from the bug or general domains. They are never sent as syslogs,
    control port log events, or to any API-based log
    destinations.

[[Log2]] **Log** __minSeverity__[-__maxSeverity__] **file** __FILENAME__::
    As above, but send log messages to the listed filename. The
    "Log" option may appear more than once in a configuration file.
    Messages are sent to all the logs that match their severity
    level.

[[Log3]] **Log** **[**__domain__,...**]**__minSeverity__[-__maxSeverity__] ... **file** __FILENAME__ +

[[Log4]] **Log** **[**__domain__,...**]**__minSeverity__[-__maxSeverity__] ... **stderr**|**stdout**|**syslog**::
    As above, but select messages by range of log severity __and__ by a
    set of "logging domains".  Each logging domain corresponds to an area of
    functionality inside Tor.  You can specify any number of severity ranges
    for a single log statement, each of them prefixed by a comma-separated
    list of logging domains.  You can prefix a domain with $$~$$ to indicate
    negation, and use * to indicate "all domains".  If you specify a severity
    range without a list of domains, it matches all domains. +
     +
    This is an advanced feature which is most useful for debugging one or two
    of Tor's subsystems at a time. +
     +
    The currently recognized domains are: general, crypto, net, config, fs,
    protocol, mm, http, app, control, circ, rend, bug, dir, dirserv, or, edge,
    acct, hist, handshake, heartbeat, channel, sched, guard, consdiff, dos,
    process, pt, btrack, and mesg.
    Domain names are case-insensitive. +
     +
    For example, "`Log [handshake]debug [~net,~mm]info notice stdout`" sends
    to stdout: all handshake messages of any severity, all info-and-higher
    messages from domains other than networking and memory management, and all
    messages of severity notice or higher.

[[LogMessageDomains]] **LogMessageDomains** **0**|**1**::
    If 1, Tor includes message domains with each log message.  Every log
    message currently has at least one domain; most currently have exactly
    one.  This doesn't affect controller log messages. (Default: 0)

[[LogTimeGranularity]] **LogTimeGranularity** __NUM__::
    Set the resolution of timestamps in Tor's logs to NUM milliseconds.
    NUM must be positive and either a divisor or a multiple of 1 second.
    Note that this option only controls the granularity written by Tor to
    a file or console log.  Tor does not (for example) "batch up" log
    messages to affect times logged by a controller, times attached to
    syslog messages, or the mtime fields on log files.  (Default: 1 second)

[[MaxAdvertisedBandwidth]] **MaxAdvertisedBandwidth** __N__ **bytes**|**KBytes**|**MBytes**|**GBytes**|**TBytes**|**KBits**|**MBits**|**GBits**|**TBits**::
    If set, we will not advertise more than this amount of bandwidth for our
    BandwidthRate. Server operators who want to reduce the number of clients
    who ask to build circuits through them (since this is proportional to
    advertised bandwidth rate) can thus reduce the CPU demands on their server
    without impacting network performance.

[[MaxUnparseableDescSizeToLog]] **MaxUnparseableDescSizeToLog** __N__ **bytes**|**KBytes**|**MBytes**|**GBytes**|**TBytes**::
    Unparseable descriptors (e.g. for votes, consensuses, routers) are logged
    in separate files by hash, up to the specified size in total.  Note that
    only files logged during the lifetime of this Tor process count toward the
    total; this is intended to be used to debug problems without opening live
    servers to resource exhaustion attacks. (Default: 10 MBytes)

[[MetricsPort]] **MetricsPort** ['address'**:**]{empty}__port__ [__format__]::
    WARNING: Before enabling this, it is important to understand that exposing
    tor metrics publicly is dangerous to the Tor network users. Please take
    extra precaution and care when opening this port. Set a very strict access
    policy with MetricsPortPolicy and consider using your operating systems
    firewall features for defense in depth.
     +
    We recommend, for the prometheus __format__, that the only address that
    can access this port should be the Prometheus server itself. Remember that
    the connection is unencrypted (HTTP) hence consider using a tool like
    stunnel to secure the link from this port to the server.
     +
    If set, open this port to listen for an HTTP GET request to "/metrics".
    Upon a request, the collected metrics in the the tor instance are
    formatted for the given format and then sent back. If this is set,
    MetricsPortPolicy must be defined else every request will be rejected.
     +
    Supported format is "prometheus" which is also the default if not set. The
    Prometheus data model can be found here:
    https://prometheus.io/docs/concepts/data_model/
     +
    The tor metrics are constantly collected and they solely consists of
    counters. Thus, asking for those metrics is very lightweight on the tor
    process. (Default: None)
     +
    As an example, here only 5.6.7.8 will be allowed to connect:

        MetricsPort 1.2.3.4:9035
        MetricsPortPolicy accept 5.6.7.8

[[MetricsPortPolicy]] **MetricsPortPolicy** __policy__,__policy__,__...__::
    Set an entrance policy for the **MetricsPort**, to limit who can access
    it. The policies have the same form as exit policies below, except that
    port specifiers are ignored. For multiple entries, this line can be used
    multiple times. It is a reject all by default policy.  (Default: None)
     +
    Please, keep in mind here that if the server collecting metrics on the
    MetricsPort is behind a NAT, then everything behind it can access it. This
    is similar for the case of allowing localhost, every users on the server
    will be able to access it. Again, strongly consider using a tool like
    stunnel to secure the link or to strengthen access control.

[[NoExec]] **NoExec** **0**|**1**::
    If this option is set to 1, then Tor will never launch another
    executable, regardless of the settings of ClientTransportPlugin
    or ServerTransportPlugin.  Once this option has been set to 1,
    it cannot be set back to 0 without restarting Tor. (Default: 0)

[[OutboundBindAddress]] **OutboundBindAddress** __IP__::
    Make all outbound connections originate from the IP address specified. This
    is only useful when you have multiple network interfaces, and you want all
    of Tor's outgoing connections to use a single one. This option may
    be used twice, once with an IPv4 address and once with an IPv6 address.
    IPv6 addresses should be wrapped in square brackets.
    This setting will be ignored for connections to the loopback addresses
    (127.0.0.0/8 and ::1), and is not used for DNS requests as well.

[[OutboundBindAddressExit]] **OutboundBindAddressExit** __IP__::
    Make all outbound exit connections originate from the IP address
    specified. This option overrides **OutboundBindAddress** for the
    same IP version. This option may be used twice, once with an IPv4
    address and once with an IPv6 address.
    IPv6 addresses should be wrapped in square brackets.
    This setting will be ignored
    for connections to the loopback addresses (127.0.0.0/8 and ::1).

[[OutboundBindAddressOR]] **OutboundBindAddressOR** __IP__::
    Make all outbound non-exit (relay and other) connections
    originate from the IP address specified. This option overrides
    **OutboundBindAddress** for the same IP version. This option may
    be used twice, once with an IPv4 address and once with an IPv6
    address. IPv6 addresses should be wrapped in square brackets.
    This setting will be ignored for connections to the loopback
    addresses (127.0.0.0/8 and ::1).

[[OwningControllerProcess]] **{dbl_}OwningControllerProcess** __PID__::
    Make Tor instance periodically check for presence of a controller process
    with given PID and terminate itself if this process is no longer alive.
    Polling interval is 15 seconds.

[[PerConnBWBurst]] **PerConnBWBurst** __N__ **bytes**|**KBytes**|**MBytes**|**GBytes**|**TBytes**|**KBits**|**MBits**|**GBits**|**TBits**::
    If this option is set manually, or via the "perconnbwburst" consensus
    field, Tor will use it for separate rate limiting for each connection
    from a non-relay. (Default: 0)

[[PerConnBWRate]] **PerConnBWRate** __N__ **bytes**|**KBytes**|**MBytes**|**GBytes**|**TBytes**|**KBits**|**MBits**|**GBits**|**TBits**::
    If this option is set manually, or via the "perconnbwrate" consensus
    field, Tor will use it for separate rate limiting for each connection
    from a non-relay. (Default: 0)

[[OutboundBindAddressPT]] **OutboundBindAddressPT** __IP__::
    Request that pluggable transports makes all outbound connections
    originate from the IP address specified. Because outgoing connections
    are handled by the pluggable transport itself, it is not possible for
    Tor to enforce whether the pluggable transport honors this option. This
    option overrides **OutboundBindAddress** for the same IP version. This
    option may be used twice, once with an IPv4 address and once with an
    IPv6 address. IPv6 addresses should be wrapped in square brackets. This
    setting will be ignored for connections to the loopback addresses
    (127.0.0.0/8 and ::1).

[[PidFile]] **PidFile** __FILE__::
    On startup, write our PID to FILE. On clean shutdown, remove
    FILE. Can not be changed while tor is running.

[[ProtocolWarnings]] **ProtocolWarnings** **0**|**1**::
    If 1, Tor will log with severity \'warn' various cases of other parties not
    following the Tor specification. Otherwise, they are logged with severity
    \'info'. (Default: 0)

[[RelayBandwidthBurst]] **RelayBandwidthBurst** __N__ **bytes**|**KBytes**|**MBytes**|**GBytes**|**TBytes**|**KBits**|**MBits**|**GBits**|**TBits**::
    If not 0, limit the maximum token bucket size (also known as the burst) for
    \_relayed traffic_ to the given number of bytes in each direction.
    They do not include directory fetches by the relay (from authority
    or other relays), because that is considered "client" activity. (Default: 0)

[[RelayBandwidthRate]] **RelayBandwidthRate** __N__ **bytes**|**KBytes**|**MBytes**|**GBytes**|**TBytes**|**KBits**|**MBits**|**GBits**|**TBits**::
    If not 0, a separate token bucket limits the average incoming bandwidth
    usage for \_relayed traffic_ on this node to the specified number of bytes
    per second, and the average outgoing bandwidth usage to that same value.
    Relayed traffic currently is calculated to include answers to directory
    requests, but that may change in future versions. They do not include directory
    fetches by the relay (from authority or other relays), because that is considered
    "client" activity.  (Default: 0)

[[RephistTrackTime]] **RephistTrackTime** __N__ **seconds**|**minutes**|**hours**|**days**|**weeks**::
    Tells an authority, or other node tracking node reliability and history,
    that fine-grained information about nodes can be discarded when it hasn't
    changed for a given amount of time.  (Default: 24 hours)

[[RunAsDaemon]] **RunAsDaemon** **0**|**1**::
    If 1, Tor forks and daemonizes to the background. This option has no effect
    on Windows; instead you should use the --service command-line option.
    Can not be changed while tor is running.
    (Default: 0)

[[SafeLogging]] **SafeLogging** **0**|**1**|**relay**::
    Tor can scrub potentially sensitive strings from log messages (e.g.
    addresses) by replacing them with the string [scrubbed]. This way logs can
    still be useful, but they don't leave behind personally identifying
    information about what sites a user might have visited. +
     +
    If this option is set to 0, Tor will not perform any scrubbing, if it is
    set to 1, all potentially sensitive strings are replaced. If it is set to
    relay, all log messages generated when acting as a relay are sanitized, but
    all messages generated when acting as a client are not.
    Note: Tor may not heed this option when logging at log levels below Notice.
    (Default: 1)

[[Sandbox]] **Sandbox** **0**|**1**::
    If set to 1, Tor will run securely through the use of a syscall sandbox.
    Otherwise the sandbox will be disabled. The option only works on
    Linux-based operating systems, and only when Tor has been built with the
    libseccomp library.  Note that this option may be incompatible with some
    versions of libc, and some kernel versions.  This option can not be
    changed while tor is running. +
     +
    When the **Sandbox** is 1, the following options can not be changed when tor
    is running:
    **Address**,
    **ConnLimit**,
    **CookieAuthFile**,
    **DirPortFrontPage**,
    **ExtORPortCookieAuthFile**,
    **Logs**,
    **ServerDNSResolvConfFile**,
    **ClientOnionAuthDir** (and any files in it won't reload on HUP signal). +
     +
    Launching new Onion Services through the control port is not supported
    with current syscall sandboxing implementation. +
     +
    Tor must remain in client or server mode (some changes to **ClientOnly**
    and **ORPort** are not allowed). Currently, if **Sandbox** is 1,
    **ControlPort** command "GETINFO address" will not work. +
     +
    When using %include in the tor configuration files, reloading the tor
    configuration is not supported after adding new configuration files or
    directories. +
     +
    (Default: 0)

[[Schedulers]] **Schedulers** **KIST**|**KISTLite**|**Vanilla**::
    Specify the scheduler type that tor should use. The scheduler is
    responsible for moving data around within a Tor process. This is an ordered
    list by priority which means that the first value will be tried first and if
    unavailable, the second one is tried and so on. It is possible to change
    these values at runtime. This option mostly effects relays, and most
    operators should leave it set to its default value.
    (Default: KIST,KISTLite,Vanilla) +
     +
    The possible scheduler types are:
     +
    **KIST**: Kernel-Informed Socket Transport. Tor will use TCP information
    from the kernel to make informed decisions regarding how much data to send
    and when to send it. KIST also handles traffic in batches (see
    <<KISTSchedRunInterval,KISTSchedRunInterval>>) in order to improve traffic prioritization decisions.
    As implemented, KIST will only work on Linux kernel version 2.6.39 or
    higher. +
     +
    **KISTLite**: Same as KIST but without kernel support. Tor will use all
    the same mechanics as with KIST, including the batching, but its decisions
    regarding how much data to send will not be as good. KISTLite will work on
    all kernels and operating systems, and the majority of the benefits of KIST
    are still realized with KISTLite. +
     +
    **Vanilla**: The scheduler that Tor used before KIST was implemented. It
    sends as much data as possible, as soon as possible. Vanilla will work on
    all kernels and operating systems.

// Out of order because it logically belongs near the Schedulers option
[[KISTSchedRunInterval]] **KISTSchedRunInterval** __NUM__ **msec**::
    If KIST or KISTLite is used in the Schedulers option, this controls at which
    interval the scheduler tick is. If the value is 0 msec, the value is taken
    from the consensus if possible else it will fallback to the default 10
    msec. Maximum possible value is 100 msec. (Default: 0 msec)

// Out of order because it logically belongs near the Schedulers option
[[KISTSockBufSizeFactor]] **KISTSockBufSizeFactor** __NUM__::
    If KIST is used in Schedulers, this is a multiplier of the per-socket
    limit calculation of the KIST algorithm. (Default: 1.0)

[[Socks4Proxy]] **Socks4Proxy** __host__[:__port__]::
    Tor will make all OR connections through the SOCKS 4 proxy at host:port
    (or host:1080 if port is not specified).

[[Socks5Proxy]] **Socks5Proxy** __host__[:__port__]::
    Tor will make all OR connections through the SOCKS 5 proxy at host:port
    (or host:1080 if port is not specified).

// Out of order because Username logically precedes Password
[[Socks5ProxyUsername]] **Socks5ProxyUsername** __username__ +

[[Socks5ProxyPassword]] **Socks5ProxyPassword** __password__::
    If defined, authenticate to the SOCKS 5 server using username and password
    in accordance to RFC 1929. Both username and password must be between 1 and
    255 characters.

[[SyslogIdentityTag]] **SyslogIdentityTag** __tag__::
    When logging to syslog, adds a tag to the syslog identity such that
    log entries are marked with "Tor-__tag__". Can not be changed while tor is
    running. (Default: none)

[[TCPProxy]] **TCPProxy** __protocol__ __host__:__port__::
	Tor will use the given protocol to make all its OR (SSL) connections through
	a TCP proxy on host:port, rather than connecting directly to servers. You may
	want to set **FascistFirewall** to restrict the set of ports you might try to
	connect to, if your proxy only allows connecting to certain ports. There is no
	equivalent option for directory connections, because all Tor client versions
	that support this option download directory documents via OR connections. +
+
	The only protocol supported right now 'haproxy'. This option is only for
	clients. (Default: none) +
+
	The HAProxy version 1 proxy protocol is described in detail at
	https://www.haproxy.org/download/1.8/doc/proxy-protocol.txt +
+
	Both source IP address and source port will be set to zero.

[[TruncateLogFile]] **TruncateLogFile** **0**|**1**::
    If 1, Tor will overwrite logs at startup and in response to a HUP signal,
    instead of appending to them. (Default: 0)

[[UnixSocksGroupWritable]] **UnixSocksGroupWritable** **0**|**1**::
    If this option is set to 0, don't allow the filesystem group to read and
    write unix sockets (e.g. SocksPort unix:). If the option is set to 1, make
    the Unix socket readable and writable by the default GID. (Default: 0)

[[UseDefaultFallbackDirs]] **UseDefaultFallbackDirs** **0**|**1**::
    Use Tor's default hard-coded FallbackDirs (if any). (When a
    FallbackDir line is present, it replaces the hard-coded FallbackDirs,
    regardless of the value of UseDefaultFallbackDirs.) (Default: 1)

[[User]] **User** __Username__::
    On startup, setuid to this user and setgid to their primary group.
    Can not be changed while tor is running.

== CLIENT OPTIONS

// These options are in alphabetical order, with exceptions as noted.
// Please keep them that way!

The following options are useful only for clients (that is, if
**SocksPort**, **HTTPTunnelPort**, **TransPort**, **DNSPort**, or
**NATDPort** is non-zero):

[[AllowNonRFC953Hostnames]] **AllowNonRFC953Hostnames** **0**|**1**::
    When this option is disabled, Tor blocks hostnames containing illegal
    characters (like @ and :) rather than sending them to an exit node to be
    resolved. This helps trap accidental attempts to resolve URLs and so on.
    (Default: 0)

[[AutomapHostsOnResolve]] **AutomapHostsOnResolve** **0**|**1**::
    When this option is enabled, and we get a request to resolve an address
    that ends with one of the suffixes in **AutomapHostsSuffixes**, we map an
    unused virtual address to that address, and return the new virtual address.
    This is handy for making ".onion" addresses work with applications that
    resolve an address and then connect to it. (Default: 0)

[[AutomapHostsSuffixes]] **AutomapHostsSuffixes** __SUFFIX__,__SUFFIX__,__...__::
    A comma-separated list of suffixes to use with **AutomapHostsOnResolve**.
    The "." suffix is equivalent to "all addresses." (Default: .exit,.onion).

[[Bridge]] **Bridge** [__transport__] __IP__:__ORPort__ [__fingerprint__]::
    When set along with UseBridges, instructs Tor to use the relay at
    "IP:ORPort" as a "bridge" relaying into the Tor network. If "fingerprint"
    is provided (using the same format as for DirAuthority), we will verify that
    the relay running at that location has the right fingerprint. We also use
    fingerprint to look up the bridge descriptor at the bridge authority, if
    it's provided and if UpdateBridgesFromAuthority is set too.  +
     +
    If "transport" is provided, it must match a ClientTransportPlugin line. We
    then use that pluggable transport's proxy to transfer data to the bridge,
    rather than connecting to the bridge directly. Some transports use a
    transport-specific method to work out the remote address to connect to.
    These transports typically ignore the "IP:ORPort" specified in the bridge
    line.  +
     +
    Tor passes any "key=val" settings to the pluggable transport proxy as
    per-connection arguments when connecting to the bridge.  Consult
    the documentation of the pluggable transport for details of what
    arguments it supports.

[[CircuitPadding]] **CircuitPadding** **0**|**1**::
    If set to 0, Tor will not pad client circuits with additional cover
    traffic. Only clients may set this option. This option should be offered
    via the UI to mobile users for use where bandwidth may be expensive. If
    set to 1, padding will be negotiated as per the consensus and relay
    support (unlike ConnectionPadding, CircuitPadding cannot be force-enabled).
    (Default: 1)

// Out of order because it logically belongs after CircuitPadding
[[ReducedCircuitPadding]] **ReducedCircuitPadding** **0**|**1**::
    If set to 1, Tor will only use circuit padding algorithms that have low
    overhead. Only clients may set this option. This option should be offered
    via the UI to mobile users for use where bandwidth may be expensive.
    (Default: 0)

[[ClientBootstrapConsensusAuthorityDownloadInitialDelay]] **ClientBootstrapConsensusAuthorityDownloadInitialDelay** __N__::
    Initial delay in seconds for when clients should download consensuses from authorities
    if they are bootstrapping (that is, they don't have a usable, reasonably
    live consensus). Only used by clients fetching from a list of fallback
    directory mirrors. This schedule is advanced by (potentially concurrent)
    connection attempts, unlike other schedules, which are advanced by
    connection failures. (Default: 6)

[[ClientBootstrapConsensusAuthorityOnlyDownloadInitialDelay]] **ClientBootstrapConsensusAuthorityOnlyDownloadInitialDelay** __N__::
    Initial delay in seconds for when clients should download consensuses from authorities
    if they are bootstrapping (that is, they don't have a usable, reasonably
    live consensus). Only used by clients which don't have or won't fetch
    from a list of fallback directory mirrors. This schedule is advanced by
    (potentially concurrent) connection attempts, unlike other schedules,
    which are advanced by connection failures. (Default: 0)

[[ClientBootstrapConsensusFallbackDownloadInitialDelay]] **ClientBootstrapConsensusFallbackDownloadInitialDelay** __N__::
    Initial delay in seconds for when clients should download consensuses from fallback
    directory mirrors if they are bootstrapping (that is, they don't have a
    usable, reasonably live consensus). Only used by clients fetching from a
    list of fallback directory mirrors. This schedule is advanced by
    (potentially concurrent) connection attempts, unlike other schedules,
    which are advanced by connection failures. (Default: 0)

[[ClientBootstrapConsensusMaxInProgressTries]] **ClientBootstrapConsensusMaxInProgressTries** __NUM__::
    Try this many simultaneous connections to download a consensus before
    waiting for one to complete, timeout, or error out. (Default: 3)

[[ClientDNSRejectInternalAddresses]] **ClientDNSRejectInternalAddresses** **0**|**1**::
    If true, Tor does not believe any anonymously retrieved DNS answer that
    tells it that an address resolves to an internal address (like 127.0.0.1 or
    192.168.0.1). This option prevents certain browser-based attacks; it
    is not allowed to be set on the default network. (Default: 1)

[[ClientOnionAuthDir]] **ClientOnionAuthDir** __path__::
    Path to the directory containing v3 hidden service authorization files.
    Each file is for a single onion address, and the files MUST have the suffix
    ".auth_private" (i.e. "bob_onion.auth_private"). The content format MUST be:
     +
      <onion-address>:descriptor:x25519:<base32-encoded-privkey>
     +
    The <onion-address> MUST NOT have the ".onion" suffix. The
    <base32-encoded-privkey> is the base32 representation of the raw key bytes
    only (32 bytes for x25519). See Appendix G in the rend-spec-v3.txt file of
    https://spec.torproject.org/[torspec] for more information.

[[ClientOnly]] **ClientOnly** **0**|**1**::
    If set to 1, Tor will not run as a relay or serve
    directory requests, even if the ORPort, ExtORPort, or DirPort options are
    set. (This config option is
    mostly unnecessary: we added it back when we were considering having
    Tor clients auto-promote themselves to being relays if they were stable
    and fast enough. The current behavior is simply that Tor is a client
    unless ORPort, ExtORPort, or DirPort are configured.) (Default: 0)

[[ClientPreferIPv6DirPort]] **ClientPreferIPv6DirPort** **0**|**1**|**auto**::
    If this option is set to 1, Tor prefers a directory port with an IPv6
    address over one with IPv4, for direct connections, if a given directory
    server has both. (Tor also prefers an IPv6 DirPort if IPv4Client is set to
    0.) If this option is set to auto, clients prefer IPv4. Other things may
    influence the choice. This option breaks a tie to the favor of IPv6.
    (Default: auto)  (DEPRECATED: This option has had no effect for some
    time.)

[[ClientPreferIPv6ORPort]] **ClientPreferIPv6ORPort** **0**|**1**|**auto**::
    If this option is set to 1, Tor prefers an OR port with an IPv6
    address over one with IPv4 if a given entry node has both. (Tor also
    prefers an IPv6 ORPort if IPv4Client is set to 0.) If this option is set
    to auto, Tor bridge clients prefer the configured bridge address, and
    other clients prefer IPv4. Other things may influence the choice. This
    option breaks a tie to the favor of IPv6. (Default: auto)

[[ClientRejectInternalAddresses]] **ClientRejectInternalAddresses** **0**|**1**::
    If true, Tor does not try to fulfill requests to connect to an internal
    address (like 127.0.0.1 or 192.168.0.1) __unless an exit node is
    specifically requested__ (for example, via a .exit hostname, or a
    controller request).  If true, multicast DNS hostnames for machines on the
    local network (of the form *.local) are also rejected.  (Default: 1)

[[ClientUseIPv4]] **ClientUseIPv4** **0**|**1**::
    If this option is set to 0, Tor will avoid connecting to directory servers
    and entry nodes over IPv4. Note that clients with an IPv4
    address in a **Bridge**, proxy, or pluggable transport line will try
    connecting over IPv4 even if **ClientUseIPv4** is set to 0. (Default: 1)

[[ClientUseIPv6]] **ClientUseIPv6** **0**|**1**::
    If this option is set to 1, Tor might connect to directory servers or
    entry nodes over IPv6. For IPv6 only hosts, you need to also set
    **ClientUseIPv4** to 0 to disable IPv4. Note that clients configured with
    an IPv6 address in a **Bridge**, proxy, or pluggable transportline will
    try connecting over IPv6 even if **ClientUseIPv6** is set to 0. (Default: 0)

[[ConnectionPadding]] **ConnectionPadding** **0**|**1**|**auto**::
    This option governs Tor's use of padding to defend against some forms of
    traffic analysis. If it is set to 'auto', Tor will send padding only
    if both the client and the relay support it. If it is set to 0, Tor will
    not send any padding cells. If it is set to 1, Tor will still send padding
    for client connections regardless of relay support. Only clients may set
    this option. This option should be offered via the UI to mobile users
    for use where bandwidth may be expensive.
    (Default: auto)

// Out of order because it logically belongs after ConnectionPadding
[[ReducedConnectionPadding]] **ReducedConnectionPadding** **0**|**1**::
    If set to 1, Tor will not not hold OR connections open for very long,
    and will send less padding on these connections. Only clients may set
    this option. This option should be offered via the UI to mobile users
    for use where bandwidth may be expensive. (Default: 0)

[[DNSPort]] **DNSPort** ['address'**:**]{empty}__port__|**auto** [_isolation flags_]::
    If non-zero, open this port to listen for UDP DNS requests, and resolve
    them anonymously.  This port only handles A, AAAA, and PTR requests---it
    doesn't handle arbitrary DNS request types. Set the port to "auto" to
    have Tor pick a port for
    you. This directive can be specified multiple times to bind to multiple
    addresses/ports. See <<SocksPort,SocksPort>> for an explanation of isolation
    flags. (Default: 0)

[[DownloadExtraInfo]] **DownloadExtraInfo** **0**|**1**::
    If true, Tor downloads and caches "extra-info" documents. These documents
    contain information about servers other than the information in their
    regular server descriptors. Tor does not use this information for anything
    itself; to save bandwidth, leave this option turned off. (Default: 0)

[[EnforceDistinctSubnets]] **EnforceDistinctSubnets** **0**|**1**::
    If 1, Tor will not put two servers whose IP addresses are "too close" on
    the same circuit. Currently, two addresses are "too close" if they lie in
    the same /16 range. (Default: 1)

[[FascistFirewall]] **FascistFirewall** **0**|**1**::
    If 1, Tor will only create outgoing connections to ORs running on ports
    that your firewall allows (defaults to 80 and 443; see <<FirewallPorts,FirewallPorts>>).
    This will allow you to run Tor as a client behind a firewall with
    restrictive policies, but will not allow you to run as a server behind such
    a firewall. If you prefer more fine-grained control, use
    ReachableAddresses instead.

[[FirewallPorts]] **FirewallPorts** __PORTS__::
    A list of ports that your firewall allows you to connect to. Only used when
    **FascistFirewall** is set. This option is deprecated; use ReachableAddresses
    instead. (Default: 80, 443)

[[HTTPTunnelPort]] **HTTPTunnelPort** ['address'**:**]{empty}__port__|**auto** [_isolation flags_]::
    Open this port to listen for proxy connections using the "HTTP CONNECT"
    protocol instead of SOCKS. Set this to
    0 if you don't want to allow "HTTP CONNECT" connections. Set the port
    to "auto" to have Tor pick a port for you. This directive can be
    specified multiple times to bind to multiple addresses/ports. If multiple
    entries of this option are present in your configuration file, Tor will
    perform stream isolation between listeners by default. See
    <<SocksPort,SocksPort>> for an explanation of isolation flags. (Default: 0)

[[LongLivedPorts]] **LongLivedPorts** __PORTS__::
    A list of ports for services that tend to have long-running connections
    (e.g. chat and interactive shells). Circuits for streams that use these
    ports will contain only high-uptime nodes, to reduce the chance that a node
    will go down before the stream is finished. Note that the list is also
    honored for circuits (both client and service side) involving hidden
    services whose virtual port is in this list. (Default: 21, 22, 706,
    1863, 5050, 5190, 5222, 5223, 6523, 6667, 6697, 8300)

[[MapAddress]] **MapAddress** __address__ __newaddress__::
    When a request for address arrives to Tor, it will transform to newaddress
    before processing it. For example, if you always want connections to
    www.example.com to exit via __torserver__ (where __torserver__ is the
    fingerprint of the server), use "MapAddress www.example.com
    www.example.com.torserver.exit". If the value is prefixed with a
    "\*.", matches an entire domain. For example, if you
    always want connections to example.com and any if its subdomains
    to exit via
    __torserver__ (where __torserver__ is the fingerprint of the server), use
    "MapAddress \*.example.com \*.example.com.torserver.exit". (Note the
    leading "*." in each part of the directive.) You can also redirect all
    subdomains of a domain to a single address. For example, "MapAddress
    *.example.com www.example.com". If the specified exit is not available,
    or the exit can not connect to the site, Tor will fail any connections
    to the mapped address.+
     +
    NOTES:

    1. When evaluating MapAddress expressions Tor stops when it hits the most
    recently added expression that matches the requested address. So if you
    have the following in your torrc, www.torproject.org will map to
    198.51.100.1:

     MapAddress www.torproject.org 192.0.2.1
     MapAddress www.torproject.org 198.51.100.1

    2. Tor evaluates the MapAddress configuration until it finds no matches. So
    if you have the following in your torrc, www.torproject.org will map to
    203.0.113.1:

      MapAddress 198.51.100.1 203.0.113.1
      MapAddress www.torproject.org 198.51.100.1

    3. The following MapAddress expression is invalid (and will be
    ignored) because you cannot map from a specific address to a wildcard
    address:

      MapAddress www.torproject.org *.torproject.org.torserver.exit

    4. Using a wildcard to match only part of a string (as in *ample.com) is
    also invalid.

    5. Tor maps hostnames and IP addresses separately. If you MapAddress
       a DNS name, but use an IP address to connect, then Tor will ignore the
       DNS name mapping.

    6. MapAddress does not apply to redirects in the application protocol.
       For example, HTTP redirects and alt-svc headers will ignore mappings
       for the original address. You can use a wildcard mapping to handle
       redirects within the same site.

[[MaxCircuitDirtiness]] **MaxCircuitDirtiness** __NUM__::
    Feel free to reuse a circuit that was first used at most NUM seconds ago,
    but never attach a new stream to a circuit that is too old.  For hidden
    services, this applies to the __last__ time a circuit was used, not the
    first. Circuits with streams constructed with SOCKS authentication via
    SocksPorts that have **KeepAliveIsolateSOCKSAuth** also remain alive
    for MaxCircuitDirtiness seconds after carrying the last such stream.
    (Default: 10 minutes)

[[MaxClientCircuitsPending]] **MaxClientCircuitsPending** __NUM__::
    Do not allow more than NUM circuits to be pending at a time for handling
    client streams. A circuit is pending if we have begun constructing it,
    but it has not yet been completely constructed.  (Default: 32)

[[NATDPort]] **NATDPort** ['address'**:**]{empty}__port__|**auto** [_isolation flags_]::
    Open this port to listen for connections from old versions of ipfw (as
    included in old versions of FreeBSD, etc) using the NATD protocol.
    Use 0 if you don't want to allow NATD connections.  Set the port
    to "auto" to have Tor pick a port for you. This directive can be
    specified multiple times to bind to multiple addresses/ports.  If multiple
    entries of this option are present in your configuration file, Tor will
    perform stream isolation between listeners by default. See
    <<SocksPort,SocksPort>> for an explanation of isolation flags. +
     +
    This option is only for people who cannot use TransPort. (Default: 0)

[[NewCircuitPeriod]] **NewCircuitPeriod** __NUM__::
    Every NUM seconds consider whether to build a new circuit. (Default: 30
    seconds)

// These are out of order because they logically belong together
[[PathBiasCircThreshold]] **PathBiasCircThreshold** __NUM__ +

[[PathBiasDropGuards]] **PathBiasDropGuards** __NUM__ +

[[PathBiasExtremeRate]] **PathBiasExtremeRate** __NUM__ +

[[PathBiasNoticeRate]] **PathBiasNoticeRate** __NUM__ +

[[PathBiasWarnRate]] **PathBiasWarnRate** __NUM__ +

[[PathBiasScaleThreshold]] **PathBiasScaleThreshold** __NUM__::
    These options override the default behavior of Tor's (**currently
    experimental**) path bias detection algorithm. To try to find broken or
    misbehaving guard nodes, Tor looks for nodes where more than a certain
    fraction of circuits through that guard fail to get built. +
     +
    The PathBiasCircThreshold option controls how many circuits we need to build
    through a guard before we make these checks.  The PathBiasNoticeRate,
    PathBiasWarnRate and PathBiasExtremeRate options control what fraction of
    circuits must succeed through a guard so we won't write log messages.
    If less than PathBiasExtremeRate circuits succeed *and* PathBiasDropGuards
    is set to 1, we disable use of that guard. +
     +
    When we have seen more than PathBiasScaleThreshold
    circuits through a guard, we scale our observations by 0.5 (governed by
    the consensus) so that new observations don't get swamped by old ones. +
     +
    By default, or if a negative value is provided for one of these options,
    Tor uses reasonable defaults from the networkstatus consensus document.
    If no defaults are available there, these options default to 150, .70,
    .50, .30, 0, and 300 respectively.

// These are out of order because they logically belong together
[[PathBiasUseThreshold]] **PathBiasUseThreshold** __NUM__ +

[[PathBiasNoticeUseRate]] **PathBiasNoticeUseRate** __NUM__ +

[[PathBiasExtremeUseRate]] **PathBiasExtremeUseRate** __NUM__ +

[[PathBiasScaleUseThreshold]] **PathBiasScaleUseThreshold** __NUM__::
    Similar to the above options, these options override the default behavior
    of Tor's (**currently experimental**) path use bias detection algorithm. +
     +
    Where as the path bias parameters govern thresholds for successfully
    building circuits, these four path use bias parameters govern thresholds
    only for circuit usage. Circuits which receive no stream usage
    are not counted by this detection algorithm. A used circuit is considered
    successful if it is capable of carrying streams or otherwise receiving
    well-formed responses to RELAY cells. +
     +
    By default, or if a negative value is provided for one of these options,
    Tor uses reasonable defaults from the networkstatus consensus document.
    If no defaults are available there, these options default to 20, .80,
    .60, and 100, respectively.

[[PathsNeededToBuildCircuits]] **PathsNeededToBuildCircuits** __NUM__::
    Tor clients don't build circuits for user traffic until they know
    about enough of the network so that they could potentially construct
    enough of the possible paths through the network. If this option
    is set to a fraction between 0.25 and 0.95, Tor won't build circuits
    until it has enough descriptors or microdescriptors to construct
    that fraction of possible paths. Note that setting this option too low
    can make your Tor client less anonymous, and setting it too high can
    prevent your Tor client from bootstrapping.  If this option is negative,
    Tor will use a default value chosen by the directory authorities. If the
    directory authorities do not choose a value, Tor will default to 0.6.
    (Default: -1)

[[ReachableAddresses]] **ReachableAddresses** __IP__[/__MASK__][:__PORT__]...::
    A comma-separated list of IP addresses and ports that your firewall allows
    you to connect to. The format is as for the addresses in ExitPolicy, except
    that "accept" is understood unless "reject" is explicitly provided. For
    example, \'ReachableAddresses 99.0.0.0/8, reject 18.0.0.0/8:80, accept
    \*:80' means that your firewall allows connections to everything inside net
    99, rejects port 80 connections to net 18, and accepts connections to port
    80 otherwise. (Default: \'accept \*:*'.)

[[ReachableDirAddresses]] **ReachableDirAddresses** __IP__[/__MASK__][:__PORT__]...::
    Like **ReachableAddresses**, a list of addresses and ports. Tor will obey
    these restrictions when fetching directory information, using standard HTTP
    GET requests. If not set explicitly then the value of
    **ReachableAddresses** is used. If **HTTPProxy** is set then these
    connections will go through that proxy.   (DEPRECATED: This option has
    had no effect for some time.)

[[ReachableORAddresses]] **ReachableORAddresses** __IP__[/__MASK__][:__PORT__]...::
    Like **ReachableAddresses**, a list of addresses and ports. Tor will obey
    these restrictions when connecting to Onion Routers, using TLS/SSL. If not
    set explicitly then the value of **ReachableAddresses** is used. If
    **HTTPSProxy** is set then these connections will go through that proxy. +
     +
    The separation between **ReachableORAddresses** and
    **ReachableDirAddresses** is only interesting when you are connecting
    through proxies (see <<HTTPProxy,HTTPProxy>> and <<HTTPSProxy,HTTPSProxy>>). Most proxies limit
    TLS connections (which Tor uses to connect to Onion Routers) to port 443,
    and some limit HTTP GET requests (which Tor uses for fetching directory
    information) to port 80.

[[SafeSocks]] **SafeSocks** **0**|**1**::
    When this option is enabled, Tor will reject application connections that
    use unsafe variants of the socks protocol -- ones that only provide an IP
    address, meaning the application is doing a DNS resolve first.
    Specifically, these are socks4 and socks5 when not doing remote DNS.
    (Default: 0)

// Out of order because it logically belongs after SafeSocks
[[TestSocks]] **TestSocks** **0**|**1**::
    When this option is enabled, Tor will make a notice-level log entry for
    each connection to the Socks port indicating whether the request used a
    safe socks protocol or an unsafe one (see <<SafeSocks,SafeSocks>>). This
    helps to determine whether an application using Tor is possibly leaking
    DNS requests. (Default: 0)

// Out of order because it logically belongs with SafeSocks
[[WarnPlaintextPorts]] **WarnPlaintextPorts** __port__,__port__,__...__::
    Tells Tor to issue a warnings whenever the user tries to make an anonymous
    connection to one of these ports. This option is designed to alert users
    to services that risk sending passwords in the clear. (Default:
    23,109,110,143)

// Out of order because it logically belongs with SafeSocks
[[RejectPlaintextPorts]] **RejectPlaintextPorts** __port__,__port__,__...__::
    Like WarnPlaintextPorts, but instead of warning about risky port uses, Tor
    will instead refuse to make the connection. (Default: None)

[[SocksPolicy]] **SocksPolicy** __policy__,__policy__,__...__::
    Set an entrance policy for this server, to limit who can connect to the
    SocksPort and DNSPort ports. The policies have the same form as exit
    policies below, except that port specifiers are ignored. Any address
    not matched by some entry in the policy is accepted.

[[SocksPort]] **SocksPort** ['address'**:**]{empty}__port__|**unix:**__path__|**auto** [_flags_] [_isolation flags_]::
    Open this port to listen for connections from SOCKS-speaking
    applications. Set this to 0 if you don't want to allow application
    connections via SOCKS. Set it to "auto" to have Tor pick a port for
    you. This directive can be specified multiple times to bind
    to multiple addresses/ports. If a unix domain socket is used, you may
    quote the path using standard C escape sequences. Most flags are off by
    default, except where specified. Flags that are on by default can be
    disabled by putting "No" before the flag name.
    (Default: 9050) +
     +
        NOTE: Although this option allows you to specify an IP address
        other than localhost, you should do so only with extreme caution.
        The SOCKS protocol is unencrypted and (as we use it)
        unauthenticated, so exposing it in this way could leak your
        information to anybody watching your network, and allow anybody
        to use your computer as an open proxy. +
     +
    If multiple entries of this option are present in your configuration
    file, Tor will perform stream isolation between listeners by default.
    The _isolation flags_ arguments give Tor rules for which streams
    received on this SocksPort are allowed to share circuits with one
    another.  Recognized isolation flags are:
    **IsolateClientAddr**;;
        Don't share circuits with streams from a different
        client address.  (On by default and strongly recommended when
        supported; you can disable it with **NoIsolateClientAddr**.
        Unsupported and force-disabled when using Unix domain sockets.)
    **IsolateSOCKSAuth**;;
        Don't share circuits with streams for which different
        SOCKS authentication was provided. (For HTTPTunnelPort
        connections, this option looks at the Proxy-Authorization and
        X-Tor-Stream-Isolation headers. On by default;
        you can disable it with **NoIsolateSOCKSAuth**.)
    **IsolateClientProtocol**;;
        Don't share circuits with streams using a different protocol.
        (SOCKS 4, SOCKS 5, HTTPTunnelPort connections, TransPort connections,
        NATDPort connections, and DNSPort requests are all considered to be
        different protocols.)
    **IsolateDestPort**;;
        Don't share circuits with streams targeting a different
        destination port.
    **IsolateDestAddr**;;
        Don't share circuits with streams targeting a different
        destination address.
    **KeepAliveIsolateSOCKSAuth**;;
        If **IsolateSOCKSAuth** is enabled, keep alive circuits while they have
        at least one stream with SOCKS authentication active. After such a
        circuit is idle for more than MaxCircuitDirtiness seconds, it can be
        closed.
    **SessionGroup=**__INT__;;
        If no other isolation rules would prevent it, allow streams
        on this port to share circuits with streams from every other
        port with the same session group.  (By default, streams received
        on different SocksPorts, TransPorts, etc are always isolated from one
        another. This option overrides that behavior.)

// Anchor only for formatting, not visible in the man page.
[[OtherSocksPortFlags]]::
    Other recognized __flags__ for a SocksPort are:
    **NoIPv4Traffic**;;
        Tell exits to not connect to IPv4 addresses in response to SOCKS
        requests on this connection.
    **IPv6Traffic**;;
        Tell exits to allow IPv6 addresses in response to SOCKS requests on
        this connection, so long as SOCKS5 is in use.  (SOCKS4 can't handle
        IPv6.)
    **PreferIPv6**;;
        Tells exits that, if a host has both an IPv4 and an IPv6 address,
        we would prefer to connect to it via IPv6. (IPv4 is the default.)
    **NoDNSRequest**;;
        Do not ask exits to resolve DNS addresses in SOCKS5 requests. Tor will
        connect to IPv4 addresses, IPv6 addresses (if IPv6Traffic is set) and
        .onion addresses.
    **NoOnionTraffic**;;
        Do not connect to .onion addresses in SOCKS5 requests.
    **OnionTrafficOnly**;;
        Tell the tor client to only connect to .onion addresses in response to
        SOCKS5 requests on this connection. This is equivalent to NoDNSRequest,
        NoIPv4Traffic, NoIPv6Traffic. The corresponding NoOnionTrafficOnly
        flag is not supported.
    **CacheIPv4DNS**;;
        Tells the client to remember IPv4 DNS answers we receive from exit
        nodes via this connection.
    **CacheIPv6DNS**;;
        Tells the client to remember IPv6 DNS answers we receive from exit
        nodes via this connection.
    **GroupWritable**;;
        Unix domain sockets only: makes the socket get created as
        group-writable.
    **WorldWritable**;;
        Unix domain sockets only: makes the socket get created as
        world-writable.
    **CacheDNS**;;
        Tells the client to remember all DNS answers we receive from exit
        nodes via this connection.
    **UseIPv4Cache**;;
        Tells the client to use any cached IPv4 DNS answers we have when making
        requests via this connection. (NOTE: This option, or UseIPv6Cache
        or UseDNSCache, can harm your anonymity, and probably
        won't help performance as much as you might expect. Use with care!)
    **UseIPv6Cache**;;
        Tells the client to use any cached IPv6 DNS answers we have when making
        requests via this connection.
    **UseDNSCache**;;
        Tells the client to use any cached DNS answers we have when making
        requests via this connection.
    **NoPreferIPv6Automap**;;
        When serving a hostname lookup request on this port that
        should get automapped (according to AutomapHostsOnResolve),
        if we could return either an IPv4 or an IPv6 answer, prefer
        an IPv4 answer. (Tor prefers IPv6 by default.)
    **PreferSOCKSNoAuth**;;
        Ordinarily, when an application offers both "username/password
        authentication" and "no authentication" to Tor via SOCKS5, Tor
        selects username/password authentication so that IsolateSOCKSAuth can
        work.  This can confuse some applications, if they offer a
        username/password combination then get confused when asked for
        one. You can disable this behavior, so that Tor will select "No
        authentication" when IsolateSOCKSAuth is disabled, or when this
        option is set.
    **ExtendedErrors**;;
        Return extended error code in the SOCKS reply. So far, the possible
        errors are:

          X'F0' Onion Service Descriptor Can Not be Found

            The requested onion service descriptor can't be found on the
            hashring and thus not reachable by the client. (v3 only)

          X'F1' Onion Service Descriptor Is Invalid

            The requested onion service descriptor can't be parsed or
            signature validation failed. (v3 only)

          X'F2' Onion Service Introduction Failed

            All introduction attempts failed either due to a combination of
            NACK by the intro point or time out. (v3 only)

          X'F3' Onion Service Rendezvous Failed

            Every rendezvous circuit has timed out and thus the client is
            unable to rendezvous with the service. (v3 only)

          X'F4' Onion Service Missing Client Authorization

            Client was able to download the requested onion service descriptor
            but is unable to decrypt its content because it is missing client
            authorization information. (v3 only)

          X'F5' Onion Service Wrong Client Authorization

            Client was able to download the requested onion service descriptor
            but is unable to decrypt its content using the client
            authorization information it has. This means the client access
            were revoked. (v3 only)

          X'F6' Onion Service Invalid Address

            The given .onion address is invalid. In one of these cases this
            error is returned: address checksum doesn't match, ed25519 public
            key is invalid or the encoding is invalid. (v3 only)

          X'F7' Onion Service Introduction Timed Out

            Similar to X'F2' code but in this case, all introduction attempts
            have failed due to a time out. (v3 only)

// Anchor only for formatting, not visible in the man page.
[[SocksPortFlagsMisc]]::
    Flags are processed left to right. If flags conflict, the last flag on the
    line is used, and all earlier flags are ignored. No error is issued for
    conflicting flags.

[[TokenBucketRefillInterval]] **TokenBucketRefillInterval** __NUM__ [**msec**|**second**]::
    Set the refill delay interval of Tor's token bucket to NUM milliseconds.
    NUM must be between 1 and 1000, inclusive.  When Tor is out of bandwidth,
    on a connection or globally, it will wait up to this long before it tries
    to use that connection again.
    Note that bandwidth limits are still expressed in bytes per second: this
    option only affects the frequency with which Tor checks to see whether
    previously exhausted connections may read again.
    Can not be changed while tor is running. (Default: 100 msec)

[[TrackHostExits]] **TrackHostExits** __host__,__.domain__,__...__::
    For each value in the comma separated list, Tor will track recent
    connections to hosts that match this value and attempt to reuse the same
    exit node for each. If the value is prepended with a \'.\', it is treated as
    matching an entire domain. If one of the values is just a \'.', it means
    match everything. This option is useful if you frequently connect to sites
    that will expire all your authentication cookies (i.e. log you out) if
    your IP address changes. Note that this option does have the disadvantage
    of making it more clear that a given history is associated with a single
    user. However, most people who would wish to observe this will observe it
    through cookies or other protocol-specific means anyhow.

[[TrackHostExitsExpire]] **TrackHostExitsExpire** __NUM__::
    Since exit servers go up and down, it is desirable to expire the
    association between host and exit server after NUM seconds. The default is
    1800 seconds (30 minutes).

[[TransPort]] **TransPort** ['address'**:**]{empty}__port__|**auto** [_isolation flags_]::
    Open this port to listen for transparent proxy connections.  Set this to
    0 if you don't want to allow transparent proxy connections.  Set the port
    to "auto" to have Tor pick a port for you. This directive can be
    specified multiple times to bind to multiple addresses/ports. If multiple
    entries of this option are present in your configuration file, Tor will
    perform stream isolation between listeners by default.  See
    <<SocksPort,SocksPort>> for an explanation of isolation flags. +
     +
    TransPort requires OS support for transparent proxies, such as BSDs' pf or
    Linux's IPTables. If you're planning to use Tor as a transparent proxy for
    a network, you'll want to examine and change VirtualAddrNetwork from the
    default setting. (Default: 0)

[[TransProxyType]] **TransProxyType** **default**|**TPROXY**|**ipfw**|**pf-divert**::
    TransProxyType may only be enabled when there is transparent proxy listener
    enabled. +
     +
    Set this to "TPROXY" if you wish to be able to use the TPROXY Linux module
    to transparently proxy connections that are configured using the TransPort
    option. Detailed information on how to configure the TPROXY
    feature can be found in the Linux kernel source tree in the file
    Documentation/networking/tproxy.txt. +
     +
    Set this option to "ipfw" to use the FreeBSD ipfw interface. +
     +
    On *BSD operating systems when using pf, set this to "pf-divert" to take
    advantage of +divert-to+ rules, which do not modify the packets like
    +rdr-to+ rules do. Detailed information on how to configure pf to use
    +divert-to+ rules can be found in the pf.conf(5) manual page. On OpenBSD,
    +divert-to+ is available to use on versions greater than or equal to
    OpenBSD 4.4. +
     +
    Set this to "default", or leave it unconfigured, to use regular IPTables
    on Linux, or to use pf +rdr-to+ rules on *BSD systems. +
     +
    (Default: "default")

[[UpdateBridgesFromAuthority]] **UpdateBridgesFromAuthority** **0**|**1**::
    When set (along with UseBridges), Tor will try to fetch bridge descriptors
    from the configured bridge authorities when feasible. It will fall back to
    a direct request if the authority responds with a 404. (Default: 0)

[[UseBridges]] **UseBridges** **0**|**1**::
    When set, Tor will fetch descriptors for each bridge listed in the "Bridge"
    config lines, and use these relays as both entry guards and directory
    guards. (Default: 0)

[[UseEntryGuards]] **UseEntryGuards** **0**|**1**::
    If this option is set to 1, we pick a few long-term entry servers, and try
    to stick with them. This is desirable because constantly changing servers
    increases the odds that an adversary who owns some servers will observe a
    fraction of your paths. Entry Guards can not be used by Directory
    Authorities or Single Onion Services. In these cases,
    this option is ignored. (Default: 1)

[[UseGuardFraction]] **UseGuardFraction** **0**|**1**|**auto**::
    This option specifies whether clients should use the
    guardfraction information found in the consensus during path
    selection. If it's set to 'auto', clients will do what the
    UseGuardFraction consensus parameter tells them to do. (Default: auto)

//Out of order because it logically belongs after the UseEntryGuards option
[[GuardLifetime]] **GuardLifetime**  __N__ **days**|**weeks**|**months**::
    If UseEntryGuards is set, minimum time to keep a guard on our guard list
    before  picking a new one.  If less than one day, we use defaults from the
    consensus directory.  (Default: 0)

//Out of order because it logically belongs after the UseEntryGuards option
[[NumDirectoryGuards]] **NumDirectoryGuards** __NUM__::
    If UseEntryGuards is set to 1, we try to make sure we have at least NUM
    routers to use as directory guards. If this option is set to 0, use the
    value from the guard-n-primary-dir-guards-to-use consensus parameter, and
    default to 3 if the consensus parameter isn't set.  (Default: 0)

//Out of order because it logically belongs after the UseEntryGuards option
[[NumEntryGuards]] **NumEntryGuards** __NUM__::
    If UseEntryGuards is set to 1, we will try to pick a total of NUM routers
    as long-term entries for our circuits. If NUM is 0, we try to learn the
    number from the guard-n-primary-guards-to-use consensus parameter, and
    default to 1 if the consensus parameter isn't set. (Default: 0)

//Out of order because it logically belongs after the UseEntryGuards option
[[NumPrimaryGuards]] **NumPrimaryGuards** __NUM__::
    If UseEntryGuards is set to 1, we will try to pick NUM routers for our
    primary guard list, which is the set of routers we strongly prefer when
    connecting to the Tor network. If NUM is 0, we try to learn the number from
    the guard-n-primary-guards consensus parameter, and default to 3 if the
    consensus parameter isn't set. (Default: 0)

[[UseMicrodescriptors]] **UseMicrodescriptors** **0**|**1**|**auto**::
    Microdescriptors are a smaller version of the information that Tor needs
    in order to build its circuits.  Using microdescriptors makes Tor clients
    download less directory information, thus saving bandwidth.  Directory
    caches need to fetch regular descriptors and microdescriptors, so this
    option doesn't save any bandwidth for them.  For legacy reasons, auto is
    accepted, but it has the same effect as 1. (Default: auto)

[[VirtualAddrNetworkIPv4]] **VirtualAddrNetworkIPv4** __IPv4Address__/__bits__ +

[[VirtualAddrNetworkIPv6]] **VirtualAddrNetworkIPv6** [__IPv6Address__]/__bits__::
    When Tor needs to assign a virtual (unused) address because of a MAPADDRESS
    command from the controller or the AutomapHostsOnResolve feature, Tor
    picks an unassigned address from this range. (Defaults:
    127.192.0.0/10 and [FE80::]/10 respectively.) +
     +
    When providing proxy server service to a network of computers using a tool
    like dns-proxy-tor, change the IPv4 network to "10.192.0.0/10" or
    "172.16.0.0/12" and change the IPv6 network to "[FC00::]/7".
    The default **VirtualAddrNetwork** address ranges on a
    properly configured machine will route to the loopback or link-local
    interface. The maximum number of bits for the network prefix is set to 104
    for IPv6 and 16 for IPv4. However, a larger network
    (that is, one with a smaller prefix length)
    is preferable, since it reduces the chances for an attacker to guess the
    used IP. For local use, no change to the default VirtualAddrNetwork setting
    is needed.

== CIRCUIT TIMEOUT OPTIONS

// These options are in alphabetical order, with exceptions as noted.
// Please keep them that way!

The following options are useful for configuring timeouts related
to building Tor circuits and using them:

[[CircuitsAvailableTimeout]] **CircuitsAvailableTimeout** __NUM__::
    Tor will attempt to keep at least one open, unused circuit available for
    this amount of time. This option governs how long idle circuits are kept
    open, as well as the amount of time Tor will keep a circuit open to each
    of the recently used ports. This way when the Tor client is entirely
    idle, it can expire all of its circuits, and then expire its TLS
    connections. Note that the actual timeout value is uniformly randomized
    from the specified value to twice that amount. (Default: 30 minutes;
    Max: 24 hours)

// Out of order because it logically belongs before the CircuitBuildTimeout option
[[LearnCircuitBuildTimeout]] **LearnCircuitBuildTimeout** **0**|**1**::
    If 0, CircuitBuildTimeout adaptive learning is disabled. (Default: 1)

[[CircuitBuildTimeout]] **CircuitBuildTimeout** __NUM__::
    Try for at most NUM seconds when building circuits. If the circuit isn't
    open in that time, give up on it. If LearnCircuitBuildTimeout is 1, this
    value serves as the initial value to use before a timeout is learned. If
    LearnCircuitBuildTimeout is 0, this value is the only value used.
    (Default: 60 seconds)

[[CircuitStreamTimeout]] **CircuitStreamTimeout** __NUM__::
    If non-zero, this option overrides our internal timeout schedule for how
    many seconds until we detach a stream from a circuit and try a new circuit.
    If your network is particularly slow, you might want to set this to a
    number like 60. (Default: 0)

[[SocksTimeout]] **SocksTimeout** __NUM__::
    Let a socks connection wait NUM seconds handshaking, and NUM seconds
    unattached waiting for an appropriate circuit, before we fail it. (Default:
    2 minutes)

== DORMANT MODE OPTIONS

// These options are in alphabetical order, with exceptions as noted.
// Please keep them that way!

Tor can enter dormant mode to conserve power and network bandwidth.
The following options control when Tor enters and leaves dormant mode:

[[DormantCanceledByStartup]] **DormantCanceledByStartup** **0**|**1**::
    By default, Tor starts in active mode if it was active the last time
    it was shut down, and in dormant mode if it was dormant.  But if
    this option is true, Tor treats every startup event as user
    activity, and Tor will never start in Dormant mode, even if it has
    been unused for a long time on previous runs. (Default: 0)
     +
    Note: Packagers and application developers should change the value of
    this option only with great caution: it has the potential to
    create spurious traffic on the network.  This option should only
    be used if Tor is started by an affirmative user activity (like
    clicking on an application or running a command), and not if Tor
    is launched for some other reason (for example, by a startup
    process, or by an application that launches itself on every login.)

[[DormantClientTimeout]] **DormantClientTimeout**  __N__ **minutes**|**hours**|**days**|**weeks**::
    If Tor spends this much time without any client activity,
    enter a dormant state where automatic circuits are not built, and
    directory information is not fetched.
    Does not affect servers or onion services. Must be at least 10 minutes.
    (Default: 24 hours)

[[DormantOnFirstStartup]] **DormantOnFirstStartup** **0**|**1**::
    If true, then the first time Tor starts up with a fresh DataDirectory,
    it starts in dormant mode, and takes no actions until the user has made
    a request.  (This mode is recommended if installing a Tor client for a
    user who might not actually use it.)  If false, Tor bootstraps the first
    time it is started, whether it sees a user request or not.
     +
    After the first time Tor starts, it begins in dormant mode if it was
    dormant before, and not otherwise. (Default: 0)

[[DormantTimeoutDisabledByIdleStreams]] **DormantTimeoutDisabledByIdleStreams**  **0**|**1**::
    If true, then any open client stream (even one not reading or writing)
    counts as client activity for the purpose of DormantClientTimeout.
    If false, then only network activity counts. (Default: 1)

[[DormantTimeoutEnabled]] **DormantTimeoutEnabled** **0**|**1**::
    If false, then no amount of time without activity is sufficient to
    make Tor go dormant.  Setting this option to zero is only recommended for
    special-purpose applications that need to use the Tor binary for
    something other than sending or receiving Tor traffic. (Default: 1)

== NODE SELECTION OPTIONS

// These options are in alphabetical order, with exceptions as noted.
// Please keep them that way!

The following options restrict the nodes that a tor client
(or onion service) can use while building a circuit.
These options can weaken your anonymity by making your client behavior
different from other Tor clients:

[[EntryNodes]] **EntryNodes** __node__,__node__,__...__::
    A list of identity fingerprints and country codes of nodes
    to use for the first hop in your normal circuits.
    Normal circuits include all
    circuits except for direct connections to directory servers.  The Bridge
    option overrides this option; if you have configured bridges and
    UseBridges is 1, the Bridges are used as your entry nodes. +
     +
    This option can appear multiple times: the values from multiple lines are
    spliced together. +
     +
    The ExcludeNodes option overrides this option: any node listed in both
    EntryNodes and ExcludeNodes is treated as excluded. See
    <<ExcludeNodes,ExcludeNodes>> for more information on how to specify nodes.

[[ExcludeNodes]] **ExcludeNodes** __node__,__node__,__...__::
    A list of identity fingerprints, country codes, and address
    patterns of nodes to avoid when building a circuit. Country codes are
    2-letter ISO3166 codes, and must
    be wrapped in braces; fingerprints may be preceded by a dollar sign.
    (Example:
    ExcludeNodes ABCD1234CDEF5678ABCD1234CDEF5678ABCD1234, \{cc}, 255.254.0.0/8) +
     +
    This option can appear multiple times: the values from multiple lines are
    spliced together. +
     +
    By default, this option is treated as a preference that Tor is allowed
    to override in order to keep working.
    For example, if you try to connect to a hidden service,
    but you have excluded all of the hidden service's introduction points,
    Tor will connect to one of them anyway.  If you do not want this
    behavior, set the StrictNodes option (documented below).  +
     +
    Note also that if you are a relay, this (and the other node selection
    options below) only affects your own circuits that Tor builds for you.
    Clients can still build circuits through you to any node.  Controllers
    can tell Tor to build circuits through any node. +
     +
    Country codes are case-insensitive. The code "\{??}" refers to nodes whose
    country can't be identified. No country code, including \{??}, works if
    no GeoIPFile can be loaded. See also the <<GeoIPExcludeUnknown,GeoIPExcludeUnknown>> option below.

// Out of order because it logically belongs after the ExcludeNodes option
[[ExcludeExitNodes]] **ExcludeExitNodes** __node__,__node__,__...__::
    A list of identity fingerprints, country codes, and address
    patterns of nodes to never use when picking an exit node---that is, a
    node that delivers traffic for you *outside* the Tor network.   Note that any
    node listed in ExcludeNodes is automatically considered to be part of this
    list too.  See
    <<ExcludeNodes,ExcludeNodes>> for more information on how to specify
    nodes. See also the caveats on the <<ExitNodes,ExitNodes>> option below.
     +
    This option can appear multiple times: the values from multiple lines are
    spliced together. +
     +
[[ExitNodes]] **ExitNodes** __node__,__node__,__...__::
    A list of identity fingerprints, country codes, and address
    patterns of nodes to use as exit node---that is, a
    node that delivers traffic for you *outside* the Tor network.  See
    <<ExcludeNodes,ExcludeNodes>> for more information on how to specify nodes. +
     +
    This option can appear multiple times: the values from multiple lines are
    spliced together. +
     +
    Note that if you list too few nodes here, or if you exclude too many exit
    nodes with ExcludeExitNodes, you can degrade functionality.  For example,
    if none of the exits you list allows traffic on port 80 or 443, you won't
    be able to browse the web. +
     +
    Note also that not every circuit is used to deliver traffic *outside* of
    the Tor network.  It is normal to see non-exit circuits (such as those
    used to connect to hidden services, those that do directory fetches,
    those used for relay reachability self-tests, and so on) that end
    at a non-exit node.  To
    keep a node from being used entirely, see <<ExcludeNodes,ExcludeNodes>> and <<StrictNodes,StrictNodes>>. +
     +
    The ExcludeNodes option overrides this option: any node listed in both
    ExitNodes and ExcludeNodes is treated as excluded. +
     +
    The .exit address notation, if enabled via MapAddress, overrides
    this option.

[[GeoIPExcludeUnknown]] **GeoIPExcludeUnknown** **0**|**1**|**auto**::
    If this option is set to 'auto', then whenever any country code is set in
    ExcludeNodes or ExcludeExitNodes, all nodes with unknown country (\{??} and
    possibly \{A1}) are treated as excluded as well. If this option is set to
    '1', then all unknown countries are treated as excluded in ExcludeNodes
    and ExcludeExitNodes.  This option has no effect when a GeoIP file isn't
    configured or can't be found.  (Default: auto)

[[HSLayer2Nodes]] **HSLayer2Nodes** __node__,__node__,__...__::
    A list of identity fingerprints, nicknames, country codes, and
    address patterns of nodes that are allowed to be used as the
    second hop in all client or service-side Onion Service circuits.
    This option mitigates attacks where the adversary runs middle nodes
    and induces your client or service to create many circuits, in order
    to discover your primary guard node.
    (Default: Any node in the network may be used in the second hop.)
     +
    (Example:
    HSLayer2Nodes ABCD1234CDEF5678ABCD1234CDEF5678ABCD1234, \{cc}, 255.254.0.0/8) +
     +
    This option can appear multiple times: the values from multiple lines are
    spliced together. +
     +
    When this is set, the resulting hidden service paths will
    look like:
     +
        C - G - L2 - M - Rend +
        C - G - L2 - M - HSDir +
        C - G - L2 - M - Intro +
        S - G - L2 - M - Rend +
        S - G - L2 - M - HSDir +
        S - G - L2 - M - Intro +
     +
    where C is this client, S is the service, G is the Guard node,
    L2 is a node from this option, and M is a random middle node.
    Rend, HSDir, and Intro point selection is not affected by this
    option.
     +
    This option may be combined with HSLayer3Nodes to create
    paths of the form:
     +
        C - G - L2 - L3 - Rend +
        C - G - L2 - L3 - M - HSDir +
        C - G - L2 - L3 - M - Intro +
        S - G - L2 - L3 - M - Rend +
        S - G - L2 - L3 - HSDir +
        S - G - L2 - L3 - Intro +
     +
    ExcludeNodes have higher priority than HSLayer2Nodes,
    which means that nodes specified in ExcludeNodes will not be
    picked.
     +
    When either this option or HSLayer3Nodes are set, the /16 subnet
    and node family restrictions are removed for hidden service
    circuits. Additionally, we allow the guard node to be present
    as the Rend, HSDir, and IP node, and as the hop before it. This
    is done to prevent the adversary from inferring information
    about our guard, layer2, and layer3 node choices at later points
    in the path.
     +
    This option is meant to be managed by a Tor controller such as
    https://github.com/mikeperry-tor/vanguards that selects and
    updates this set of nodes for you. Hence it does not do load
    balancing if fewer than 20 nodes are selected, and if no nodes in
    HSLayer2Nodes are currently available for use, Tor will not work.
    Please use extreme care if you are setting this option manually.

[[HSLayer3Nodes]] **HSLayer3Nodes** __node__,__node__,__...__::
    A list of identity fingerprints, nicknames, country codes, and
    address patterns of nodes that are allowed to be used as the
    third hop in all client and service-side Onion Service circuits.
    This option mitigates attacks where the adversary runs middle nodes
    and induces your client or service to create many circuits, in order
    to discover your primary or Layer2 guard nodes.
    (Default: Any node in the network may be used in the third hop.)
     +
    (Example:
    HSLayer3Nodes ABCD1234CDEF5678ABCD1234CDEF5678ABCD1234, \{cc}, 255.254.0.0/8) +
     +
    This option can appear multiple times: the values from multiple lines are
    spliced together. +
     +
    When this is set by itself, the resulting hidden service paths
    will look like: +
        C - G - M - L3 - Rend +
        C - G - M - L3 - M - HSDir +
        C - G - M - L3 - M - Intro +
        S - G - M - L3 - M - Rend +
        S - G - M - L3 - HSDir +
        S - G - M - L3 - Intro +
    where C is this client, S is the service, G is the Guard node,
    L2 is a node from this option, and M is a random middle node.
    Rend, HSDir, and Intro point selection is not affected by this
    option.
     +
    While it is possible to use this option by itself, it should be
    combined with HSLayer2Nodes to create paths of the form:
     +
        C - G - L2 - L3 - Rend +
        C - G - L2 - L3 - M - HSDir +
        C - G - L2 - L3 - M - Intro +
        S - G - L2 - L3 - M - Rend +
        S - G - L2 - L3 - HSDir +
        S - G - L2 - L3 - Intro +
     +
    ExcludeNodes have higher priority than HSLayer3Nodes,
    which means that nodes specified in ExcludeNodes will not be
    picked.
     +
    When either this option or HSLayer2Nodes are set, the /16 subnet
    and node family restrictions are removed for hidden service
    circuits. Additionally, we allow the guard node to be present
    as the Rend, HSDir, and IP node, and as the hop before it. This
    is done to prevent the adversary from inferring information
    about our guard, layer2, and layer3 node choices at later points
    in the path.
  +
    This option is meant to be managed by a Tor controller such as
    https://github.com/mikeperry-tor/vanguards that selects and
    updates this set of nodes for you. Hence it does not do load
    balancing if fewer than 20 nodes are selected, and if no nodes in
    HSLayer3Nodes are currently available for use, Tor will not work.
    Please use extreme care if you are setting this option manually.

[[MiddleNodes]] **MiddleNodes** __node__,__node__,__...__::
    A list of identity fingerprints and country codes of nodes
    to use for "middle" hops in your normal circuits.
    Normal circuits include all circuits except for direct connections
    to directory servers. Middle hops are all hops other than exit and entry.
     +
    This option can appear multiple times: the values from multiple lines are
    spliced together. +
     +
    This is an **experimental** feature that is meant to be used by researchers
    and developers to test new features in the Tor network safely. Using it
    without care will strongly influence your anonymity. Other tor features may
    not work with MiddleNodes. This feature might get removed in the future.
+
    The HSLayer2Node and HSLayer3Node options override this option for onion
    service circuits, if they are set. The vanguards addon will read this
    option, and if set, it will set HSLayer2Nodes and HSLayer3Nodes to nodes
    from this set.
+
    The ExcludeNodes option overrides this option: any node listed in both
    MiddleNodes and ExcludeNodes is treated as excluded. See
    the <<ExcludeNodes,ExcludeNodes>> for more information on how to specify nodes.

[[NodeFamily]] **NodeFamily** __node__,__node__,__...__::
    The Tor servers, defined by their identity fingerprints,
    constitute a "family" of similar or co-administered servers, so never use
    any two of them in the same circuit. Defining a NodeFamily is only needed
    when a server doesn't list the family itself (with MyFamily). This option
    can be used multiple times; each instance defines a separate family.  In
    addition to nodes, you can also list IP address and ranges and country
    codes in {curly braces}. See <<ExcludeNodes,ExcludeNodes>> for more
    information on how to specify nodes.

[[StrictNodes]] **StrictNodes** **0**|**1**::
    If StrictNodes is set to 1, Tor will treat solely the ExcludeNodes option
    as a requirement to follow for all the circuits you generate, even if
    doing so will break functionality for you (StrictNodes does not apply to
    ExcludeExitNodes, ExitNodes, MiddleNodes, or MapAddress).  If StrictNodes
    is set to 0, Tor will still try to avoid nodes in the ExcludeNodes list,
    but it will err on the side of avoiding unexpected errors.
    Specifically, StrictNodes 0 tells Tor that it is okay to use an excluded
    node when it is *necessary* to perform relay reachability self-tests,
    connect to a hidden service, provide a hidden service to a client,
    fulfill a .exit request, upload directory information, or download
    directory information.  (Default: 0)

[[server-options]]
== SERVER OPTIONS

// These options are in alphabetical order, with exceptions as noted.
// Please keep them that way!

The following options are useful only for servers (that is, if ORPort
is non-zero):

[[AccountingMax]] **AccountingMax** __N__ **bytes**|**KBytes**|**MBytes**|**GBytes**|**TBytes**|**KBits**|**MBits**|**GBits**|**TBits**::
    Limits the max number of bytes sent and received within a set time period
    using a given calculation rule (see <<AccountingStart,AccountingStart>> and <<AccountingRule,AccountingRule>>).
    Useful if you need to stay under a specific bandwidth. By default, the
    number used for calculation is the max of either the bytes sent or
    received. For example, with AccountingMax set to 1 TByte, a server
    could send 900 GBytes and receive 800 GBytes and continue running.
    It will only hibernate once one of the two reaches 1 TByte. This can
    be changed to use the sum of the both bytes received and sent by setting
    the AccountingRule option to "sum" (total bandwidth in/out). When the
    number of bytes remaining gets low, Tor will stop accepting new connections
    and circuits. When the number of bytes is exhausted, Tor will hibernate
    until some time in the next accounting period. To prevent all servers
    from waking at the same time, Tor will also wait until a random point
    in each period before waking up. If you have bandwidth cost issues,
    enabling hibernation is preferable to setting a low bandwidth, since
    it provides users with a collection of fast servers that are up some
    of the time, which is more useful than a set of slow servers that are
    always "available". +
     +
    Note that (as also described in the Bandwidth section) Tor uses
    powers of two, not powers of ten: 1 GByte is 1024*1024*1024, not
    one billion. Be careful: some internet service providers might count
    GBytes differently.

[[AccountingRule]] **AccountingRule** **sum**|**max**|**in**|**out**::
    How we determine when our AccountingMax has been reached (when we
    should hibernate) during a time interval. Set to "max" to calculate
    using the higher of either the sent or received bytes (this is the
    default functionality). Set to "sum" to calculate using the sent
    plus received bytes. Set to "in" to calculate using only the
    received bytes. Set to "out" to calculate using only the sent bytes.
    (Default: max)

[[AccountingStart]] **AccountingStart** **day**|**week**|**month** [__day__] __HH:MM__::
    Specify how long accounting periods last. If **month** is given,
    each accounting period runs from the time __HH:MM__ on the __dayth__ day of one
    month to the same day and time of the next. The relay will go at full speed,
    use all the quota you specify, then hibernate for the rest of the period. (The
    day must be between 1 and 28.) If **week** is given, each accounting period
    runs from the time __HH:MM__ of the __dayth__ day of one week to the same day
    and time of the next week, with Monday as day 1 and Sunday as day 7. If **day**
    is given, each accounting period runs from the time __HH:MM__ each day to the
    same time on the next day. All times are local, and given in 24-hour time.
    (Default: "month 1 0:00")

[[Address]] **Address** __address__::
    The address of this server, or a fully qualified domain name of this server
    that resolves to an address.  You can leave this unset, and Tor will try to
    guess your address.  If a domain name is provided, Tor will attempt to
    resolve it and use the underlying IPv4/IPv6 address as its publish address
    (taking precedence over the ORPort configuration). The publish address is
    the one used to tell clients and other servers where to find your Tor
    server; it doesn't affect the address that your server binds to.  To bind
    to a different address, use the ORPort and OutboundBindAddress options.

[[AddressDisableIPv6]] **AddressDisableIPv6** **0**|**1**::
   By default, Tor will attempt to find the IPv6 of the relay if there is no
   IPv4Only ORPort. If set, this option disables IPv6 auto discovery. This
   disables IPv6 address resolution, IPv6 ORPorts, and IPv6 reachability
   checks. Also, the relay won't publish an IPv6 ORPort in its
   descriptor. (Default: 0)

[[AssumeReachable]] **AssumeReachable** **0**|**1**::
    This option is used when bootstrapping a new Tor network. If set to 1,
    don't do self-reachability testing; just upload your server descriptor
    immediately. (Default: 0)

[[AssumeReachableIPv6]] **AssumeReachableIPv6** **0**|**1**|**auto**::
    Like **AssumeReachable**, but affects only the relay's own IPv6 ORPort.
    If this value is set to "auto", then Tor will look at **AssumeReachable**
    instead. (Default: auto)

[[BridgeRelay]] **BridgeRelay** **0**|**1**::
    Sets the relay to act as a "bridge" with respect to relaying connections
    from bridge users to the Tor network. It mainly causes Tor to publish a
    server descriptor to the bridge database, rather than
    to the public directory authorities. +
     +
    Note: make sure that no MyFamily lines are present in your torrc when
    relay is configured in bridge mode.

//Out of order because it logically belongs after BridgeRelay.
[[BridgeDistribution]] **BridgeDistribution** __string__::
    If set along with BridgeRelay, Tor will include a new line in its
    bridge descriptor which indicates to the BridgeDB service how it
    would like its bridge address to be given out. Set it to "none" if
    you want BridgeDB to avoid distributing your bridge address, or "any" to
    let BridgeDB decide.  See https://bridges.torproject.org/info for a more
    up-to-date list of options. (Default: any)

[[ContactInfo]] **ContactInfo** __email_address__::
    Administrative contact information for this relay or bridge. This line
    can be used to contact you if your relay or bridge is misconfigured or
    something else goes wrong. Note that we archive and publish all
    descriptors containing these lines and that Google indexes them, so
    spammers might also collect them. You may want to obscure the fact
    that it's an email address and/or generate a new address for this
    purpose. +
     +
    ContactInfo **must** be set to a working address if you run more than one
    relay or bridge.  (Really, everybody running a relay or bridge should set
    it.)

[[DisableOOSCheck]] **DisableOOSCheck** **0**|**1**::
    This option disables the code that closes connections when Tor notices
    that it is running low on sockets. Right now, it is on by default,
    since the existing out-of-sockets mechanism tends to kill OR connections
    more than it should. (Default: 1)

[[ExitPolicy]] **ExitPolicy** __policy__,__policy__,__...__::
    Set an exit policy for this server. Each policy is of the form
    "**accept[6]**|**reject[6]**  __ADDR__[/__MASK__][:__PORT__]". If /__MASK__ is
    omitted then this policy just applies to the host given. Instead of giving
    a host or network you can also use "\*" to denote the universe (0.0.0.0/0
    and ::/0), or \*4 to denote all IPv4 addresses, and \*6 to denote all IPv6
    addresses.
    __PORT__ can be a single port number, an interval of ports
    "__FROM_PORT__-__TO_PORT__", or "\*". If __PORT__ is omitted, that means
    "\*". +
     +
    For example, "accept 18.7.22.69:\*,reject 18.0.0.0/8:\*,accept \*:\*" would
    reject any IPv4 traffic destined for MIT except for web.mit.edu, and accept
    any other IPv4 or IPv6 traffic. +
     +
    Tor also allows IPv6 exit policy entries. For instance, "reject6 [FC00::]/7:\*"
    rejects all destinations that share 7 most significant bit prefix with
    address FC00::. Respectively, "accept6 [C000::]/3:\*" accepts all destinations
    that share 3 most significant bit prefix with address C000::. +
     +
    accept6 and reject6 only produce IPv6 exit policy entries. Using an IPv4
    address with accept6 or reject6 is ignored and generates a warning.
    accept/reject allows either IPv4 or IPv6 addresses. Use \*4 as an IPv4
    wildcard address, and \*6 as an IPv6 wildcard address. accept/reject *
    expands to matching IPv4 and IPv6 wildcard address rules. +
     +
    To specify all IPv4 and IPv6 internal and link-local networks (including
    0.0.0.0/8, 169.254.0.0/16, 127.0.0.0/8, 192.168.0.0/16, 10.0.0.0/8,
    172.16.0.0/12, [::]/8, [FC00::]/7, [FE80::]/10, [FEC0::]/10, [FF00::]/8,
    and [::]/127), you can use the "private" alias instead of an address.
    ("private" always produces rules for IPv4 and IPv6 addresses, even when
    used with accept6/reject6.) +
     +
    Private addresses are rejected by default (at the beginning of your exit
    policy), along with any configured primary public IPv4 and IPv6 addresses.
    These private addresses are rejected unless you set the
    ExitPolicyRejectPrivate config option to 0. For example, once you've done
    that, you could allow HTTP to 127.0.0.1 and block all other connections to
    internal networks with "accept 127.0.0.1:80,reject private:\*", though that
    may also allow connections to your own computer that are addressed to its
    public (external) IP address. See RFC 1918 and RFC 3330 for more details
    about internal and reserved IP address space. See
    <<ExitPolicyRejectLocalInterfaces,ExitPolicyRejectLocalInterfaces>> if you want to block every address on the
    relay, even those that aren't advertised in the descriptor. +
     +
    This directive can be specified multiple times so you don't have to put it
    all on one line. +
     +
    Policies are considered first to last, and the first match wins. If you
    want to allow the same ports on IPv4 and IPv6, write your rules using
    accept/reject \*. If you want to allow different ports on IPv4 and IPv6,
    write your IPv6 rules using accept6/reject6 \*6, and your IPv4 rules using
    accept/reject \*4. If you want to \_replace_ the default exit policy, end
    your exit policy with either a reject \*:* or an accept \*:*. Otherwise,
    you're \_augmenting_ (prepending to) the default exit policy. +
     +
    If you want to use a reduced exit policy rather than the default exit
    policy, set "ReducedExitPolicy 1". If you want to _replace_ the default
    exit policy with your custom exit policy, end your exit policy with either
    a reject *:* or an accept *:*. Otherwise, you're _augmenting_ (prepending
    to) the default or reduced exit policy. +
     +
    The default exit policy is:

       reject *:25
       reject *:119
       reject *:135-139
       reject *:445
       reject *:563
       reject *:1214
       reject *:4661-4666
       reject *:6346-6429
       reject *:6699
       reject *:6881-6999
       accept *:*

// Anchor only for formatting, not visible in the man page.
[[ExitPolicyDefault]]::
    Since the default exit policy uses accept/reject *, it applies to both
    IPv4 and IPv6 addresses.

[[ExitPolicyRejectLocalInterfaces]] **ExitPolicyRejectLocalInterfaces** **0**|**1**::
    Reject all IPv4 and IPv6 addresses that the relay knows about, at the
    beginning of your exit policy. This includes any OutboundBindAddress, the
    bind addresses of any port options, such as ControlPort or DNSPort, and any
    public IPv4 and IPv6 addresses on any interface on the relay. (If IPv6Exit
    is not set, all IPv6 addresses will be rejected anyway.)
    See above entry on <<ExitPolicy,ExitPolicy>>.
    This option is off by default, because it lists all public relay IP
    addresses in the ExitPolicy, even those relay operators might prefer not
    to disclose.
    (Default: 0)

[[ExitPolicyRejectPrivate]] **ExitPolicyRejectPrivate** **0**|**1**::
    Reject all private (local) networks, along with the relay's advertised
    public IPv4 and IPv6 addresses, at the beginning of your exit policy.
    See above entry on <<ExitPolicy,ExitPolicy>>.
    (Default: 1)

[[ExitRelay]] **ExitRelay** **0**|**1**|**auto**::
    Tells Tor whether to run as an exit relay.  If Tor is running as a
    non-bridge server, and ExitRelay is set to 1, then Tor allows traffic to
    exit according to the ExitPolicy option, the ReducedExitPolicy option,
    or the default ExitPolicy (if no other exit policy option is specified). +
     +
    If ExitRelay is set to 0, no traffic is allowed to exit, and the
    ExitPolicy, ReducedExitPolicy, and IPv6Exit options are ignored. +
     +
    If ExitRelay is set to "auto", then Tor checks the ExitPolicy,
    ReducedExitPolicy, and IPv6Exit options. If at least one of these options
    is set, Tor behaves as if ExitRelay were set to 1. If none of these exit
    policy options are set, Tor behaves as if ExitRelay were set to 0.
    (Default: auto)

[[ExtendAllowPrivateAddresses]] **ExtendAllowPrivateAddresses** **0**|**1**::
    When this option is enabled, Tor will connect to relays on localhost,
    RFC1918 addresses, and so on. In particular, Tor will make direct OR
    connections, and Tor routers allow EXTEND requests, to these private
    addresses. (Tor will always allow connections to bridges, proxies, and
    pluggable transports configured on private addresses.) Enabling this
    option can create security issues; you should probably leave it off.
    (Default: 0)

[[GeoIPFile]] **GeoIPFile** __filename__::
    A filename containing IPv4 GeoIP data, for use with by-country statistics.

[[GeoIPv6File]] **GeoIPv6File** __filename__::
    A filename containing IPv6 GeoIP data, for use with by-country statistics.

[[HeartbeatPeriod]] **HeartbeatPeriod**  __N__ **minutes**|**hours**|**days**|**weeks**::
    Log a heartbeat message every **HeartbeatPeriod** seconds. This is
    a log level __notice__ message, designed to let you know your Tor
    server is still alive and doing useful things. Settings this
    to 0 will disable the heartbeat. Otherwise, it must be at least 30
    minutes. (Default: 6 hours)

[[IPv6Exit]] **IPv6Exit** **0**|**1**::
    If set, and we are an exit node, allow clients to use us for IPv6 traffic.
    When this option is set and ExitRelay is auto, we act as if ExitRelay
    is 1. (Default: 0)

[[KeyDirectory]] **KeyDirectory** __DIR__::
    Store secret keys in DIR. Can not be changed while tor is
    running.
    (Default: the "keys" subdirectory of DataDirectory.)

[[KeyDirectoryGroupReadable]] **KeyDirectoryGroupReadable** **0**|**1**|**auto**::
    If this option is set to 0, don't allow the filesystem group to read the
    KeyDirectory. If the option is set to 1, make the KeyDirectory readable
    by the default GID. If the option is "auto", then we use the
    setting for DataDirectoryGroupReadable when the KeyDirectory is the
    same as the DataDirectory, and 0 otherwise. (Default: auto)

[[MainloopStats]] **MainloopStats** **0**|**1**::
    Log main loop statistics every **HeartbeatPeriod** seconds. This is a log
    level __notice__ message designed to help developers instrumenting Tor's
    main event loop. (Default: 0)

[[MaxMemInQueues]] **MaxMemInQueues**  __N__ **bytes**|**KBytes**|**MBytes**|**GBytes**::
    This option configures a threshold above which Tor will assume that it
    needs to stop queueing or buffering data because it's about to run out of
    memory.  If it hits this threshold, it will begin killing circuits until
    it has recovered at least 10% of this memory.  Do not set this option too
    low, or your relay may be unreliable under load.  This option only
    affects some queues, so the actual process size will be larger than
    this.  If this option is set to 0, Tor will try to pick a reasonable
    default based on your system's physical memory.  (Default: 0)

[[MaxOnionQueueDelay]] **MaxOnionQueueDelay** __NUM__ [**msec**|**second**]::
    If we have more onionskins queued for processing than we can process in
    this amount of time, reject new ones. (Default: 1750 msec)

[[MyFamily]] **MyFamily** __fingerprint__,__fingerprint__,...::
    Declare that this Tor relay is controlled or administered by a group or
    organization identical or similar to that of the other relays, defined by
    their (possibly $-prefixed) identity fingerprints.
    This option can be repeated many times, for
    convenience in defining large families: all fingerprints in all MyFamily
    lines are merged into one list.
    When two relays both declare that they are in the
    same \'family', Tor clients will not use them in the same circuit. (Each
    relay only needs to list the other servers in its family; it doesn't need to
    list itself, but it won't hurt if it does.) Do not list any bridge relay as it would
    compromise its concealment. +
     +
    If you run more than one relay, the MyFamily option on each relay
    **must** list all other relays, as described above. +
     +
    Note: do not use MyFamily when configuring your Tor instance as a
    bridge.

[[Nickname]] **Nickname** __name__::
    Set the server's nickname to \'name'. Nicknames must be between 1 and 19
    characters inclusive, and must contain only the characters [a-zA-Z0-9].
    If not set, **Unnamed** will be used. Relays can always be uniquely identified
    by their identity fingerprints.

[[NumCPUs]] **NumCPUs** __num__::
    How many processes to use at once for decrypting onionskins and other
    parallelizable operations.  If this is set to 0, Tor will try to detect
    how many CPUs you have, defaulting to 1 if it can't tell.  (Default: 0)

[[OfflineMasterKey]] **OfflineMasterKey** **0**|**1**::
    If non-zero, the Tor relay will never generate or load its master secret
    key.  Instead, you'll have to use "tor --keygen" to manage the permanent
    ed25519 master identity key, as well as the corresponding temporary
    signing keys and certificates. (Default: 0)

[[ORPort]] **ORPort** ['address'**:**]{empty}__PORT__|**auto** [_flags_]::
    Advertise this port to listen for connections from Tor clients and
    servers.  This option is required to be a Tor server.
    Set it to "auto" to have Tor pick a port for you. Set it to 0 to not
    run an ORPort at all. This option can occur more than once. (Default: 0) +
     +
    Tor recognizes these flags on each ORPort:
    **NoAdvertise**;;
        By default, we bind to a port and tell our users about it. If
        NoAdvertise is specified, we don't advertise, but listen anyway.  This
        can be useful if the port everybody will be connecting to (for
        example, one that's opened on our firewall) is somewhere else.
    **NoListen**;;
        By default, we bind to a port and tell our users about it. If
        NoListen is specified, we don't bind, but advertise anyway.  This
        can be useful if something else  (for example, a firewall's port
        forwarding configuration) is causing connections to reach us.
    **IPv4Only**;;
        If the address is absent, or resolves to both an IPv4 and an IPv6
        address, only listen to the IPv4 address.
    **IPv6Only**;;
        If the address is absent, or resolves to both an IPv4 and an IPv6
        address, only listen to the IPv6 address.

// Anchor only for formatting, not visible in the man page.
[[ORPortFlagsExclusive]]::
    For obvious reasons, NoAdvertise and NoListen are mutually exclusive, and
    IPv4Only and IPv6Only are mutually exclusive.

[[PublishServerDescriptor]] **PublishServerDescriptor** **0**|**1**|**v3**|**bridge**,**...**::
    This option specifies which descriptors Tor will publish when acting as
    a relay. You can
    choose multiple arguments, separated by commas. +
     +
    If this option is set to 0, Tor will not publish its
    descriptors to any directories. (This is useful if you're testing
    out your server, or if you're using a Tor controller that handles
    directory publishing for you.) Otherwise, Tor will publish its
    descriptors of all type(s) specified. The default is "1", which
    means "if running as a relay or bridge, publish descriptors to the
    appropriate authorities". Other possibilities are "v3", meaning
    "publish as if you're a relay", and "bridge", meaning "publish as
    if you're a bridge".

[[ReducedExitPolicy]] **ReducedExitPolicy** **0**|**1**::
    If set, use a reduced exit policy rather than the default one. +
     +
    The reduced exit policy is an alternative to the default exit policy. It
    allows as many Internet services as possible while still blocking the
    majority of TCP ports. Currently, the policy allows approximately 65 ports.
    This reduces the odds that your node will be used for peer-to-peer
    applications. +
     +
    The reduced exit policy is:

        accept *:20-21
        accept *:22
        accept *:23
        accept *:43
        accept *:53
        accept *:79
        accept *:80-81
        accept *:88
        accept *:110
        accept *:143
        accept *:194
        accept *:220
        accept *:389
        accept *:443
        accept *:464
        accept *:465
        accept *:531
        accept *:543-544
        accept *:554
        accept *:563
        accept *:587
        accept *:636
        accept *:706
        accept *:749
        accept *:873
        accept *:902-904
        accept *:981
        accept *:989-990
        accept *:991
        accept *:992
        accept *:993
        accept *:994
        accept *:995
        accept *:1194
        accept *:1220
        accept *:1293
        accept *:1500
        accept *:1533
        accept *:1677
        accept *:1723
        accept *:1755
        accept *:1863
        accept *:2082
        accept *:2083
        accept *:2086-2087
        accept *:2095-2096
        accept *:2102-2104
        accept *:3128
        accept *:3389
        accept *:3690
        accept *:4321
        accept *:4643
        accept *:5050
        accept *:5190
        accept *:5222-5223
        accept *:5228
        accept *:5900
        accept *:6660-6669
        accept *:6679
        accept *:6697
        accept *:8000
        accept *:8008
        accept *:8074
        accept *:8080
        accept *:8082
        accept *:8087-8088
        accept *:8232-8233
        accept *:8332-8333
        accept *:8443
        accept *:8888
        accept *:9418
        accept *:9999
        accept *:10000
        accept *:11371
        accept *:19294
        accept *:19638
        accept *:50002
        accept *:64738
        reject *:*

    (Default: 0)

[[RefuseUnknownExits]] **RefuseUnknownExits** **0**|**1**|**auto**::
    Prevent nodes that don't appear in the consensus from exiting using this
    relay.  If the option is 1, we always block exit attempts from such
    nodes; if it's 0, we never do, and if the option is "auto", then we do
    whatever the authorities suggest in the consensus (and block if the consensus
    is quiet on the issue). (Default: auto)

[[ServerDNSAllowBrokenConfig]] **ServerDNSAllowBrokenConfig** **0**|**1**::
    If this option is false, Tor exits immediately if there are problems
    parsing the system DNS configuration or connecting to nameservers.
    Otherwise, Tor continues to periodically retry the system nameservers until
    it eventually succeeds. (Default: 1)

[[ServerDNSAllowNonRFC953Hostnames]] **ServerDNSAllowNonRFC953Hostnames** **0**|**1**::
    When this option is disabled, Tor does not try to resolve hostnames
    containing illegal characters (like @ and :) rather than sending them to an
    exit node to be resolved. This helps trap accidental attempts to resolve
    URLs and so on. This option only affects name lookups that your server does
    on behalf of clients. (Default: 0)

[[ServerDNSDetectHijacking]] **ServerDNSDetectHijacking** **0**|**1**::
    When this option is set to 1, we will test periodically to determine
    whether our local nameservers have been configured to hijack failing DNS
    requests (usually to an advertising site). If they are, we will attempt to
    correct this. This option only affects name lookups that your server does
    on behalf of clients. (Default: 1)

[[ServerDNSRandomizeCase]] **ServerDNSRandomizeCase** **0**|**1**::
    When this option is set, Tor sets the case of each character randomly in
    outgoing DNS requests, and makes sure that the case matches in DNS replies.
    This so-called "0x20 hack" helps resist some types of DNS poisoning attack.
    For more information, see "Increased DNS Forgery Resistance through
    0x20-Bit Encoding". This option only affects name lookups that your server
    does on behalf of clients. (Default: 1)

[[ServerDNSResolvConfFile]] **ServerDNSResolvConfFile** __filename__::
    Overrides the default DNS configuration with the configuration in
    __filename__. The file format is the same as the standard Unix
    "**resolv.conf**" file (7). This option, like all other ServerDNS options,
    only affects name lookups that your server does on behalf of clients.
    (Defaults to use the system DNS configuration or a localhost DNS service
    in case no nameservers are found in a given configuration.)

[[ServerDNSSearchDomains]] **ServerDNSSearchDomains** **0**|**1**::
    If set to 1, then we will search for addresses in the local search domain.
    For example, if this system is configured to believe it is in
    "example.com", and a client tries to connect to "www", the client will be
    connected to "www.example.com". This option only affects name lookups that
    your server does on behalf of clients. (Default: 0)

[[ServerDNSTestAddresses]] **ServerDNSTestAddresses** __hostname__,__hostname__,__...__::
    When we're detecting DNS hijacking, make sure that these __valid__ addresses
    aren't getting redirected. If they are, then our DNS is completely useless,
    and we'll reset our exit policy to "reject \*:*". This option only affects
    name lookups that your server does on behalf of clients. (Default:
    "www.google.com, www.mit.edu, www.yahoo.com, www.slashdot.org")

[[ServerTransportListenAddr]] **ServerTransportListenAddr** __transport__ __IP__:__PORT__::
    When this option is set, Tor will suggest __IP__:__PORT__ as the
    listening address of any pluggable transport proxy that tries to
    launch __transport__. (IPv4 addresses should written as-is; IPv6
    addresses should be wrapped in square brackets.) (Default: none)

[[ServerTransportOptions]] **ServerTransportOptions** __transport__ __k=v__ __k=v__ ...::
    When this option is set, Tor will pass the __k=v__ parameters to
    any pluggable transport proxy that tries to launch __transport__. +
    (Example: ServerTransportOptions obfs45 shared-secret=bridgepasswd cache=/var/lib/tor/cache) (Default: none)

[[ServerTransportPlugin]] **ServerTransportPlugin** __transport__ exec __path-to-binary__ [options]::
    The Tor relay launches the pluggable transport proxy in __path-to-binary__
    using __options__ as its command-line options, and expects to receive
    proxied client traffic from it. (Default: none)

[[ShutdownWaitLength]] **ShutdownWaitLength** __NUM__::
    When we get a SIGINT and we're a server, we begin shutting down:
    we close listeners and start refusing new circuits. After **NUM**
    seconds, we exit. If we get a second SIGINT, we exit immediately.
    (Default: 30 seconds)

[[SigningKeyLifetime]] **SigningKeyLifetime** __N__ **days**|**weeks**|**months**::
    For how long should each Ed25519 signing key be valid?  Tor uses a
    permanent master identity key that can be kept offline, and periodically
    generates new "signing" keys that it uses online.  This option
    configures their lifetime.
    (Default: 30 days)

[[SSLKeyLifetime]] **SSLKeyLifetime** __N__ **minutes**|**hours**|**days**|**weeks**::
    When creating a link certificate for our outermost SSL handshake,
    set its lifetime to this amount of time. If set to 0, Tor will choose
    some reasonable random defaults. (Default: 0)

== STATISTICS OPTIONS

// These options are in alphabetical order, with exceptions as noted.
// Please keep them that way!

Relays publish most statistics in a document called the
extra-info document. The following options affect the different
types of statistics that Tor relays collect and publish:

[[BridgeRecordUsageByCountry]] **BridgeRecordUsageByCountry** **0**|**1**::
    When this option is enabled and BridgeRelay is also enabled, and we have
    GeoIP data, Tor keeps a per-country count of how many client
    addresses have contacted it so that it can help the bridge authority guess
    which countries have blocked access to it. If ExtraInfoStatistics is
    enabled, it will be published as part of the extra-info document.
    (Default: 1)

[[CellStatistics]] **CellStatistics** **0**|**1**::
    Relays only.
    When this option is enabled, Tor collects statistics about cell
    processing (i.e. mean time a cell is spending in a queue, mean
    number of cells in a queue and mean number of processed cells per
    circuit) and writes them into disk every 24 hours. Onion router
    operators may use the statistics for performance monitoring.
    If ExtraInfoStatistics is enabled, it will published as part of
    the extra-info document. (Default: 0)

[[ConnDirectionStatistics]] **ConnDirectionStatistics** **0**|**1**::
    Relays only.
    When this option is enabled, Tor writes statistics on the amounts of
    traffic it passes between itself and other relays to disk every 24
    hours. Enables relay operators to monitor how much their relay is
    being used as middle node in the circuit. If ExtraInfoStatistics is
    enabled, it will be published as part of the extra-info document.
    (Default: 0)

[[DirReqStatistics]] **DirReqStatistics** **0**|**1**::
    Relays and bridges only.
    When this option is enabled, a Tor directory writes statistics on the
    number and response time of network status requests to disk every 24
    hours. Enables relay and bridge operators to monitor how much their
    server is being used by clients to learn about Tor network.
    If ExtraInfoStatistics is enabled, it will published as part of
    the extra-info document. (Default: 1)

[[EntryStatistics]] **EntryStatistics** **0**|**1**::
    Relays only.
    When this option is enabled, Tor writes statistics on the number of
    directly connecting clients to disk every 24 hours. Enables relay
    operators to monitor how much inbound traffic that originates from
    Tor clients passes through their server to go further down the
    Tor network. If ExtraInfoStatistics is enabled, it will be published
    as part of the extra-info document. (Default: 0)

[[ExitPortStatistics]] **ExitPortStatistics** **0**|**1**::
    Exit relays only.
    When this option is enabled, Tor writes statistics on the number of
    relayed bytes and opened stream per exit port to disk every 24 hours.
    Enables exit relay operators to measure and monitor amounts of traffic
    that leaves Tor network through their exit node. If ExtraInfoStatistics
    is enabled, it will be published as part of the extra-info document.
    (Default: 0)

[[ExtraInfoStatistics]] **ExtraInfoStatistics** **0**|**1**::
    When this option is enabled, Tor includes previously gathered statistics in
    its extra-info documents that it uploads to the directory authorities.
    Disabling this option also removes bandwidth usage statistics, and
    GeoIPFile and GeoIPv6File hashes from the extra-info file. Bridge
    ServerTransportPlugin lines are always included in the extra-info file,
    because they are required by BridgeDB.
    (Default: 1)

[[HiddenServiceStatistics]] **HiddenServiceStatistics** **0**|**1**::
    Relays and bridges only.
    When this option is enabled, a Tor relay writes obfuscated
    statistics on its role as hidden-service directory, introduction
    point, or rendezvous point to disk every 24 hours.  If ExtraInfoStatistics
    is enabled, it will be published as part of the extra-info document.
    (Default: 1)

[[OverloadStatistics]] **OverloadStatistics** *0**|**1**::
    Relays and bridges only.
    When this option is enabled, a Tor relay will write an overload general
    line in the server descriptor if the relay is considered overloaded.
    (Default: 1)
     +
    A relay is considered overloaded if at least one of these conditions is
    met:
        - Onionskins are starting to be dropped.
        - The OOM was invoked.

        - (Exit only) DNS timeout occurs X% of the time over Y seconds (values
          controlled by consensus parameters, see param-spec.txt).
     +
    If ExtraInfoStatistics is enabled, it can also put two more specific
    overload lines in the extra-info document if at least one of these
    conditions is met:
        - TCP Port exhaustion.
        - Connection rate limits have been reached (read and write side).

[[PaddingStatistics]] **PaddingStatistics** **0**|**1**::
    Relays and bridges only.
    When this option is enabled, Tor collects statistics for padding cells
    sent and received by this relay, in addition to total cell counts.
    These statistics are rounded, and omitted if traffic is low. This
    information is important for load balancing decisions related to padding.
    If ExtraInfoStatistics is enabled, it will be published
    as a part of the extra-info document. (Default: 1)

== DIRECTORY SERVER OPTIONS

The following options are useful only for directory servers. (Relays with
enough bandwidth automatically become directory servers; see <<DirCache,DirCache>> for
details.)

[[DirCache]] **DirCache** **0**|**1**::
    When this option is set, Tor caches all current directory documents except
    extra info documents, and accepts client requests for them. If
    **DownloadExtraInfo** is set, cached extra info documents are also cached.
    Setting **DirPort** is not required for **DirCache**, because clients
    connect via the ORPort by default. Setting either DirPort or BridgeRelay
    and setting DirCache to 0 is not supported.  (Default: 1)

[[DirPolicy]] **DirPolicy** __policy__,__policy__,__...__::
    Set an entrance policy for this server, to limit who can connect to the
    directory ports. The policies have the same form as exit policies above,
    except that port specifiers are ignored. Any address not matched by
    some entry in the policy is accepted.

[[DirPort]] **DirPort** ['address'**:**]{empty}__PORT__|**auto** [_flags_]::
    If this option is nonzero, advertise the directory service on this port.
    Set it to "auto" to have Tor pick a port for you.  This option can occur
    more than once, but only one advertised DirPort is supported: all
    but one DirPort must have the **NoAdvertise** flag set. (Default: 0) +
     +
<<<<<<< HEAD
    The same flags are supported here as are supported by ORPort.
     +
    As of Tor 0.4.6.1-alpha, non-authoritative relays (see
    AuthoritativeDirectory) will not publish the DirPort but will still listen
    on it. Clients don't use the DirPorts on relays, so it is safe for you
    to remove the DirPort from your torrc configuration.
=======
    The same flags are supported here as are supported by ORPort. This port can
    only be IPv4.
>>>>>>> ea5eebf4

[[DirPortFrontPage]] **DirPortFrontPage** __FILENAME__::
    When this option is set, it takes an HTML file and publishes it as "/" on
    the DirPort. Now relay operators can provide a disclaimer without needing
    to set up a separate webserver. There's a sample disclaimer in
    contrib/operator-tools/tor-exit-notice.html.

[[MaxConsensusAgeForDiffs]] **MaxConsensusAgeForDiffs**  __N__ **minutes**|**hours**|**days**|**weeks**::
    When this option is nonzero, Tor caches will not try to generate
    consensus diffs for any consensus older than this amount of time.
    If this option is set to zero, Tor will pick a reasonable default from
    the current networkstatus document.  You should not set this
    option unless your cache is severely low on disk space or CPU.
    If you need to set it, keeping it above 3 or 4 hours will help clients
    much more than setting it to zero.
    (Default: 0)


== DENIAL OF SERVICE MITIGATION OPTIONS

Tor has three built-in mitigation options that can be individually
enabled/disabled and fine-tuned, but by default Tor directory authorities will
define reasonable values for relays and no explicit configuration is required
to make use of these protections. The mitigations take place at relays,
and are as follows:

  1. If a single client address makes too many concurrent connections (this is
     configurable via DoSConnectionMaxConcurrentCount), hang up on further
     connections.
     +
  2. If a single client IP address (v4 or v6) makes circuits too quickly
     (default values are more than 3 per second, with an allowed burst of 90,
     see <<DoSCircuitCreationRate,DoSCircuitCreationRate>> and
     <<DoSCircuitCreationBurst,DoSCircuitCreationBurst>>) while also having
     too many connections open (default is 3, see
     <<DoSCircuitCreationMinConnections,DoSCircuitCreationMinConnections>>),
     tor will refuse any new circuit (CREATE
     cells) for the next while (random value between 1 and 2 hours).
     +
  3. If a client asks to establish a rendezvous point to you directly (ex:
     Tor2Web client), ignore the request.

These defenses can be manually controlled by torrc options, but relays will
also take guidance from consensus parameters using these same names, so there's
no need to configure anything manually. In doubt, do not change those values.

The values set by the consensus, if any, can be found here:
https://consensus-health.torproject.org/#consensusparams

If any of the DoS mitigations are enabled, a heartbeat message will appear in
your log at NOTICE level which looks like:

    DoS mitigation since startup: 429042 circuits rejected, 17 marked addresses.
    2238 connections closed. 8052 single hop clients refused.

The following options are useful only for a public relay. They control the
Denial of Service mitigation subsystem described above.

//Out of order because it logically belongs before the other DoSCircuitCreation options.
[[DoSCircuitCreationEnabled]] **DoSCircuitCreationEnabled** **0**|**1**|**auto**::

    Enable circuit creation DoS mitigation. If set to 1 (enabled), tor will
    cache client IPs along with statistics in order to detect circuit DoS
    attacks. If an address is positively identified, tor will activate
    defenses against the address. See <<DoSCircuitCreationDefenseType,DoSCircuitCreationDefenseType>>
     option for more details.  This is a client to relay detection only. "auto" means
    use the consensus parameter. If not defined in the consensus, the value is 0.
    (Default: auto)

[[DoSCircuitCreationBurst]] **DoSCircuitCreationBurst** __NUM__::

    The allowed circuit creation burst per client IP address. If the circuit
    rate and the burst are reached, a client is marked as executing a circuit
    creation DoS. "0" means use the consensus parameter. If not defined in the
    consensus, the value is 90.
    (Default: 0)

[[DoSCircuitCreationDefenseTimePeriod]] **DoSCircuitCreationDefenseTimePeriod** __N__ **seconds**|**minutes**|**hours**::

    The base time period in seconds that the DoS defense is activated for. The
    actual value is selected randomly for each activation from N+1 to 3/2 * N.
    "0" means use the consensus parameter. If not defined in the consensus,
    the value is 3600 seconds (1 hour).
    (Default: 0)

[[DoSCircuitCreationDefenseType]] **DoSCircuitCreationDefenseType** __NUM__::

    This is the type of defense applied to a detected client address. The
    possible values are:
     +
      1: No defense.
     +
      2: Refuse circuit creation for the DoSCircuitCreationDefenseTimePeriod period of time.
     +
    "0" means use the consensus parameter. If not defined in the consensus, the value is 2.
    (Default: 0)

[[DoSCircuitCreationMinConnections]] **DoSCircuitCreationMinConnections** __NUM__::

    Minimum threshold of concurrent connections before a client address can be
    flagged as executing a circuit creation DoS. In other words, once a client
    address reaches the circuit rate and has a minimum of NUM concurrent
    connections, a detection is positive. "0" means use the consensus
    parameter. If not defined in the consensus, the value is 3.
    (Default: 0)

[[DoSCircuitCreationRate]] **DoSCircuitCreationRate** __NUM__::

    The allowed circuit creation rate per second applied per client IP
    address. If this option is 0, it obeys a consensus parameter. If not
    defined in the consensus, the value is 3.
    (Default: 0)

//out of order because it logically belongs before the other DoSConnection options.
[[DoSConnectionEnabled]] **DoSConnectionEnabled** **0**|**1**|**auto**::

    Enable the connection DoS mitigation. If set to 1 (enabled), for client
    address only, this allows tor to mitigate against large number of
    concurrent connections made by a single IP address. "auto" means use the
    consensus parameter. If not defined in the consensus, the value is 0.
    (Default: auto)

[[DoSConnectionDefenseType]] **DoSConnectionDefenseType** __NUM__::

    This is the type of defense applied to a detected client address for the
    connection mitigation. The possible values are:
     +
      1: No defense.
     +
      2: Immediately close new connections.
     +
    "0" means use the consensus parameter. If not defined in the consensus, the value is 2.
    (Default: 0)

[[DoSConnectionMaxConcurrentCount]] **DoSConnectionMaxConcurrentCount** __NUM__::

    The maximum threshold of concurrent connection from a client IP address.
    Above this limit, a defense selected by DoSConnectionDefenseType is
    applied. "0" means use the consensus parameter. If not defined in the
    consensus, the value is 100.
    (Default: 0)

[[DoSConnectionConnectRate]] **DoSConnectionConnectRate** __NUM__::

    The allowed rate of client connection from a single address per second.
    Coupled with the burst (see below), if the limit is reached, the address
    is marked and a defense is applied (DoSConnectionDefenseType) for a period
    of time defined by DoSConnectionConnectDefenseTimePeriod. If not defined
    or set to 0, it is controlled by a consensus parameter.
    (Default: 0)

[[DoSConnectionConnectBurst]] **DoSConnectionConnectBurst** __NUM__::

    The allowed burst of client connection from a single address per second.
    See the DoSConnectionConnectRate for more details on this detection. If
    not defined or set to 0, it is controlled by a consensus parameter.
    (Default: 0)

[[DoSConnectionConnectDefenseTimePeriod]] **DoSConnectionConnectDefenseTimePeriod** __N__ **seconds**|**minutes**|**hours**::

    The base time period in seconds that the client connection defense is
    activated for. The actual value is selected randomly for each activation
    from N+1 to 3/2 * N. If not defined or set to 0, it is controlled by a
    consensus parameter.
    (Default: 24 hours)

[[DoSRefuseSingleHopClientRendezvous]] **DoSRefuseSingleHopClientRendezvous** **0**|**1**|**auto**::

    Refuse establishment of rendezvous points for single hop clients. In other
    words, if a client directly connects to the relay and sends an
    ESTABLISH_RENDEZVOUS cell, it is silently dropped. "auto" means use the
    consensus parameter. If not defined in the consensus, the value is 0.
    (Default: auto)


== DIRECTORY AUTHORITY SERVER OPTIONS

The following options enable operation as a directory authority, and
control how Tor behaves as a directory authority.  You should not need
to adjust any of them if you're running a regular relay or exit server
on the public Tor network.

// Out of order because it logically belongs first in this section
[[AuthoritativeDirectory]] **AuthoritativeDirectory** **0**|**1**::
    When this option is set to 1, Tor operates as an authoritative directory
    server. Instead of caching the directory, it generates its own list of
    good servers, signs it, and sends that to the clients. Unless the clients
    already have you listed as a trusted directory, you probably do not want
    to set this option.

//Out of order because it belongs with the AuthoritativeDirectory option.
[[BridgeAuthoritativeDir]] **BridgeAuthoritativeDir** **0**|**1**::
    When this option is set in addition to **AuthoritativeDirectory**, Tor
    accepts and serves server descriptors, but it caches and serves the main
    networkstatus documents rather than generating its own. (Default: 0)

//Out of order because it belongs with the AuthoritativeDirectory option.
[[V3AuthoritativeDirectory]] **V3AuthoritativeDirectory** **0**|**1**::
    When this option is set in addition to **AuthoritativeDirectory**, Tor
    generates version 3 network statuses and serves descriptors, etc as
    described in dir-spec.txt file of https://spec.torproject.org/[torspec]
    (for Tor clients and servers running at least 0.2.0.x).

[[AuthDirBadExit]] **AuthDirBadExit** __AddressPattern...__::
    Authoritative directories only. A set of address patterns for servers that
    will be listed as bad exits in any network status document this authority
    publishes, if **AuthDirListBadExits** is set. +
     +
    (The address pattern syntax here and in the options below
    is the same as for exit policies, except that you don't need to say
    "accept" or "reject", and ports are not needed.)

[[AuthDirFastGuarantee]] **AuthDirFastGuarantee** __N__ **bytes**|**KBytes**|**MBytes**|**GBytes**|**TBytes**|**KBits**|**MBits**|**GBits**|**TBits**::
    Authoritative directories only. If non-zero, always vote the
    Fast flag for any relay advertising this amount of capacity or
    more. (Default: 100 KBytes)

[[AuthDirGuardBWGuarantee]] **AuthDirGuardBWGuarantee** __N__ **bytes**|**KBytes**|**MBytes**|**GBytes**|**TBytes**|**KBits**|**MBits**|**GBits**|**TBits**::
    Authoritative directories only. If non-zero, this advertised capacity
    or more is always sufficient to satisfy the bandwidth requirement
    for the Guard flag. (Default: 2 MBytes)

[[AuthDirHasIPv6Connectivity]] **AuthDirHasIPv6Connectivity** **0**|**1**::
    Authoritative directories only. When set to 0, OR ports with an
    IPv6 address are not included in the authority's votes. When set to 1,
    IPv6 OR ports are tested for reachability like IPv4 OR ports. If the
    reachability test succeeds, the authority votes for the IPv6 ORPort, and
    votes Running for the relay. If the reachability test fails, the authority
    does not vote for the IPv6 ORPort, and does not vote Running (Default: 0)  +
+
    The content of the consensus depends on the number of voting authorities
    that set AuthDirHasIPv6Connectivity:

      If no authorities set AuthDirHasIPv6Connectivity 1, there will be no
      IPv6 ORPorts in the consensus.

      If a minority of authorities set AuthDirHasIPv6Connectivity 1,
      unreachable IPv6 ORPorts will be removed from the consensus. But the
      majority of IPv4-only authorities will still vote the relay as Running.
      Reachable IPv6 ORPort lines will be included in the consensus

      If a majority of voting authorities set AuthDirHasIPv6Connectivity 1,
      relays with unreachable IPv6 ORPorts will not be listed as Running.
      Reachable IPv6 ORPort lines will be included in the consensus
      (To ensure that any valid majority will vote relays with unreachable
      IPv6 ORPorts not Running, 75% of authorities must set
      AuthDirHasIPv6Connectivity 1.)

[[AuthDirInvalid]] **AuthDirInvalid** __AddressPattern...__::
    Authoritative directories only. A set of address patterns for servers that
    will never be listed as "valid" in any network status document that this
    authority publishes.

[[AuthDirListBadExits]] **AuthDirListBadExits** **0**|**1**::
    Authoritative directories only. If set to 1, this directory has some
    opinion about which nodes are unsuitable as exit nodes. (Do not set this to
    1 unless you plan to list non-functioning exits as bad; otherwise, you are
    effectively voting in favor of every declared exit as an exit.)

[[AuthDirMaxServersPerAddr]] **AuthDirMaxServersPerAddr** __NUM__::
    Authoritative directories only. The maximum number of servers that we will
    list as acceptable on a single IP address. Set this to "0" for "no limit".
    (Default: 2)

[[AuthDirPinKeys]] **AuthDirPinKeys** **0**|**1**::
    Authoritative directories only. If non-zero, do not allow any relay to
    publish a descriptor if any other relay has reserved its <Ed25519,RSA>
    identity keypair. In all cases, Tor records every keypair it accepts
    in a journal if it is new, or if it differs from the most recently
    accepted pinning for one of the keys it contains. (Default: 1)

[[AuthDirReject]] **AuthDirReject** __AddressPattern__...::
    Authoritative directories only. A set of address patterns for servers that
    will never be listed at all in any network status document that this
    authority publishes, or accepted as an OR address in any descriptor
    submitted for publication by this authority.

//Out of order because it logically belongs with the other CCs options.
[[AuthDirBadExitCCs]] **AuthDirBadExitCCs** __CC__,... +

//Out of order because it logically belongs with the other CCs options.
[[AuthDirInvalidCCs]] **AuthDirInvalidCCs** __CC__,... +


[[AuthDirRejectRequestsUnderLoad]] **AuthDirRejectRequestsUnderLoad** **0**|**1**::
    If set, the directory authority will start rejecting directory requests
    from non relay connections by sending a 503 error code if it is under
    bandwidth pressure (reaching the configured limit if any). Relays will
    always tried to be answered even if this is on. (Default: 1)

[[AuthDirRejectCCs]] **AuthDirRejectCCs** __CC__,...::
    Authoritative directories only. These options contain a comma-separated
    list of country codes such that any server in one of those country codes
    will be marked as a bad exit/invalid for use, or rejected
    entirely.

[[AuthDirSharedRandomness]] **AuthDirSharedRandomness** **0**|**1**::
    Authoritative directories only. Switch for the shared random protocol.
    If zero, the authority won't participate in the protocol. If non-zero
    (default), the flag "shared-rand-participate" is added to the authority
    vote indicating participation in the protocol. (Default: 1)

[[AuthDirTestEd25519LinkKeys]] **AuthDirTestEd25519LinkKeys**  **0**|**1**::
    Authoritative directories only. If this option is set to 0, then we treat
    relays as "Running" if their RSA key is correct when we probe them,
    regardless of their Ed25519 key. We should only ever set this option to 0
    if there is some major bug in Ed25519 link authentication that causes us
    to label all the relays as not Running.  (Default: 1)

[[AuthDirTestReachability]] **AuthDirTestReachability** **0**|**1**::
    Authoritative directories only. If set to 1, then we periodically
    check every relay we know about to see whether it is running.
    If set to 0, we vote Running for every relay, and don't perform
    these tests. (Default: 1)

[[BridgePassword]] **BridgePassword** __Password__::
    If set, contains an HTTP authenticator that tells a bridge authority to
    serve all requested bridge information. Used by the (only partially
    implemented) "bridge community" design, where a community of bridge
    relay operators all use an alternate bridge directory authority,
    and their target user audience can periodically fetch the list of
    available community bridges to stay up-to-date. (Default: not set)

[[ConsensusParams]] **ConsensusParams** __STRING__::
    STRING is a space-separated list of key=value pairs that Tor will include
    in the "params" line of its networkstatus vote. This directive can be
    specified multiple times so you don't have to put it all on one line.

[[DirAllowPrivateAddresses]] **DirAllowPrivateAddresses** **0**|**1**::
    If set to 1, Tor will accept server descriptors with arbitrary "Address"
    elements. Otherwise, if the address is not an IP address or is a private IP
    address, it will reject the server descriptor. Additionally, Tor
    will allow exit policies for private networks to fulfill Exit flag
    requirements. (Default: 0)

[[GuardfractionFile]] **GuardfractionFile** __FILENAME__::
    V3 authoritative directories only. Configures the location of the
    guardfraction file which contains information about how long relays
    have been guards. (Default: unset)

[[MinMeasuredBWsForAuthToIgnoreAdvertised]] **MinMeasuredBWsForAuthToIgnoreAdvertised** __N__::
    A total value, in abstract bandwidth units, describing how much
    measured total bandwidth an authority should have observed on the network
    before it will treat advertised bandwidths as wholly
    unreliable. (Default: 500)

[[MinUptimeHidServDirectoryV2]] **MinUptimeHidServDirectoryV2** __N__ **seconds**|**minutes**|**hours**|**days**|**weeks**::
    Minimum uptime of a relay to be accepted as a hidden service directory
    by directory authorities. (Default: 96 hours)

[[RecommendedClientVersions]] **RecommendedClientVersions** __STRING__::
    STRING is a comma-separated list of Tor versions currently believed to be
    safe for clients to use. This information is included in version 2
    directories. If this is not set then the value of **RecommendedVersions**
    is used. When this is set then **VersioningAuthoritativeDirectory** should
    be set too.

[[RecommendedServerVersions]] **RecommendedServerVersions** __STRING__::
    STRING is a comma-separated list of Tor versions currently believed to be
    safe for servers to use. This information is included in version 2
    directories. If this is not set then the value of **RecommendedVersions**
    is used. When this is set then **VersioningAuthoritativeDirectory** should
    be set too.

[[RecommendedVersions]] **RecommendedVersions** __STRING__::
    STRING is a comma-separated list of Tor versions currently believed to be
    safe. The list is included in each directory, and nodes which pull down the
    directory learn whether they need to upgrade. This option can appear
    multiple times: the values from multiple lines are spliced together. When
    this is set then **VersioningAuthoritativeDirectory** should be set too.

[[V3AuthDistDelay]] **V3AuthDistDelay** __N__ **seconds**|**minutes**|**hours**::
    V3 authoritative directories only. Configures the server's preferred  delay
    between publishing its consensus and signature and assuming  it has all the
    signatures from all the other authorities. Note that the actual time used
    is not the server's preferred time,  but the consensus of all preferences.
    (Default: 5 minutes)

[[V3AuthNIntervalsValid]] **V3AuthNIntervalsValid** __NUM__::
    V3 authoritative directories only. Configures the number of VotingIntervals
    for which each consensus should be valid for. Choosing high numbers
    increases network partitioning risks; choosing low numbers increases
    directory traffic. Note that the actual number of intervals used is not the
    server's preferred number, but the consensus of all preferences. Must be at
    least 2. (Default: 3)

[[V3AuthUseLegacyKey]] **V3AuthUseLegacyKey** **0**|**1**::
    If set, the directory authority will sign consensuses not only with its
    own signing key, but also with a "legacy" key and certificate with a
    different identity.  This feature is used to migrate directory authority
    keys in the event of a compromise.  (Default: 0)

[[V3AuthVoteDelay]] **V3AuthVoteDelay** __N__ **seconds**|**minutes**|**hours**::
    V3 authoritative directories only. Configures the server's preferred delay
    between publishing its vote and assuming it has all the votes from all the
    other authorities. Note that the actual time used is not the server's
    preferred time, but the consensus of all preferences. (Default: 5
    minutes)

[[V3AuthVotingInterval]] **V3AuthVotingInterval** __N__ **minutes**|**hours**::
    V3 authoritative directories only. Configures the server's preferred voting
    interval. Note that voting will __actually__ happen at an interval chosen
    by consensus from all the authorities' preferred intervals. This time
    SHOULD divide evenly into a day. (Default: 1 hour)

[[V3BandwidthsFile]] **V3BandwidthsFile** __FILENAME__::
    V3 authoritative directories only. Configures the location of the
    bandwidth-authority generated file storing information on relays' measured
    bandwidth capacities. To avoid inconsistent reads, bandwidth data should
    be written to temporary file, then renamed to the configured filename.
    (Default: unset)

[[VersioningAuthoritativeDirectory]] **VersioningAuthoritativeDirectory** **0**|**1**::
    When this option is set to 1, Tor adds information on which versions of
    Tor are still believed safe for use to the published directory. Each
    version 1 authority is automatically a versioning authority; version 2
    authorities provide this service optionally. See <<RecommendedVersions,RecommendedVersions>>,
    <<RecommendedClientVersions,RecommendedClientVersions>>, and <<RecommendedServerVersions,RecommendedServerVersions>>.

== HIDDEN SERVICE OPTIONS

The following options are used to configure a hidden service. Some options
apply per service and some apply for the whole tor instance.

The next section describes the per service options that can only be set
**after** the **HiddenServiceDir** directive

**PER SERVICE OPTIONS:**

[[HiddenServiceAllowUnknownPorts]] **HiddenServiceAllowUnknownPorts** **0**|**1**::
   If set to 1, then connections to unrecognized ports do not cause the
   current hidden service to close rendezvous circuits. (Setting this to 0 is
   not an authorization mechanism; it is instead meant to be a mild
   inconvenience to port-scanners.) (Default: 0)

[[HiddenServiceDir]] **HiddenServiceDir** __DIRECTORY__::
    Store data files for a hidden service in DIRECTORY. Every hidden service
    must have a separate directory. You may use this option  multiple times to
    specify multiple services. If DIRECTORY does not exist, Tor will create it.
    Please note that you cannot add new Onion Service to already running Tor
    instance if **Sandbox** is enabled.
    (Note: in current versions of Tor, if DIRECTORY is a relative path,
    it will be relative to the current
    working directory of Tor instance, not to its DataDirectory.  Do not
    rely on this behavior; it is not guaranteed to remain the same in future
    versions.)

[[HiddenServiceDirGroupReadable]] **HiddenServiceDirGroupReadable** **0**|**1**::
    If this option is set to 1, allow the filesystem group to read the
    hidden service directory and hostname file. If the option is set to 0,
    only owner is able to read the hidden service directory. (Default: 0)
    Has no effect on Windows.

[[HiddenServiceEnableIntroDoSDefense]] **HiddenServiceEnableIntroDoSDefense** **0**|**1**::
    Enable DoS defense at the intropoint level. When this is enabled, the
    rate and burst parameter (see below) will be sent to the intro point which
    will then use them to apply rate limiting for introduction request to this
    service.
  +
    The introduction point honors the consensus parameters except if this is
    specifically set by the service operator using this option. The service
    never looks at the consensus parameters in order to enable or disable this
    defense. (Default: 0)

//Out of order because it logically belongs after HiddenServiceEnableIntroDoSDefense.
[[HiddenServiceEnableIntroDoSBurstPerSec]] **HiddenServiceEnableIntroDoSBurstPerSec** __NUM__::
    The allowed client introduction burst per second at the introduction
    point. If this option is 0, it is considered infinite and thus if
    **HiddenServiceEnableIntroDoSDefense** is set, it then effectively
    disables the defenses. (Default: 200)

[[HiddenServiceEnableIntroDoSRatePerSec]] **HiddenServiceEnableIntroDoSRatePerSec** __NUM__::
    The allowed client introduction rate per second at the introduction
    point. If this option is 0, it is considered infinite and thus if
    **HiddenServiceEnableIntroDoSDefense** is set, it then effectively
    disables the defenses. (Default: 25)

[[HiddenServiceExportCircuitID]] **HiddenServiceExportCircuitID** __protocol__::
   The onion service will use the given protocol to expose the global circuit
   identifier of each inbound client circuit. The only
   protocol supported right now \'haproxy'. This option is only for v3
   services. (Default: none) +
     +
   The haproxy option works in the following way: when the feature is
   enabled, the Tor process will write a header line when a client is connecting
   to the onion service. The header will look like this: +
     +
   "PROXY TCP6 fc00:dead:beef:4dad::ffff:ffff ::1 65535 42\r\n" +
     +
   We encode the "global circuit identifier" as the last 32-bits of the first
   IPv6 address. All other values in the header can safely be ignored. You can
   compute the global circuit identifier using the following formula given the
   IPv6 address "fc00:dead:beef:4dad::AABB:CCDD": +
     +
      global_circuit_id = (0xAA << 24) + (0xBB << 16) + (0xCC << 8) + 0xDD; +
     +
   In the case above, where the last 32-bits are 0xffffffff, the global circuit
   identifier would be 4294967295. You can use this value together with Tor's
   control port to terminate particular circuits using their global
   circuit identifiers. For more information about this see control-spec.txt. +
     +
   The HAProxy version 1 protocol is described in detail at
   https://www.haproxy.org/download/1.8/doc/proxy-protocol.txt

[[HiddenServiceOnionBalanceInstance]] **HiddenServiceOnionBalanceInstance** **0**|**1**::

   If set to 1, this onion service becomes an OnionBalance instance and will
   accept client connections destined to an OnionBalance frontend. In this
   case, Tor expects to find a file named "ob_config" inside the
   **HiddenServiceDir** directory with content:
     +
      MasterOnionAddress <frontend_onion_address>
     +
   where <frontend_onion_address> is the onion address of the OnionBalance
   frontend (e.g. wrxdvcaqpuzakbfww5sxs6r2uybczwijzfn2ezy2osaj7iox7kl7nhad.onion).


[[HiddenServiceMaxStreams]] **HiddenServiceMaxStreams** __N__::
   The maximum number of simultaneous streams (connections) per rendezvous
   circuit. The maximum value allowed is 65535. (Setting this to 0 will allow
   an unlimited number of simultaneous streams.) (Default: 0)

[[HiddenServiceMaxStreamsCloseCircuit]] **HiddenServiceMaxStreamsCloseCircuit** **0**|**1**::
   If set to 1, then exceeding **HiddenServiceMaxStreams** will cause the
   offending rendezvous circuit to be torn down, as opposed to stream creation
   requests that exceed the limit being silently ignored. (Default: 0)

[[HiddenServiceNumIntroductionPoints]] **HiddenServiceNumIntroductionPoints** __NUM__::
    Number of introduction points the hidden service will have. You can't
    have more than 20. (Default: 3)

[[HiddenServicePort]] **HiddenServicePort** __VIRTPORT__ [__TARGET__]::
    Configure a virtual port VIRTPORT for a hidden service. You may use this
    option multiple times; each time applies to the service using the most
    recent HiddenServiceDir. By default, this option maps the virtual port to
    the same port on 127.0.0.1 over TCP. You may override the target port,
    address, or both by specifying a target of addr, port, addr:port, or
    **unix:**__path__.  (You can specify an IPv6 target as [addr]:port. Unix
    paths may be quoted, and may use standard C escapes.)
    You may also have multiple lines with  the same VIRTPORT: when a user
    connects to that VIRTPORT, one of the TARGETs from those lines will be
    chosen at random. Note that address-port pairs have to be comma-separated.

[[HiddenServiceVersion]] **HiddenServiceVersion** **3**::
    A list of rendezvous service descriptor versions to publish for the hidden
    service. Currently, only version 3 is supported. (Default: 3)


**PER INSTANCE OPTIONS:**

[[HiddenServiceSingleHopMode]] **HiddenServiceSingleHopMode** **0**|**1**::
    **Experimental - Non Anonymous** Hidden Services on a tor instance in
    HiddenServiceSingleHopMode make one-hop (direct) circuits between the onion
    service server, and the introduction and rendezvous points. (Onion service
    descriptors are still posted using 3-hop paths, to avoid onion service
    directories blocking the service.)
    This option makes every hidden service instance hosted by a tor instance a
    Single Onion Service. One-hop circuits make Single Onion servers easily
    locatable, but clients remain location-anonymous. However, the fact that a
    client is accessing a Single Onion rather than a Hidden Service may be
    statistically distinguishable. +
     +
    **WARNING:** Once a hidden service directory has been used by a tor
    instance in HiddenServiceSingleHopMode, it can **NEVER** be used again for
    a hidden service. It is best practice to create a new hidden service
    directory, key, and address for each new Single Onion Service and Hidden
    Service. It is not possible to run Single Onion Services and Hidden
    Services from the same tor instance: they should be run on different
    servers with different IP addresses. +
     +
    HiddenServiceSingleHopMode requires HiddenServiceNonAnonymousMode to be set
    to 1. Since a Single Onion service is non-anonymous, you can not configure
    a SOCKSPort on a tor instance that is running in
    **HiddenServiceSingleHopMode**. Can not be changed while tor is running.
    (Default: 0)

//Out of order because it belongs after HiddenServiceSingleHopMode.
[[HiddenServiceNonAnonymousMode]] **HiddenServiceNonAnonymousMode** **0**|**1**::
    Makes hidden services non-anonymous on this tor instance. Allows the
    non-anonymous HiddenServiceSingleHopMode. Enables direct connections in the
    server-side hidden service protocol.  If you are using this option,
    you need to disable all client-side services on your Tor instance,
    including setting SOCKSPort to "0". Can not be changed while tor is
    running. (Default: 0)

[[PublishHidServDescriptors]] **PublishHidServDescriptors** **0**|**1**::
    If set to 0, Tor will run any hidden services you configure, but it won't
    advertise them to the rendezvous directory. This option is only useful if
    you're using a Tor controller that handles hidserv publishing for you.
    (Default: 1)

[[client-authorization]]
== CLIENT AUTHORIZATION

Service side:

  To configure client authorization on the service side, the
  "<HiddenServiceDir>/authorized_clients/" directory needs to exist. Each file
  in that directory should be suffixed with ".auth" (i.e. "alice.auth"; the
  file name is irrelevant) and its content format MUST be:

          <auth-type>:<key-type>:<base32-encoded-public-key>

  The supported <auth-type> are: "descriptor". The supported <key-type> are:
  "x25519". The <base32-encoded-public-key> is the base32 representation of
  the raw key bytes only (32 bytes for x25519).

  Each file MUST contain one line only. Any malformed file will be
  ignored. Client authorization will only be enabled for the service if tor
  successfully loads at least one authorization file.

  Note that once you've configured client authorization, anyone else with the
  address won't be able to access it from this point on. If no authorization is
  configured, the service will be accessible to anyone with the onion address.

  Revoking a client can be done by removing their ".auth" file, however the
  revocation will be in effect only after the tor process gets restarted even if
  a SIGHUP takes place.

Client side:

  To access a v3 onion service with client authorization as a client, make sure
  you have ClientOnionAuthDir set in your torrc. Then, in the
  <ClientOnionAuthDir> directory, create an .auth_private file for the onion
  service corresponding to this key (i.e. 'bob_onion.auth_private').  The
  contents of the <ClientOnionAuthDir>/<user>.auth_private file should look like:

      <56-char-onion-addr-without-.onion-part>:descriptor:x25519:<x25519 private key in base32>

For more information, please see https://2019.www.torproject.org/docs/tor-onion-service.html.en#ClientAuthorization .

== TESTING NETWORK OPTIONS

The following options are used for running a testing Tor network.

//Out of order because it logically belongs first in this section.
[[TestingTorNetwork]] **TestingTorNetwork** **0**|**1**::
    If set to 1, Tor adjusts default values of the configuration options below,
    so that it is easier to set up a testing Tor network. May only be set if
    non-default set of DirAuthorities is set. Cannot be unset while Tor is
    running.
    (Default: 0) +

       DirAllowPrivateAddresses 1
       EnforceDistinctSubnets 0
       AuthDirMaxServersPerAddr 0
       ClientBootstrapConsensusAuthorityDownloadInitialDelay 0
       ClientBootstrapConsensusFallbackDownloadInitialDelay 0
       ClientBootstrapConsensusAuthorityOnlyDownloadInitialDelay 0
       ClientDNSRejectInternalAddresses 0
       ClientRejectInternalAddresses 0
       CountPrivateBandwidth 1
       ExitPolicyRejectPrivate 0
       ExtendAllowPrivateAddresses 1
       V3AuthVotingInterval 5 minutes
       V3AuthVoteDelay 20 seconds
       V3AuthDistDelay 20 seconds
       TestingV3AuthInitialVotingInterval 150 seconds
       TestingV3AuthInitialVoteDelay 20 seconds
       TestingV3AuthInitialDistDelay 20 seconds
       TestingAuthDirTimeToLearnReachability 0 minutes
       MinUptimeHidServDirectoryV2 0 minutes
       TestingServerDownloadInitialDelay 0
       TestingClientDownloadInitialDelay 0
       TestingServerConsensusDownloadInitialDelay 0
       TestingClientConsensusDownloadInitialDelay 0
       TestingBridgeDownloadInitialDelay 10
       TestingBridgeBootstrapDownloadInitialDelay 0
       TestingClientMaxIntervalWithoutRequest 5 seconds
       TestingDirConnectionMaxStall 30 seconds
       TestingEnableConnBwEvent 1
       TestingEnableCellStatsEvent 1
       RendPostPeriod 2 minutes

[[TestingAuthDirTimeToLearnReachability]] **TestingAuthDirTimeToLearnReachability** __N__ **seconds**|**minutes**|**hours**::
    After starting as an authority, do not make claims about whether routers
    are Running until this much time has passed. Changing this requires
    that **TestingTorNetwork** is set.  (Default: 30 minutes)

[[TestingAuthKeyLifetime]] **TestingAuthKeyLifetime** __N__ **seconds**|**minutes**|**hours**|**days**|**weeks**|**months**::
    Overrides the default lifetime for a signing Ed25519 TLS Link authentication
    key.
    (Default: 2 days)

[[TestingAuthKeySlop]] **TestingAuthKeySlop** __N__ **seconds**|**minutes**|**hours** +

[[TestingBridgeBootstrapDownloadInitialDelay]] **TestingBridgeBootstrapDownloadInitialDelay** __N__::
    Initial delay in seconds for when clients should download each bridge descriptor when they
    have just started, or when they can not contact any of their bridges.
    Changing this requires that **TestingTorNetwork** is set. (Default: 0)

[[TestingBridgeDownloadInitialDelay]] **TestingBridgeDownloadInitialDelay** __N__::
    Initial delay in seconds for when clients should download each bridge descriptor when they
    know that one or more of their configured bridges are running. Changing
    this requires that **TestingTorNetwork** is set. (Default: 10800)

[[TestingClientConsensusDownloadInitialDelay]] **TestingClientConsensusDownloadInitialDelay** __N__::
    Initial delay in seconds for when clients should download consensuses. Changing this
    requires that **TestingTorNetwork** is set. (Default: 0)

[[TestingClientDownloadInitialDelay]] **TestingClientDownloadInitialDelay** __N__::
    Initial delay in seconds for when clients should download things in general. Changing this
    requires that **TestingTorNetwork** is set. (Default: 0)

[[TestingClientMaxIntervalWithoutRequest]] **TestingClientMaxIntervalWithoutRequest** __N__ **seconds**|**minutes**::
    When directory clients have only a few descriptors to request, they batch
    them until they have more, or until this amount of time has passed.
    Changing this requires that **TestingTorNetwork** is set. (Default: 10
    minutes)

[[TestingDirAuthVoteExit]] **TestingDirAuthVoteExit** __node__,__node__,__...__::
    A list of identity fingerprints, country codes, and
    address patterns of nodes to vote Exit for regardless of their
    uptime, bandwidth, or exit policy. See <<ExcludeNodes,ExcludeNodes>>
     for more information on how to specify nodes. +
     +
    In order for this option to have any effect, **TestingTorNetwork**
    has to be set. See <<ExcludeNodes,ExcludeNodes>> for more
    information on how to specify nodes.

[[TestingDirAuthVoteExitIsStrict]] **TestingDirAuthVoteExitIsStrict** **0**|**1** ::
    If True (1), a node will never receive the Exit flag unless it is specified
    in the **TestingDirAuthVoteExit** list, regardless of its uptime, bandwidth,
    or exit policy. +
     +
    In order for this option to have any effect, **TestingTorNetwork**
    has to be set.

[[TestingDirAuthVoteGuard]] **TestingDirAuthVoteGuard** __node__,__node__,__...__::
    A list of identity fingerprints and country codes and
    address patterns of nodes to vote Guard for regardless of their
    uptime and bandwidth. See <<ExcludeNodes,ExcludeNodes>> for more
    information on how to specify nodes. +
     +
    In order for this option to have any effect, **TestingTorNetwork**
    has to be set.

[[TestingDirAuthVoteGuardIsStrict]] **TestingDirAuthVoteGuardIsStrict** **0**|**1** ::
    If True (1), a node will never receive the Guard flag unless it is specified
    in the **TestingDirAuthVoteGuard** list, regardless of its uptime and bandwidth. +
     +
    In order for this option to have any effect, **TestingTorNetwork**
    has to be set.

[[TestingDirAuthVoteHSDir]] **TestingDirAuthVoteHSDir** __node__,__node__,__...__::
    A list of identity fingerprints and country codes and
    address patterns of nodes to vote HSDir for regardless of their
    uptime and DirPort. See <<ExcludeNodes,ExcludeNodes>> for more
    information on how to specify nodes. +
     +
    In order for this option to have any effect, **TestingTorNetwork**
    must be set.

[[TestingDirAuthVoteHSDirIsStrict]] **TestingDirAuthVoteHSDirIsStrict** **0**|**1** ::
    If True (1), a node will never receive the HSDir flag unless it is specified
    in the **TestingDirAuthVoteHSDir** list, regardless of its uptime and DirPort. +
     +
    In order for this option to have any effect, **TestingTorNetwork**
    has to be set.

[[TestingDirConnectionMaxStall]] **TestingDirConnectionMaxStall** __N__ **seconds**|**minutes**::
    Let a directory connection stall this long before expiring it.
    Changing this requires that **TestingTorNetwork** is set. (Default:
    5 minutes)

[[TestingEnableCellStatsEvent]] **TestingEnableCellStatsEvent** **0**|**1**::
    If this option is set, then Tor controllers may register for CELL_STATS
    events.  Changing this requires that **TestingTorNetwork** is set.
    (Default: 0)

[[TestingEnableConnBwEvent]] **TestingEnableConnBwEvent** **0**|**1**::
    If this option is set, then Tor controllers may register for CONN_BW
    events.  Changing this requires that **TestingTorNetwork** is set.
    (Default: 0)

[[TestingLinkCertLifetime]] **TestingLinkCertLifetime** __N__ **seconds**|**minutes**|**hours**|**days**|**weeks**|**months**::
    Overrides the default lifetime for the certificates used to authenticate
    our X509 link cert with our ed25519 signing key.
    (Default: 2 days)

[[TestingLinkKeySlop]] **TestingLinkKeySlop** __N__ **seconds**|**minutes**|**hours** +

[[TestingMinExitFlagThreshold]] **TestingMinExitFlagThreshold**  __N__ **KBytes**|**MBytes**|**GBytes**|**TBytes**|**KBits**|**MBits**|**GBits**|**TBits**::
    Sets a lower-bound for assigning an exit flag when running as an
    authority on a testing network. Overrides the usual default lower bound
    of 4 KBytes. (Default: 0)

[[TestingMinFastFlagThreshold]] **TestingMinFastFlagThreshold** __N__ **bytes**|**KBytes**|**MBytes**|**GBytes**|**TBytes**|**KBits**|**MBits**|**GBits**|**TBits**::
    Minimum value for the Fast flag.  Overrides the ordinary minimum taken
    from the consensus when TestingTorNetwork is set. (Default: 0.)

[[TestingMinTimeToReportBandwidth]] **TestingMinTimeToReportBandwidth** __N__ **seconds**|**minutes**|**hours**::
    Do not report our measurements for our maximum observed bandwidth for any
    time period that has lasted for less than this amount of time.
    Values over 1 day have no effect. (Default: 1 day)

[[TestingServerConsensusDownloadInitialDelay]] **TestingServerConsensusDownloadInitialDelay** __N__::
    Initial delay in seconds for when servers should download consensuses. Changing this
    requires that **TestingTorNetwork** is set. (Default: 0)

[[TestingServerDownloadInitialDelay]] **TestingServerDownloadInitialDelay** __N__::
    Initial delay in seconds for when servers should download things in general. Changing this
    requires that **TestingTorNetwork** is set. (Default: 0)

[[TestingSigningKeySlop]] **TestingSigningKeySlop** __N__ **seconds**|**minutes**|**hours**::
    How early before the official expiration of a an Ed25519 signing key do
    we replace it and issue a new key?
    (Default: 3 hours for link and auth; 1 day for signing.)

[[TestingV3AuthInitialDistDelay]] **TestingV3AuthInitialDistDelay** __N__ **seconds**|**minutes**|**hours**::
    Like V3AuthDistDelay, but for initial voting interval before
    the first consensus has been created. Changing this requires that
    **TestingTorNetwork** is set. (Default: 5 minutes)

[[TestingV3AuthInitialVoteDelay]] **TestingV3AuthInitialVoteDelay** __N__ **seconds**|**minutes**|**hours**::
    Like V3AuthVoteDelay, but for initial voting interval before
    the first consensus has been created. Changing this requires that
    **TestingTorNetwork** is set. (Default: 5 minutes)

[[TestingV3AuthInitialVotingInterval]] **TestingV3AuthInitialVotingInterval** __N__ **seconds**|**minutes**|**hours**::
    Like V3AuthVotingInterval, but for initial voting interval before the first
    consensus has been created. Changing this requires that
    **TestingTorNetwork** is set. (Default: 30 minutes)

[[TestingV3AuthVotingStartOffset]] **TestingV3AuthVotingStartOffset** __N__ **seconds**|**minutes**|**hours**::
    Directory authorities offset voting start time by this much.
    Changing this requires that **TestingTorNetwork** is set. (Default: 0)


== NON-PERSISTENT OPTIONS

These options are not saved to the torrc file by the "SAVECONF" controller
command.  Other options of this type are documented in control-spec.txt,
section 5.4. End-users should mostly ignore them.

[[UnderscorePorts]] **{dbl_}ControlPort**, **{dbl_}DirPort**, **{dbl_}DNSPort**, **{dbl_}ExtORPort**, **{dbl_}NATDPort**, **{dbl_}ORPort**, **{dbl_}SocksPort**, **{dbl_}TransPort**::
    These underscore-prefixed options are variants of the regular Port
    options.  They behave the same, except they are not saved to the
    torrc file by the controller's SAVECONF command.


== SIGNALS

Tor catches the following signals:

[[SIGTERM]] **SIGTERM**::
    Tor will catch this, clean up and sync to disk if necessary, and exit.

[[SIGINT]] **SIGINT**::
    Tor clients behave as with SIGTERM; but Tor servers will do a controlled
    slow shutdown, closing listeners and waiting 30 seconds before exiting.
    (The delay can be configured with the ShutdownWaitLength config option.)

[[SIGHUP]] **SIGHUP**::
    The signal instructs Tor to reload its configuration (including closing and
    reopening logs), and kill and restart its helper processes if applicable.

[[SIGUSR1]] **SIGUSR1**::
    Log statistics about current connections, past connections, and throughput.

[[SIGUSR2]] **SIGUSR2**::
    Switch all logs to loglevel debug. You can go back to the old loglevels by
    sending a SIGHUP.

[[SIGCHLD]] **SIGCHLD**::
    Tor receives this signal when one of its helper processes has exited, so it
    can clean up.

[[SIGPIPE]] **SIGPIPE**::
    Tor catches this signal and ignores it.

[[SIGXFSZ]] **SIGXFSZ**::
    If this signal exists on your platform, Tor catches and ignores it.

== FILES

**`@CONFDIR@/torrc`**::
    Default location of the configuration file.

**`$HOME/.torrc`**::
    Fallback location for torrc, if @CONFDIR@/torrc is not found.

**`@LOCALSTATEDIR@/lib/tor/`**::
    The tor process stores keys and other data here.

__CacheDirectory__/**`cached-certs`**::
    Contains downloaded directory key certificates that are used to verify
    authenticity of documents generated by the Tor directory authorities.

__CacheDirectory__/**`cached-consensus`** and/or **`cached-microdesc-consensus`**::
    The most recent consensus network status document we've downloaded.

__CacheDirectory__/**`cached-descriptors`** and **`cached-descriptors.new`**::
    These files contain the downloaded router statuses. Some routers may appear
    more than once; if so, the most recently published descriptor is
    used. Lines beginning with **`@`**-signs are annotations that contain more
    information about a given router. The **`.new`** file is an append-only
    journal; when it gets too large, all entries are merged into a new
    cached-descriptors file.

__CacheDirectory__/**`cached-extrainfo`** and **`cached-extrainfo.new`**::
    Similar to **cached-descriptors**, but holds optionally-downloaded
    "extra-info" documents. Relays use these documents to send inessential
    information about statistics, bandwidth history, and network health to the
    authorities. They aren't fetched by default. See <<DownloadExtraInfo,DownloadExtraInfo>>
     for more information.

__CacheDirectory__/**`cached-microdescs`** and **`cached-microdescs.new`**::
    These files hold downloaded microdescriptors.  Lines beginning with
    **`@`**-signs are annotations that contain more information about a given
    router. The **`.new`** file is an append-only journal; when it gets too
    large, all entries are merged into a new cached-microdescs file.

__DataDirectory__/**`state`**::
    Contains a set of persistent key-value mappings. These include:
        - the current entry guards and their status.
        - the current bandwidth accounting values.
        - when the file was last written
        - what version of Tor generated the state file
        - a short history of bandwidth usage, as produced in the server
          descriptors.

__DataDirectory__/**`sr-state`**::
    _Authority only_. This file is used to record information about the current
    status of the shared-random-value voting state.

__CacheDirectory__/**`diff-cache`**::
    _Directory cache only_. Holds older consensuses and diffs from oldest to
    the most recent consensus of each type compressed in various ways. Each
    file contains a set of key-value arguments describing its contents,
    followed by a single NUL byte, followed by the main file contents.

__DataDirectory__/**`bw_accounting`**::
    This file is obsolete and the data is now stored in the **`state`** file
    instead. Used to track bandwidth accounting values (when the current period
    starts and ends; how much has been read and written so far this period).

__DataDirectory__/**`control_auth_cookie`**::
    This file can be used only when cookie authentication is enabled. Used for
    cookie authentication with the controller. Location can be overridden by
    the `CookieAuthFile` configuration option. Regenerated on startup. See
    control-spec.txt in https://spec.torproject.org/[torspec] for details.

__DataDirectory__/**`lock`**::
    This file is used to prevent two Tor instances from using the same data
    directory. If access to this file is locked, data directory is already in
    use by Tor.

__DataDirectory__/**`key-pinning-journal`**::
    Used by authorities. A line-based file that records mappings between
    RSA1024 and Ed25519 identity keys. Authorities enforce these mappings, so
    that once a relay has picked an Ed25519 key, stealing or factoring the
    RSA1024 key will no longer let an attacker impersonate the relay.

__KeyDirectory__/**`authority_identity_key`**::
    A v3 directory authority's master identity key, used to authenticate its
    signing key. Tor doesn't use this while it's running. The tor-gencert
    program uses this. If you're running an authority, you should keep this key
    offline, and not put it in this file.

__KeyDirectory__/**`authority_certificate`**::
    Only directory authorities use this file. A v3 directory authority's
    certificate which authenticates the authority's current vote- and
    consensus-signing key using its master identity key.

__KeyDirectory__/**`authority_signing_key`**::
    Only directory authorities use this file. A v3 directory authority's
    signing key that is used to sign votes and consensuses. Corresponds to the
    **authority_certificate** cert.

__KeyDirectory__/**`legacy_certificate`**::
    As authority_certificate; used only when `V3AuthUseLegacyKey` is set.  See
    documentation for <<V3AuthUseLegacyKey,V3AuthUseLegacyKey>>.

__KeyDirectory__/**`legacy_signing_key`**::
    As authority_signing_key: used only when `V3AuthUseLegacyKey` is set.  See
    documentation for <<V3AuthUseLegacyKey,V3AuthUseLegacyKey>>.

__KeyDirectory__/**`secret_id_key`**::
    A relay's RSA1024 permanent identity key, including private and public
    components. Used to sign router descriptors, and to sign other keys.

__KeyDirectory__/**`ed25519_master_id_public_key`**::
    The public part of a relay's Ed25519 permanent identity key.

__KeyDirectory__/**`ed25519_master_id_secret_key`**::
    The private part of a relay's Ed25519 permanent identity key.  This key is
    used to sign the medium-term ed25519 signing key.  This file can be kept
    offline or encrypted. If so, Tor will not be able to generate new signing
    keys automatically; you'll need to use `tor --keygen` to do so.

__KeyDirectory__/**`ed25519_signing_secret_key`**::
    The private and public components of a relay's medium-term Ed25519 signing
    key. This key is authenticated by the Ed25519 master key, which in turn
    authenticates other keys (and router descriptors).

__KeyDirectory__/**`ed25519_signing_cert`**::
    The certificate which authenticates "ed25519_signing_secret_key" as having
    been signed by the Ed25519 master key.

__KeyDirectory__/**`secret_onion_key`** and **`secret_onion_key.old`**::
    A relay's RSA1024 short-term onion key. Used to decrypt old-style ("TAP")
    circuit extension requests. The **`.old`** file holds the previously
    generated key, which the relay uses to handle any requests that were made
    by clients that didn't have the new one.

__KeyDirectory__/**`secret_onion_key_ntor`** and **`secret_onion_key_ntor.old`**::
    A relay's Curve25519 short-term onion key. Used to handle modern ("ntor")
    circuit extension requests. The **`.old`** file holds the previously
    generated key, which the relay uses to handle any requests that were made
    by clients that didn't have the new one.

__DataDirectory__/**`fingerprint`**::
    Only used by servers. Contains the fingerprint of the server's identity key.

__DataDirectory__/**`hashed-fingerprint`**::
    Only used by bridges. Contains the hashed fingerprint of the bridge's
    identity key. (That is, the hash of the hash of the identity key.)

__DataDirectory__/**`approved-routers`**::
    Only used by authoritative directory servers. Each line lists a status and
    an identity, separated by whitespace. Identities can be hex-encoded RSA
    fingerprints, or base-64 encoded ed25519 public keys. See the
    **fingerprint** file in a tor relay's __DataDirectory__ for an example
    fingerprint line. If the status is **!reject**, then descriptors from the
    given identity are rejected by this server. If it is **!invalid** then
    descriptors are accepted, but marked in the vote as not valid.
    If it is **!badexit**, then the authority will vote for it to receive a
    BadExit flag, indicating that it shouldn't be used for traffic leaving
    the Tor network.
    (Neither rejected nor invalid relays are included in the consensus.)

__DataDirectory__/**`v3-status-votes`**::
    Only for v3 authoritative directory servers. This file contains status
    votes from all the authoritative directory servers.

__CacheDirectory__/**`unverified-consensus`**::
    Contains a network consensus document that has been downloaded, but which
    we didn't have the right certificates to check yet.

__CacheDirectory__/**`unverified-microdesc-consensus`**::
    Contains a microdescriptor-flavored network consensus document that has
    been downloaded, but which we didn't have the right certificates to check
    yet.

__DataDirectory__/**`unparseable-desc`**::
    Onion server descriptors that Tor was unable to parse are dumped to this
    file. Only used for debugging.

__DataDirectory__/**`router-stability`**::
    Only used by authoritative directory servers. Tracks measurements for
    router mean-time-between-failures so that authorities have a fair idea of
    how to set their Stable flags.

__DataDirectory__/**`stats/dirreq-stats`**::
    Only used by directory caches and authorities. This file is used to
    collect directory request statistics.

__DataDirectory__/**`stats/entry-stats`**::
    Only used by servers. This file is used to collect incoming connection
    statistics by Tor entry nodes.

__DataDirectory__/**`stats/bridge-stats`**::
    Only used by servers. This file is used to collect incoming connection
    statistics by Tor bridges.

__DataDirectory__/**`stats/exit-stats`**::
    Only used by servers. This file is used to collect outgoing connection
    statistics by Tor exit routers.

__DataDirectory__/**`stats/buffer-stats`**::
    Only used by servers. This file is used to collect buffer usage
    history.

__DataDirectory__/**`stats/conn-stats`**::
    Only used by servers. This file is used to collect approximate connection
    history (number of active connections over time).

__DataDirectory__/**`stats/hidserv-stats`**::
    Only used by servers. This file is used to collect approximate counts
    of what fraction of the traffic is hidden service rendezvous traffic, and
    approximately how many hidden services the relay has seen.

__DataDirectory__/**networkstatus-bridges`**::
    Only used by authoritative bridge directories. Contains information
    about bridges that have self-reported themselves to the bridge
    authority.

__HiddenServiceDirectory__/**`hostname`**::
    The <base32-encoded-fingerprint>.onion domain name for this hidden service.
    If the hidden service is restricted to authorized clients only, this file
    also contains authorization data for all clients.
+
[NOTE]
    The clients will ignore any extra subdomains prepended to a hidden
    service hostname. Supposing you have "xyz.onion" as your hostname, you
    can ask your clients to connect to "www.xyz.onion" or "irc.xyz.onion"
    for virtual-hosting purposes.

__HiddenServiceDirectory__/**`private_key`**::
    Contains the private key for this hidden service.

__HiddenServiceDirectory__/**`client_keys`**::
    Contains authorization data for a hidden service that is only accessible by
    authorized clients.

__HiddenServiceDirectory__/**`onion_service_non_anonymous`**::
    This file is present if a hidden service key was created in
    **HiddenServiceNonAnonymousMode**.

== SEE ALSO

For more information, refer to the Tor Project website at
https://www.torproject.org/ and the Tor specifications at
https://spec.torproject.org. See also **torsocks**(1) and **torify**(1).

== BUGS

Because Tor is still under development, there may be plenty of bugs. Please
report them at https://bugs.torproject.org/.<|MERGE_RESOLUTION|>--- conflicted
+++ resolved
@@ -2820,17 +2820,13 @@
     more than once, but only one advertised DirPort is supported: all
     but one DirPort must have the **NoAdvertise** flag set. (Default: 0) +
      +
-<<<<<<< HEAD
-    The same flags are supported here as are supported by ORPort.
+    The same flags are supported here as are supported by ORPort. This port can
+    only be IPv4.
      +
     As of Tor 0.4.6.1-alpha, non-authoritative relays (see
     AuthoritativeDirectory) will not publish the DirPort but will still listen
     on it. Clients don't use the DirPorts on relays, so it is safe for you
     to remove the DirPort from your torrc configuration.
-=======
-    The same flags are supported here as are supported by ORPort. This port can
-    only be IPv4.
->>>>>>> ea5eebf4
 
 [[DirPortFrontPage]] **DirPortFrontPage** __FILENAME__::
     When this option is set, it takes an HTML file and publishes it as "/" on
