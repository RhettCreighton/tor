language: c

cache:
  ccache: true
  ## cargo: true
  directories:
    - $HOME/.cargo
    ## caching CARGO_TARGET_DIR actually slows down the build over time,
    ## because old build products are never deleted.
    ## where we point CARGO_TARGET_DIR in all our cargo invocations
    #- $TRAVIS_BUILD_DIR/src/rust/target

compiler:
  - gcc

os:
  - linux

## We don't use the build matrix cross-product, because it makes too many jobs
## Instead, we list each job under matrix: include:
env:
  global:
    ## The Travis CI environment allows us two cores, so let's use both.  Also,
    ## let's use the "-k" flag so that we get all of the compilation failures,
    ## not just the first one.
    - MAKEFLAGS="-k -j 2"
    ## We turn on hardening by default
    ## Also known as --enable-fragile-hardening in 0.3.0.3-alpha and later
    - HARDENING_OPTIONS="--enable-expensive-hardening"
    ## We turn off asciidoc by default, because it's slow
    - ASCIIDOC_OPTIONS="--disable-asciidoc"
    ## Turn off tor's sandbox in chutney, until we fix sandbox errors that are
    ## triggered by Ubuntu Xenial and Bionic. See #32722.
    - CHUTNEY_TOR_SANDBOX="0"
  matrix:
    ## This matrix entry is required, but it doesn't actually create any jobs
    -

matrix:
  ## include creates builds with gcc, linux, unless we override those defaults
  include:
    ## We run chutney on macOS, because macOS Travis has IPv6
    - env: CHUTNEY="yes" CHUTNEY_ALLOW_FAILURES="2" SKIP_MAKE_CHECK="yes"
      os: osx

    ## We also run basic tests on macOS
    - compiler: clang
      os: osx
      ## Turn off some newer features, turn on clang's -Wtypedef-redefinition
      env: C_DIALECT_OPTIONS="-std=gnu99"

    ## We run chutney on Linux, because it's faster than chutney on macOS
    ## Chutney is a fast job, clang is slower on Linux, so we do Chutney clang
    - env: CHUTNEY="yes" CHUTNEY_ALLOW_FAILURES="2" SKIP_MAKE_CHECK="yes"
      compiler: clang

    ## We check asciidoc with distcheck, to make sure we remove doc products
    - env: DISTCHECK="yes" ASCIIDOC_OPTIONS="" SKIP_MAKE_CHECK="yes"
<<<<<<< HEAD
      compiler: clang
    ## We include a single coverage build with the best options for coverage
    - env: COVERAGE_OPTIONS="--enable-coverage" HARDENING_OPTIONS="" TOR_TEST_RNG_SEED="636f766572616765"
=======

    ## We check disable module dirauth
    - env: MODULES_OPTIONS="--disable-module-dirauth"

>>>>>>> add387c5
    ## We run rust on Linux, because it's faster than rust on macOS
    ## We check rust offline
    - env: RUST_OPTIONS="--enable-rust" TOR_RUST_DEPENDENCIES=true

    ## We check NSS
    ## Use -std=gnu99 to turn off some newer features, and maybe turn on some
    ## extra gcc warnings?
    - env: NSS_OPTIONS="--enable-nss" C_DIALECT_OPTIONS="-std=gnu99"

    ## We include a single coverage build with the best options for coverage
    - env: COVERAGE_OPTIONS="--enable-coverage" HARDENING_OPTIONS=""

    ## We clone our stem repo and run `make test-stem`
    - env: TEST_STEM="yes" SKIP_MAKE_CHECK="yes"

    ## macOS builds are very slow, and we have a limited number of
    ## concurrent macOS jobs. We're not actively developing Rust, so it is
    ## the lowest priority.
    ## We run rust on macOS, because we have seen macOS rust failures before
    #- env: RUST_OPTIONS="--enable-rust --enable-cargo-online-mode"
    #  compiler: clang
    #  os: osx

  ## Allow the build to report success (with non-required sub-builds
  ## continuing to run) if all required sub-builds have succeeded.
  fast_finish: true

  ## Careful! We use global envs, which makes it hard to allow failures by env:
  ## https://docs.travis-ci.com/user/customizing-the-build#matching-jobs-with-allow_failures
  allow_failures:
    ## macOS rust and chutney are very slow, so we let the build finish before
    ## they are done.  We'd like to fast finish, but still eventually show
    ## any failures in the build status. But Travis doesn't have that ability.

    ## Since this job is disabled, there's not much point having an exception
    ## for it
    #- env: RUST_OPTIONS="--enable-rust --enable-cargo-online-mode"
    #  compiler: clang
    #  os: osx

    ## Since we're actively developing IPv6, we want to require the IPv6
    ## chutney tests
    #- env: CHUTNEY="yes" CHUTNEY_ALLOW_FAILURES="2" SKIP_MAKE_CHECK="yes"
    #  os: osx

## (Linux only) Use a recent Linux image (Ubuntu Bionic)
dist: bionic

## Download our dependencies
addons:
  ## (Linux only)
  apt:
    packages:
      ## Required dependencies
      - libevent-dev
      ## Ubuntu comes with OpenSSL by default
      #- libssl-dev
      - zlib1g-dev
      ## Optional dependencies
      - libcap-dev
      - liblzma-dev
      - libnss3-dev
      - libscrypt-dev
      - libseccomp-dev
      - libzstd-dev
      - shellcheck
      ## Conditional build dependencies
      ## Always installed, so we don't need sudo
      - asciidoc
      - docbook-xsl
      - docbook-xml
      - xmlto
      ## Utilities
      ## preventing or diagnosing hangs
      - timelimit
  ## (OSX only)
  homebrew:
    packages:
      ## Required dependencies
      - libevent
      ## The OSX version of OpenSSL is way too old
      - openssl
      ## OSX comes with zlib by default
      ## to use a newer zlib, pass the keg path to configure (like OpenSSL)
      #- zlib
      ## Optional dependencies
      - libscrypt
      - xz
      - zstd
      ## Required build dependencies
      ## Tor needs pkg-config to find some dependencies at build time
      - pkg-config
      ## Optional build dependencies
      - ccache
      - shellcheck
      ## Conditional build dependencies
      ## Always installed, because manual brew installs are hard to get right
      - asciidoc
      - xmlto
      ## Utilities
      ## preventing or diagnosing hangs
      - timelimit

## (OSX only) Use a recent macOS image
## See https://docs.travis-ci.com/user/reference/osx#os-x-version
## Default is Xcode 9.4 on macOS 10.13 as of October 2019
## Recent is Xcode 11.2 on macOS 10.14 as of October 2019
osx_image: xcode11.2

before_install:
  ## Create empty rust directories for non-Rust builds, so caching succeeds
  - if [[ "$RUST_OPTIONS" == "" ]]; then mkdir -p $HOME/.cargo $TRAVIS_BUILD_DIR/src/rust/target; fi

install:
  ## If we're on OSX, configure ccache (ccache is automatically installed and configured on Linux)
  - if [[ "$TRAVIS_OS_NAME" == "osx" ]]; then export PATH="/usr/local/opt/ccache/libexec:$PATH"; fi
  ## If we're on OSX, OpenSSL is keg-only, so tor 0.2.9 and later need to be configured --with-openssl-dir= to build
  - if [[ "$TRAVIS_OS_NAME" == "osx" ]]; then OPENSSL_OPTIONS=--with-openssl-dir=`brew --prefix openssl`; fi
  ## Install conditional features
  ## Install coveralls
  - if [[ "$COVERAGE_OPTIONS" != "" ]]; then pip install --user cpp-coveralls; fi
  ## If we're on OSX, and using asciidoc, configure asciidoc
  - if [[ "$ASCIIDOC_OPTIONS" == "" ]] && [[ "$TRAVIS_OS_NAME" == "osx" ]]; then export XML_CATALOG_FILES="/usr/local/etc/xml/catalog"; fi
  ## If we're using Rust, download rustup
  - if [[ "$RUST_OPTIONS" != "" ]]; then curl -Ssf -o rustup.sh https://sh.rustup.rs; fi
  ## Install the nightly channels of rustc and cargo and setup our toolchain environment
  - if [[ "$RUST_OPTIONS" != "" ]]; then sh rustup.sh -y --default-toolchain nightly; fi
  - if [[ "$RUST_OPTIONS" != "" ]]; then source $HOME/.cargo/env; fi
  ## If we're testing rust builds in offline-mode, then set up our vendored dependencies
  - if [[ "$TOR_RUST_DEPENDENCIES" == "true" ]]; then export TOR_RUST_DEPENDENCIES=$PWD/src/ext/rust/crates; fi
  ## If we're running chutney, install it.
  - if [[ "$CHUTNEY" != "" ]]; then git clone --depth 1 https://github.com/torproject/chutney.git ; export CHUTNEY_PATH="$(pwd)/chutney"; fi
  ## If we're running stem, install it.
  - if [[ "$TEST_STEM" != "" ]]; then git clone --depth 1 https://github.com/torproject/stem.git ; export STEM_SOURCE_DIR=`pwd`/stem; fi
  ##
  ## Finally, list installed package versions
  - if [[ "$TRAVIS_OS_NAME" == "linux" ]]; then dpkg-query --show; fi
  - if [[ "$TRAVIS_OS_NAME" == "osx" ]]; then brew list --versions; fi
  ## Get some info about rustup, rustc and cargo
  - if [[ "$RUST_OPTIONS" != "" ]]; then which rustup; fi
  - if [[ "$RUST_OPTIONS" != "" ]]; then which rustc; fi
  - if [[ "$RUST_OPTIONS" != "" ]]; then which cargo; fi
  - if [[ "$RUST_OPTIONS" != "" ]]; then rustup --version; fi
  - if [[ "$RUST_OPTIONS" != "" ]]; then rustc --version; fi
  - if [[ "$RUST_OPTIONS" != "" ]]; then cargo --version; fi
  ## Get python version
  - python --version
  ## If we're running chutney, show the chutney commit
  - if [[ "$CHUTNEY" != "" ]]; then pushd "$CHUTNEY_PATH"; git log -1 ; popd ; fi
  ## If we're running stem, show the stem version and commit
  - if [[ "$TEST_STEM" != "" ]]; then pushd stem; python -c "from stem import stem; print(stem.__version__);"; git log -1; popd; fi

script:
  # Skip test_rebind on macOS
  - if [[ "$TRAVIS_OS_NAME" == "osx" ]]; then export TOR_SKIP_TEST_REBIND=true; fi
  - ./autogen.sh
  - CONFIGURE_FLAGS="$ASCIIDOC_OPTIONS $COVERAGE_OPTIONS $HARDENING_OPTIONS $MODULES_OPTIONS $NSS_OPTIONS $OPENSSL_OPTIONS $RUST_OPTIONS --enable-fatal-warnings --disable-silent-rules"
  - echo "Configure flags are $CONFIGURE_FLAGS CC=\"$CC $C_DIALECT_OPTIONS\""
  - ./configure $CONFIGURE_FLAGS CC="$CC $C_DIALECT_OPTIONS"
  ## We run `make check` because that's what https://jenkins.torproject.org does.
  - if [[ "$SKIP_MAKE_CHECK" == "" ]]; then make check; fi
  - if [[ "$DISTCHECK" != "" ]]; then make distcheck DISTCHECK_CONFIGURE_FLAGS="$CONFIGURE_FLAGS"; fi
  - if [[ "$CHUTNEY" != "" ]]; then make test-network-all; fi
  ## Diagnostic for bug 29437: kill stem if it hangs for 9.5 minutes
  ## Travis will kill the job after 10 minutes with no output
  - if [[ "$TEST_STEM" != "" ]]; then make src/app/tor; timelimit -p -t 540 -s USR1 -T 30 -S ABRT python3 "$STEM_SOURCE_DIR"/run_tests.py --tor src/app/tor --integ --test control.controller --test control.base_controller --test process --log TRACE --log-file stem.log; fi
  ## If this build was one that produced coverage, upload it.
  - if [[ "$COVERAGE_OPTIONS" != "" ]]; then coveralls -b . --exclude src/test --exclude src/trunnel --gcov-options '\-p' || echo "Coverage failed"; fi

after_failure:
  ## configure will leave a log file with more details of config failures.
  ## But the log is too long for travis' rendered view, so tail it.
  - tail -1000 config.log || echo "tail failed"
  ## `make check` will leave a log file with more details of test failures.
  - if [[ "$SKIP_MAKE_CHECK" == "" ]]; then cat test-suite.log || echo "cat failed"; fi
  ## `make distcheck` puts it somewhere different.
  - if [[ "$DISTCHECK" != "" ]]; then make show-distdir-testlog || echo "make failed"; fi
  - if [[ "$DISTCHECK" != "" ]]; then make show-distdir-core || echo "make failed"; fi
  - if [[ "$CHUTNEY" != "" ]]; then ls test_network_log || echo "ls failed"; cat test_network_log/* || echo "cat failed"; fi
  - if [[ "$TEST_STEM" != "" ]]; then tail -1000 "$STEM_SOURCE_DIR"/test/data/tor_log || echo "tail failed"; fi
  - if [[ "$TEST_STEM" != "" ]]; then grep -v "SocketClosed" stem.log | tail -1000 || echo "grep | tail failed"; fi

before_cache:
  ## Delete all gcov files.
  - if [[ "$COVERAGE_OPTIONS" != "" ]]; then make reset-gcov; fi
  ## Delete the cargo registry before caching .cargo, because it's cheaper to
  ## download the registry and throw it away, rather than caching it
  - rm -rf $HOME/.cargo/registry

notifications:
  irc:
    channels:
      - "irc.oftc.net#tor-ci"
    template:
      - "%{repository} %{branch} %{commit} - %{author}: %{commit_subject}"
      - "Build #%{build_number} %{result}. Details: %{build_url}"
    on_success: change
    on_failure: change
  email:
    on_success: never
    on_failure: change<|MERGE_RESOLUTION|>--- conflicted
+++ resolved
@@ -56,16 +56,10 @@
 
     ## We check asciidoc with distcheck, to make sure we remove doc products
     - env: DISTCHECK="yes" ASCIIDOC_OPTIONS="" SKIP_MAKE_CHECK="yes"
-<<<<<<< HEAD
-      compiler: clang
-    ## We include a single coverage build with the best options for coverage
-    - env: COVERAGE_OPTIONS="--enable-coverage" HARDENING_OPTIONS="" TOR_TEST_RNG_SEED="636f766572616765"
-=======
 
     ## We check disable module dirauth
     - env: MODULES_OPTIONS="--disable-module-dirauth"
 
->>>>>>> add387c5
     ## We run rust on Linux, because it's faster than rust on macOS
     ## We check rust offline
     - env: RUST_OPTIONS="--enable-rust" TOR_RUST_DEPENDENCIES=true
@@ -76,7 +70,7 @@
     - env: NSS_OPTIONS="--enable-nss" C_DIALECT_OPTIONS="-std=gnu99"
 
     ## We include a single coverage build with the best options for coverage
-    - env: COVERAGE_OPTIONS="--enable-coverage" HARDENING_OPTIONS=""
+    - env: COVERAGE_OPTIONS="--enable-coverage" HARDENING_OPTIONS="" TOR_TEST_RNG_SEED="636f766572616765"
 
     ## We clone our stem repo and run `make test-stem`
     - env: TEST_STEM="yes" SKIP_MAKE_CHECK="yes"
