--- conflicted
+++ resolved
@@ -119,14 +119,9 @@
       - libnss3-dev
       - libscrypt-dev
       - libseccomp-dev
-<<<<<<< HEAD
-      ## zstd doesn't exist in Ubuntu Trusty
-      #- libzstd
+      - libzstd-dev
       ## Optional build dependencies
       - coccinelle
-=======
-      - libzstd-dev
->>>>>>> 8b5c11fb
       - shellcheck
       ## Conditional build dependencies
       ## Always installed, so we don't need sudo
