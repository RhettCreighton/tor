--- conflicted
+++ resolved
@@ -1,5 +1,4 @@
-<<<<<<< HEAD
-Changes in version 0.2.2.1-alpha - 2009-07-2?
+Changes in version 0.2.2.1-alpha - 2009-0?-??
   o Major features:
     - Add support for dynamic OpenSSL hardware crypto acceleration engines
       via new AccelName and AccelDir options.
@@ -50,7 +49,8 @@
     - The EXTENDED_EVENTS and VERBOSE_NAMES controller features are now
       always on; using them is necessary for correct forward-compatible
       controllers.
-=======
+
+
 Changes in version 0.2.1.19 - 2009-07-28
   o Major bugfixes:
     - Make accessing hidden services on 0.2.1.x work right
@@ -70,7 +70,6 @@
     - Avoid leaking memory every time we get a create cell but we have
       so many already queued that we refuse it. Bugfix on 0.2.0.19-alpha;
       fixes bug 1034. Reported by BarkerJr.
->>>>>>> 69706f99
 
 
 Changes in version 0.2.1.18 - 2009-07-24
